// Copyright (c) 2017-2018 Tigera, Inc. All rights reserved.
//
// Licensed under the Apache License, Version 2.0 (the "License");
// you may not use this file except in compliance with the License.
// You may obtain a copy of the License at
//
//     http://www.apache.org/licenses/LICENSE-2.0
//
// Unless required by applicable law or agreed to in writing, software
// distributed under the License is distributed on an "AS IS" BASIS,
// WITHOUT WARRANTIES OR CONDITIONS OF ANY KIND, either express or implied.
// See the License for the specific language governing permissions and
// limitations under the License.

package daemon

import (
	"context"
	"math/rand"
	"os"
	"os/signal"
	"runtime"
	"runtime/debug"
	"runtime/pprof"
	"strings"
	"syscall"
	"time"

	docopt "github.com/docopt/docopt-go"
	"github.com/prometheus/client_golang/prometheus"
	log "github.com/sirupsen/logrus"

	"github.com/projectcalico/libcalico-go/lib/apiconfig"
	bapi "github.com/projectcalico/libcalico-go/lib/backend/api"
	"github.com/projectcalico/libcalico-go/lib/backend/syncersv1/bgpsyncer"
	"github.com/projectcalico/libcalico-go/lib/backend/syncersv1/felixsyncer"
	"github.com/projectcalico/libcalico-go/lib/clientv3"
	"github.com/projectcalico/libcalico-go/lib/health"
	"github.com/projectcalico/libcalico-go/lib/security"
	"github.com/projectcalico/libcalico-go/lib/upgrade/migrator"
	"github.com/projectcalico/libcalico-go/lib/upgrade/migrator/clients"
	"github.com/projectcalico/typha/pkg/buildinfo"
	"github.com/projectcalico/typha/pkg/calc"
	"github.com/projectcalico/typha/pkg/config"
	"github.com/projectcalico/typha/pkg/jitter"
	"github.com/projectcalico/typha/pkg/k8s"
	"github.com/projectcalico/typha/pkg/logutils"
	"github.com/projectcalico/typha/pkg/snapcache"
	"github.com/projectcalico/typha/pkg/syncproto"
	"github.com/projectcalico/typha/pkg/syncserver"
)

const usage = `Typha, Calico's fan-out proxy.

Usage:
  calico-typha [options]

Options:
  -c --config-file=<filename>  Config file to load [default: /etc/calico/typha.cfg].
  --version                    Print the version and exit.
`

// TyphaDaemon handles the lifecycle of the Typha process.  The main() function of the Typha executable
// should simply call InitializeAndServeForever() to start the Typha server.  The lifecycle is broken out into
// several individual methods for ease of testing.
type TyphaDaemon struct {
	BuildInfoLogCxt *log.Entry
	ConfigFilePath  string
	DatastoreClient DatastoreClient
	ConfigParams    *config.Config

	// The components of the server, created in CreateServer() below.
	SyncerPipelines    []*syncerPipeline
	CachesBySyncerType map[syncproto.SyncerType]syncserver.BreadcrumbProvider
	Server             *syncserver.Server

	// The functions below default to real library functions but they can be overridden for testing.
	NewClientV3           func(config apiconfig.CalicoAPIConfig) (DatastoreClient, error)
	ConfigureEarlyLogging func()
	ConfigureLogging      func(configParams *config.Config)

	// Health monitoring.
	healthAggregator *health.HealthAggregator
}

type syncerPipeline struct {
	Type              syncproto.SyncerType
	Syncer            bapi.Syncer
	SyncerToValidator *calc.SyncerCallbacksDecoupler
	Validator         *calc.ValidationFilter
	ValidatorToCache  *calc.SyncerCallbacksDecoupler
	Cache             *snapcache.Cache
}

func (p syncerPipeline) Start(cxt context.Context) {
	logCxt := log.WithField("syncerType", p.Type)
	logCxt.Info("Starting syncer")
	p.Syncer.Start()
	logCxt.Info("Starting syncer-to-validator decoupler")
	go p.SyncerToValidator.SendTo(p.Validator)
	logCxt.Info("Starting validator-to-cache decoupler")
	go p.ValidatorToCache.SendTo(p.Cache)
	logCxt.Info("Starting cache")
	p.Cache.Start(cxt)
	logCxt.Info("Started syncer pipeline")
}

func New() *TyphaDaemon {
	return &TyphaDaemon{
		NewClientV3: func(config apiconfig.CalicoAPIConfig) (DatastoreClient, error) {
			client, err := clientv3.New(config)
			if err != nil {
				return nil, err
			}
			return ClientV3Shim{client.(RealClientV3), config}, nil
		},
		ConfigureEarlyLogging: logutils.ConfigureEarlyLogging,
		ConfigureLogging:      logutils.ConfigureLogging,
		CachesBySyncerType:    map[syncproto.SyncerType]syncserver.BreadcrumbProvider{},
	}
}

func (t *TyphaDaemon) InitializeAndServeForever(cxt context.Context) error {
	t.DoEarlyRuntimeSetup()
	t.ParseCommandLineArgs(nil)
	err := t.LoadConfiguration(cxt)
	if err != nil { // Should only happen if context is canceled.
		return err
	}
	t.CreateServer()
	t.Start(cxt)
	t.WaitAndShutDown(cxt)
	return nil
}

// DoEarlyRuntimeSetup does early runtime/logging configuration that needs to happen before we do any work.
func (t *TyphaDaemon) DoEarlyRuntimeSetup() {
	// Go's RNG is not seeded by default.  Do that now.
	rand.Seed(time.Now().UTC().UnixNano())

	// Special-case handling for environment variable-configured logging:
	// Initialise early so we can trace out config parsing.
	t.ConfigureEarlyLogging()
}

// ParseCommandLineArgs parses the command line args and either exits with a usage warning or stores the parsed
// arguments on fields of the struct.
func (t *TyphaDaemon) ParseCommandLineArgs(argv []string) {
	// Parse command-line args.
	version := "Version:            " + buildinfo.GitVersion + "\n" +
		"Release:            CNX\n" +
		"Full git commit ID: " + buildinfo.GitRevision + "\n" +
		"Build date:         " + buildinfo.BuildDate + "\n"
	arguments, err := docopt.Parse(usage, argv, true, version, false)
	if err != nil {
		println(usage)
		log.Fatalf("Failed to parse usage, exiting: %v", err)
	}
	t.ConfigFilePath = arguments["--config-file"].(string)
	t.BuildInfoLogCxt = log.WithFields(log.Fields{
		"version":    buildinfo.GitVersion,
		"buildDate":  buildinfo.BuildDate,
		"gitCommit":  buildinfo.GitRevision,
		"release":    "CNX",
		"GOMAXPROCS": runtime.GOMAXPROCS(0),
	})
	t.BuildInfoLogCxt.Info("Typha starting up")
	log.Infof("Command line arguments: %v", arguments)
}

// LoadConfiguration uses the command-line configuration and environment variables to load our configuration.
// It initializes the datastore connection.
func (t *TyphaDaemon) LoadConfiguration(ctx context.Context) error {
	// Load the configuration from all the different sources including the
	// datastore and merge. Keep retrying on failure.  We'll sit in this
	// loop until the datastore is ready.
	log.Infof("Loading configuration...")
	var configParams *config.Config
	var datastoreConfig apiconfig.CalicoAPIConfig
configRetry:
	for {
		if err := ctx.Err(); err != nil {
			log.WithError(err).Warn("Context canceled.")
			return err
		}
		// Load locally-defined config, including the datastore connection
		// parameters. First the environment variables.
		configParams = config.New()
		envConfig := config.LoadConfigFromEnvironment(os.Environ())
		// Then, the config file.
		fileConfig, err := config.LoadConfigFile(t.ConfigFilePath)
		if err != nil {
			log.WithError(err).WithField("configFile", t.ConfigFilePath).Error(
				"Failed to load configuration file")
			time.Sleep(1 * time.Second)
			continue configRetry
		}
		// Parse and merge the local config.
		_, err = configParams.UpdateFrom(envConfig, config.EnvironmentVariable)
		if err != nil {
			log.WithError(err).WithField("configFile", t.ConfigFilePath).Error(
				"Failed to parse configuration environment variable")
			time.Sleep(1 * time.Second)
			continue configRetry
		}
		_, err = configParams.UpdateFrom(fileConfig, config.ConfigFile)
		if err != nil {
			log.WithError(err).WithField("configFile", t.ConfigFilePath).Error(
				"Failed to parse configuration file")
			time.Sleep(1 * time.Second)
			continue configRetry
		}

		// Validate the config params
		err = configParams.Validate()
		if err != nil {
			log.WithError(err).Error(
				"Failed to parse/validate configuration.")
			time.Sleep(1 * time.Second)
			continue configRetry
		}

		// We should now have enough config to connect to the datastore.
		datastoreConfig = configParams.DatastoreConfig()
		t.DatastoreClient, err = t.NewClientV3(datastoreConfig)
		if err != nil {
			log.WithError(err).Error("Failed to connect to datastore")
			time.Sleep(1 * time.Second)
			continue configRetry
		}
		break configRetry
	}

	// If we get here, we've loaded the configuration successfully.
	// Update log levels before we do anything else.
	t.ConfigureLogging(configParams)
	// Since we may have enabled more logging, log with the build context
	// again.
	t.BuildInfoLogCxt.WithField("config", configParams).Info(
		"Successfully loaded configuration.")

	if datastoreConfig.Spec.DatastoreType == apiconfig.Kubernetes {
		// Special case: for KDD v1 datamodel to v3 datamodel upgrade, we need to ensure that the datastore migration
		// has completed before we start serving requests.  Otherwise, we might serve partially-migrated data to
		// Felix.

		// Get a v1 client, so we can check if there's any data there to migrate.
		log.Info("Using Kubernetes API datastore, checking if we need to migrate v1 -> v3")
		var civ1 clients.V1ClientInterface
		var err error
		for {
			if err := ctx.Err(); err != nil {
				log.WithError(err).Warn("Context canceled.")
				return err
			}
			civ1, err = clients.LoadKDDClientV1FromAPIConfigV3(&datastoreConfig)
			if err != nil {
				log.WithError(err).Error("Failed to connect to Kubernetes datastore (Calico v1 API)")
				time.Sleep(1 * time.Second)
				continue
			}
			break
		}

		// Use the migration helper to determine if need to perform a migration, and if so
		// perform the migration.
		mh := migrator.New(t.DatastoreClient, civ1, nil)
		for {
			if err := ctx.Err(); err != nil {
				log.WithError(err).Warn("Context canceled.")
				return err
			}
			if migrate, err := mh.ShouldMigrate(); err != nil {
				log.WithError(err).Error("Failed to determine migration requirements")
				time.Sleep(1 * time.Second)
				continue
			} else if migrate {
				log.Info("Need to migrate Kubernetes v1 configuration to v3")
				if _, err := mh.Migrate(); err != nil {
					log.WithError(err).Error("Failed to migrate Kubernetes v1 configuration to v3")
					time.Sleep(1 * time.Second)
					continue
				}
				log.Info("Successfully migrated Kubernetes v1 configuration to v3")
				break
			}
			log.Info("Migration not required.")
			break
		}
	}

	// Ensure that, as soon as we are able to connect to the datastore at all, it is initialized.
	// Note: we block further start-up while we do this, which means, if we're stuck here for long enough,
	// the liveness healthcheck will time out and start to fail.  That's fairly reasonable, being stuck here
	// likely means we have some persistent datastore connection issue and restarting Typha may solve that.
	for {
		if err := ctx.Err(); err != nil {
			log.WithError(err).Warn("Context canceled.")
			return err
		}
		var err error
		func() { // Closure to avoid leaking the defer.
			log.Info("Initializing the datastore (if needed).")
			ctx, cancel := context.WithTimeout(ctx, 30*time.Second)
			defer cancel()
			err = t.DatastoreClient.EnsureInitialized(ctx, "", "", "typha")
		}()
		if err != nil {
			log.WithError(err).Error("Failed to initialize datastore")
			time.Sleep(1 * time.Second)
			continue
		}
		log.Info("Datastore initialized.")

		break
	}
	t.ConfigParams = configParams
	return nil
}

func (t *TyphaDaemon) addSyncerPipeline(
	syncerType syncproto.SyncerType,
	newSyncer func(callbacks bapi.SyncerCallbacks) bapi.Syncer,
) {
	// Get a Syncer from the datastore, which will feed the validator layer with updates.
	syncerToValidator := calc.NewSyncerCallbacksDecoupler()
	syncer := newSyncer(syncerToValidator)
	log.Debugf("Created Syncer: %#v", syncer)

	// Create the validator, which sits between the syncer and the cache.
	validatorToCache := calc.NewSyncerCallbacksDecoupler()
	validator := calc.NewValidationFilter(validatorToCache)

	// Create our snapshot cache, which stores point-in-time copies of the datastore contents.
	cache := snapcache.New(snapcache.Config{
		MaxBatchSize:     t.ConfigParams.SnapshotCacheMaxBatchSize,
		HealthAggregator: t.healthAggregator,
	})

	pipeline := &syncerPipeline{
		Type:              syncerType,
		Syncer:            syncer,
		SyncerToValidator: syncerToValidator,
		Validator:         validator,
		ValidatorToCache:  validatorToCache,
		Cache:             cache,
	}
	t.SyncerPipelines = append(t.SyncerPipelines, pipeline)
	t.CachesBySyncerType[syncerType] = cache
}

// CreateServer creates and configures (but does not start) the server components.
func (t *TyphaDaemon) CreateServer() {
	// Health monitoring, for liveness and readiness endpoints.
	t.healthAggregator = health.NewHealthAggregator()

	// Now create the Syncer and caching layer (one pipeline for each syncer we support).
	t.addSyncerPipeline(syncproto.SyncerTypeFelix, t.DatastoreClient.FelixSyncerByIface)
	t.addSyncerPipeline(syncproto.SyncerTypeBGP, t.DatastoreClient.BGPSyncerByIface)

	// Create the server, which listens for connections from Felix.
	t.Server = syncserver.New(
		t.CachesBySyncerType,
		syncserver.Config{
			MaxMessageSize:          t.ConfigParams.ServerMaxMessageSize,
			MinBatchingAgeThreshold: t.ConfigParams.ServerMinBatchingAgeThresholdSecs,
			MaxFallBehind:           t.ConfigParams.ServerMaxFallBehindSecs,
			PingInterval:            t.ConfigParams.ServerPingIntervalSecs,
			PongTimeout:             t.ConfigParams.ServerPongTimeoutSecs,
			DropInterval:            t.ConfigParams.ConnectionDropIntervalSecs,
			MaxConns:                t.ConfigParams.MaxConnectionsUpperLimit,
			Port:                    t.ConfigParams.ServerPort,
			HealthAggregator:        t.healthAggregator,
			KeyFile:                 t.ConfigParams.ServerKeyFile,
			CertFile:                t.ConfigParams.ServerCertFile,
			CAFile:                  t.ConfigParams.CAFile,
			ClientCN:                t.ConfigParams.ClientCN,
			ClientURISAN:            t.ConfigParams.ClientURISAN,
		},
	)
}

// Start starts all the server components in background goroutines.
func (t *TyphaDaemon) Start(cxt context.Context) {
	// Now we've connected everything up, start the background processing threads.
	log.Info("Starting the datastore Syncer/cache layer")
	for _, s := range t.SyncerPipelines {
		s.Start(cxt)
	}
	t.Server.Start(cxt)
	if t.ConfigParams.ConnectionRebalancingMode == "kubernetes" {
		log.Info("Kubernetes connection rebalancing is enabled, starting k8s poll goroutine.")
		k8sAPI := k8s.NewK8sAPI()
		ticker := jitter.NewTicker(
			t.ConfigParams.K8sServicePollIntervalSecs,
			t.ConfigParams.K8sServicePollIntervalSecs/10)
		go k8s.PollK8sForConnectionLimit(cxt, t.ConfigParams, ticker.C, k8sAPI, t.Server)
	}
	log.Info("Started the datastore Syncer/cache layer/server.")

	if t.ConfigParams.PrometheusMetricsEnabled {
		log.Info("Prometheus metrics enabled.  Starting server.")
		go servePrometheusMetrics(t.ConfigParams)
	}

	if t.ConfigParams.HealthEnabled {
		log.WithFields(log.Fields{
			"host": t.ConfigParams.HealthHost,
			"port": t.ConfigParams.HealthPort,
		}).Info("Health enabled.  Starting server.")
		t.healthAggregator.ServeHTTP(t.ConfigParams.HealthEnabled, t.ConfigParams.HealthHost, t.ConfigParams.HealthPort)
	}
}

// WaitAndShutDown waits for OS signals or context.Done() and exits as appropriate.
func (t *TyphaDaemon) WaitAndShutDown(cxt context.Context) {
	// Hook and process the signals we care about
	usr1SignalChan := make(chan os.Signal, 1)
	signal.Notify(usr1SignalChan, syscall.SIGUSR1)
	termChan := make(chan os.Signal, 1)
	signal.Notify(termChan, syscall.SIGTERM)
	for {
		select {
		case <-termChan:
			log.Fatal("Received SIGTERM, shutting down")
		case <-usr1SignalChan:
			log.Info("Received SIGUSR1, emitting heap profile")
			dumpHeapMemoryProfile(t.ConfigParams)
		case <-cxt.Done():
			log.Info("Context asked us to stop.")
			return
		}
	}
}

// ClientV3Shim wraps a real client, allowing its syncer to be mocked.
type ClientV3Shim struct {
	RealClientV3
	config apiconfig.CalicoAPIConfig
}

func (s ClientV3Shim) FelixSyncerByIface(callbacks bapi.SyncerCallbacks) bapi.Syncer {
	return felixsyncer.New(s.Backend(), s.config.Spec, callbacks)
}

func (s ClientV3Shim) BGPSyncerByIface(callbacks bapi.SyncerCallbacks) bapi.Syncer {
	return bgpsyncer.New(s.Backend(), callbacks, "")
}

// DatastoreClient is our interface to the datastore, used for mocking in the UTs.
type DatastoreClient interface {
	clientv3.Interface
	FelixSyncerByIface(callbacks bapi.SyncerCallbacks) bapi.Syncer
	BGPSyncerByIface(callbacks bapi.SyncerCallbacks) bapi.Syncer
}

// RealClientV3 is the real API of the V3 client, including the semi-private API that we use to get the backend.
type RealClientV3 interface {
	clientv3.Interface
	Backend() bapi.Client
}

// TODO Typha: Share with Felix.
func dumpHeapMemoryProfile(configParams *config.Config) {
	// If a memory profile file name is configured, dump a heap memory profile.  If the
	// configured filename includes "<timestamp>", that will be replaced with a stamp indicating
	// the current time.
	memProfFileName := configParams.DebugMemoryProfilePath
	if memProfFileName != "" {
		logCxt := log.WithField("file", memProfFileName)
		logCxt.Info("Asked to create a memory profile.")

		// If the configured file name includes "<timestamp>", replace that with the current
		// time.
		if strings.Contains(memProfFileName, "<timestamp>") {
			timestamp := time.Now().Format("2006-01-02-15:04:05")
			memProfFileName = strings.Replace(memProfFileName, "<timestamp>", timestamp, 1)
			logCxt = log.WithField("file", memProfFileName)
		}

		// Open a file with that name.
		memProfFile, err := os.Create(memProfFileName)
		if err != nil {
			logCxt.WithError(err).Fatal("Could not create memory profile file")
			memProfFile = nil
		} else {
			defer func() {
				err := memProfFile.Close()
				if err != nil {
					log.WithError(err).Error("Error while closing memory profile file.")
				}
			}()
			logCxt.Info("Writing memory profile...")
			// The initial resync uses a lot of scratch space so now is
			// a good time to force a GC and return any RAM that we can.
			debug.FreeOSMemory()
			if err := pprof.WriteHeapProfile(memProfFile); err != nil {
				logCxt.WithError(err).Error("Could not write memory profile")
			}
			logCxt.Info("Finished writing memory profile")
		}
	}
}

// TODO Typha: Share with Felix.
func servePrometheusMetrics(configParams *config.Config) {
	for {
		log.WithFields(log.Fields{
			"host": configParams.PrometheusMetricsHost,
			"port": configParams.PrometheusMetricsPort,
		}).Info("Starting prometheus metrics endpoint")
		if configParams.PrometheusGoMetricsEnabled && configParams.PrometheusProcessMetricsEnabled {
			log.Info("Including Golang & Process metrics")
		} else {
			if !configParams.PrometheusGoMetricsEnabled {
				log.Info("Discarding Golang metrics")
				prometheus.Unregister(prometheus.NewGoCollector())
			}
			if !configParams.PrometheusProcessMetricsEnabled {
				log.Info("Discarding process metrics")
				prometheus.Unregister(prometheus.NewProcessCollector(prometheus.ProcessCollectorOpts{}))
			}
		}
<<<<<<< HEAD
		err := security.ServePrometheusMetrics(
			prometheus.DefaultGatherer,
			configParams.PrometheusMetricsPort,
			configParams.PrometheusMetricsCertFile,
			configParams.PrometheusMetricsKeyFile,
			configParams.PrometheusMetricsCAFile,
		)
=======
		http.Handle("/metrics", promhttp.Handler())
		err := http.ListenAndServe(fmt.Sprintf("[%v]:%v",
			configParams.PrometheusMetricsHost, configParams.PrometheusMetricsPort), nil)
>>>>>>> fab86bba
		log.WithError(err).Error(
			"Prometheus metrics endpoint failed, trying to restart it...")
		time.Sleep(1 * time.Second)
	}
}<|MERGE_RESOLUTION|>--- conflicted
+++ resolved
@@ -521,19 +521,14 @@
 				prometheus.Unregister(prometheus.NewProcessCollector(prometheus.ProcessCollectorOpts{}))
 			}
 		}
-<<<<<<< HEAD
 		err := security.ServePrometheusMetrics(
 			prometheus.DefaultGatherer,
+			configParams.PrometheusMetricsHost,
 			configParams.PrometheusMetricsPort,
 			configParams.PrometheusMetricsCertFile,
 			configParams.PrometheusMetricsKeyFile,
 			configParams.PrometheusMetricsCAFile,
 		)
-=======
-		http.Handle("/metrics", promhttp.Handler())
-		err := http.ListenAndServe(fmt.Sprintf("[%v]:%v",
-			configParams.PrometheusMetricsHost, configParams.PrometheusMetricsPort), nil)
->>>>>>> fab86bba
 		log.WithError(err).Error(
 			"Prometheus metrics endpoint failed, trying to restart it...")
 		time.Sleep(1 * time.Second)
