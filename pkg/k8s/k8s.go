--- conflicted
+++ resolved
@@ -35,13 +35,13 @@
 	"k8s.io/client-go/kubernetes"
 	"k8s.io/client-go/tools/clientcmd"
 
-	api "github.com/projectcalico/api/pkg/apis/projectcalico/v3"
 	libapi "github.com/projectcalico/libcalico-go/lib/apis/v3"
 	k8sconversion "github.com/projectcalico/libcalico-go/lib/backend/k8s/conversion"
 	calicoclient "github.com/projectcalico/libcalico-go/lib/clientv3"
 	cerrors "github.com/projectcalico/libcalico-go/lib/errors"
 	cnet "github.com/projectcalico/libcalico-go/lib/net"
 	"github.com/projectcalico/libcalico-go/lib/options"
+	api "github.com/tigera/api/pkg/apis/projectcalico/v3"
 
 	"github.com/projectcalico/cni-plugin/internal/pkg/utils"
 	"github.com/projectcalico/cni-plugin/internal/pkg/utils/cri"
@@ -510,32 +510,18 @@
 				}
 			}
 
-<<<<<<< HEAD
 			for _, ip := range ips {
 				if strings.Contains(ip, ":") {
-					endpoint.Spec.IPNATs = append(endpoint.Spec.IPNATs, api.IPNAT{
+					endpoint.Spec.IPNATs = append(endpoint.Spec.IPNATs, libapi.IPNAT{
 						InternalIP: podnetV6.IP.String(),
 						ExternalIP: ip,
 					})
 				} else {
-					endpoint.Spec.IPNATs = append(endpoint.Spec.IPNATs, api.IPNAT{
+					endpoint.Spec.IPNATs = append(endpoint.Spec.IPNATs, libapi.IPNAT{
 						InternalIP: podnetV4.IP.String(),
 						ExternalIP: ip,
 					})
 				}
-=======
-		for _, ip := range ips {
-			if strings.Contains(ip, ":") {
-				endpoint.Spec.IPNATs = append(endpoint.Spec.IPNATs, libapi.IPNAT{
-					InternalIP: podnetV6.IP.String(),
-					ExternalIP: ip,
-				})
-			} else {
-				endpoint.Spec.IPNATs = append(endpoint.Spec.IPNATs, libapi.IPNAT{
-					InternalIP: podnetV4.IP.String(),
-					ExternalIP: ip,
-				})
->>>>>>> 13d10311
 			}
 		}
 	}
@@ -942,11 +928,10 @@
 		return nil, nil, nil, nil, "", "", err
 	}
 
-<<<<<<< HEAD
-	var wep *api.WorkloadEndpoint
+	var wep *libapi.WorkloadEndpoint
 	for _, kvp := range kvps {
-		if kvp.Value.(*api.WorkloadEndpoint).Spec.Endpoint == iface {
-			wep = kvp.Value.(*api.WorkloadEndpoint)
+		if kvp.Value.(*libapi.WorkloadEndpoint).Spec.Endpoint == iface {
+			wep = kvp.Value.(*libapi.WorkloadEndpoint)
 		}
 	}
 
@@ -955,22 +940,15 @@
 	// and PodToWorkloadEndpoints can't figure out what the real default interface name is until after the CNI plugin
 	// has created the WorkloadEndpoints.
 	if wep == nil {
-		wep = kvps[0].Value.(*api.WorkloadEndpoint)
-	}
-
-	ports = wep.Spec.Ports
-	labels = wep.Labels
-	profiles = wep.Spec.Profiles
-	generateName = wep.GenerateName
-	serviceAccount = wep.Spec.ServiceAccountName
-=======
+		wep = kvps[0].Value.(*libapi.WorkloadEndpoint)
+	}
+
 	kvp := kvps[0]
 	ports = kvp.Value.(*libapi.WorkloadEndpoint).Spec.Ports
 	labels = kvp.Value.(*libapi.WorkloadEndpoint).Labels
 	profiles = kvp.Value.(*libapi.WorkloadEndpoint).Spec.Profiles
 	generateName = kvp.Value.(*libapi.WorkloadEndpoint).GenerateName
 	serviceAccount = kvp.Value.(*libapi.WorkloadEndpoint).Spec.ServiceAccountName
->>>>>>> 13d10311
 
 	return labels, pod.Annotations, ports, profiles, generateName, serviceAccount, nil
 }
