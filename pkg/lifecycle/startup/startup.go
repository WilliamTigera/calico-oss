--- conflicted
+++ resolved
@@ -32,8 +32,6 @@
 	"k8s.io/client-go/kubernetes"
 	"k8s.io/client-go/rest"
 
-	api "github.com/projectcalico/api/pkg/apis/projectcalico/v3"
-	"github.com/projectcalico/api/pkg/lib/numorstring"
 	"github.com/projectcalico/libcalico-go/lib/apiconfig"
 	libapi "github.com/projectcalico/libcalico-go/lib/apis/v3"
 	client "github.com/projectcalico/libcalico-go/lib/clientv3"
@@ -43,6 +41,8 @@
 	"github.com/projectcalico/libcalico-go/lib/selector"
 	"github.com/projectcalico/libcalico-go/lib/upgrade/migrator"
 	"github.com/projectcalico/libcalico-go/lib/upgrade/migrator/clients"
+	api "github.com/tigera/api/pkg/apis/projectcalico/v3"
+	"github.com/tigera/api/pkg/lib/numorstring"
 
 	"github.com/projectcalico/node/pkg/calicoclient"
 	"github.com/projectcalico/node/pkg/earlynetworking"
@@ -177,7 +177,6 @@
 
 	configureAndCheckIPAddressSubnets(ctx, cli, node)
 
-<<<<<<< HEAD
 	// Allow setting this node's AS number and rack label(s) from an EarlyNetworkConfiguration
 	// mapped in at $CALICO_EARLY_NETWORKING.  Note that the "AS" environment variable can still
 	// override the AS number.
@@ -206,12 +205,6 @@
 				log.WithError(err).Error("Unable to set NetworkUnavailable to False")
 			}
 		}
-=======
-	// If Calico is running in policy only mode we don't need to write BGP related details to the Node.
-	if os.Getenv("CALICO_NETWORKING_BACKEND") != "none" {
-		// Configure the node AS number.
-		configureASNumber(node)
->>>>>>> 9d23334d
 	}
 
 	// Populate a reference to the node based on orchestrator node identifiers.
@@ -274,7 +267,7 @@
 	}
 }
 
-func configureBGPLayout(node *api.Node) error {
+func configureBGPLayout(node *libapi.Node) error {
 	yamlFileName := os.Getenv("CALICO_EARLY_NETWORKING")
 	if yamlFileName == "" {
 		log.Info("CALICO_EARLY_NETWORKING is not set")
@@ -864,17 +857,9 @@
 	return cidr
 }
 
-<<<<<<< HEAD
 // configureASNumber configures the Node resource with the specified AS number, or is a no-op if not
 // specified.
-func configureASNumber(node *api.Node, asStr string, source string) {
-=======
-// configureASNumber configures the Node resource with the AS number specified
-// in the environment, or is a no-op if not specified.
-func configureASNumber(node *libapi.Node) {
-	// Extract the AS number from the environment
-	asStr := os.Getenv("AS")
->>>>>>> 9d23334d
+func configureASNumber(node *libapi.Node, asStr string, source string) {
 	if asStr != "" {
 		if asNum, err := numorstring.ASNumberFromString(asStr); err != nil {
 			log.WithError(err).Errorf("The AS number specified in the %v (AS=%s) is not valid", source, asStr)
