--- conflicted
+++ resolved
@@ -177,7 +177,6 @@
 
 	configureAndCheckIPAddressSubnets(ctx, cli, node)
 
-<<<<<<< HEAD
 	// Allow setting this node's AS number and rack label(s) from an EarlyNetworkConfiguration
 	// mapped in at $CALICO_EARLY_NETWORKING.  Note that the "AS" environment variable can still
 	// override the AS number.
@@ -192,26 +191,6 @@
 		if os.Getenv("CALICO_NETWORKING_BACKEND") != "none" {
 			configureASNumber(node, os.Getenv("AS"), "environment")
 		}
-
-		if clientset != nil {
-			// Determine the Kubernetes node name. Default to the Calico node name unless an explicit
-			// value is provided.
-			k8sNodeName := nodeName
-			if nodeRef := os.Getenv("CALICO_K8S_NODE_REF"); nodeRef != "" {
-				k8sNodeName = nodeRef
-			}
-
-			err := utils.SetNodeNetworkUnavailableCondition(*clientset, k8sNodeName, false, 30*time.Second)
-			if err != nil {
-				log.WithError(err).Error("Unable to set NetworkUnavailable to False")
-			}
-		}
-=======
-	// If Calico is running in policy only mode we don't need to write BGP related details to the Node.
-	if os.Getenv("CALICO_NETWORKING_BACKEND") != "none" {
-		// Configure the node AS number.
-		configureASNumber(node)
->>>>>>> 27456f5b
 	}
 
 	// Populate a reference to the node based on orchestrator node identifiers.
@@ -250,7 +229,7 @@
 	// All done. Set NetworkUnavailable to false if using Calico for networking.
 	// We do it late in the process to avoid node resource update conflict because setting
 	// node condition will trigger node-controller updating node taints.
-	if os.Getenv("CALICO_NETWORKING_BACKEND") != "none" {
+	if os.Getenv("CALICO_NETWORKING_BACKEND") != "none" || (os.Getenv("IP") != "none" && os.Getenv("IP") != "") {
 		if clientset != nil {
 			// Determine the Kubernetes node name. Default to the Calico node name unless an explicit
 			// value is provided.
