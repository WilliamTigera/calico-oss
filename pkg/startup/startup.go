--- conflicted
+++ resolved
@@ -122,10 +122,6 @@
 	var clientset *kubernetes.Clientset
 	var kubeadmConfig, rancherState *v1.ConfigMap
 
-<<<<<<< HEAD
-	// Write BGP related details to the Node if BGP is enabled or environment variable IP is used (for ipsec support).
-	if os.Getenv("CALICO_NETWORKING_BACKEND") != "none" || (os.Getenv("IP") != "none" && os.Getenv("IP") != "") {
-=======
 	// If running under kubernetes with secrets to call k8s API
 	if config, err := rest.InClusterConfig(); err == nil {
 		// default timeout is 30 seconds, which isn't appropriate for this kind of
@@ -168,9 +164,8 @@
 		}
 	}
 
-	// If Calico is running in policy only mode we don't need to write BGP related details to the Node.
-	if os.Getenv("CALICO_NETWORKING_BACKEND") != "none" {
->>>>>>> 21c5d7ea
+	// Write BGP related details to the Node if BGP is enabled or environment variable IP is used (for ipsec support).
+	if os.Getenv("CALICO_NETWORKING_BACKEND") != "none" || (os.Getenv("IP") != "none" && os.Getenv("IP") != "") {
 		// Configure and verify the node IP addresses and subnets.
 		checkConflicts, err := configureIPsAndSubnets(node)
 		if err != nil {
@@ -1053,9 +1048,6 @@
 		}
 	}
 
-<<<<<<< HEAD
-	if err := c.EnsureInitialized(ctx, CALICOVERSION, CNXVERSION, clusterType); err != nil {
-=======
 	if rancherState != nil {
 		if len(clusterType) == 0 {
 			clusterType = "rancher"
@@ -1064,8 +1056,7 @@
 		}
 	}
 
-	if err := c.EnsureInitialized(ctx, VERSION, clusterType); err != nil {
->>>>>>> 21c5d7ea
+	if err := c.EnsureInitialized(ctx, CALICOVERSION, CNXVERSION, clusterType); err != nil {
 		return nil
 	}
 
