--- conflicted
+++ resolved
@@ -1157,9 +1157,6 @@
 		}
 	}
 
-<<<<<<< HEAD
-	if err := c.EnsureInitialized(ctx, CALICOVERSION, CNXVERSION, clusterType); err != nil {
-=======
 	if osType != OSTypeLinux {
 		if len(clusterType) == 0 {
 			clusterType = osType
@@ -1168,8 +1165,7 @@
 		}
 	}
 
-	if err := c.EnsureInitialized(ctx, VERSION, clusterType); err != nil {
->>>>>>> 80d4ed5f
+	if err := c.EnsureInitialized(ctx, CALICOVERSION, CNXVERSION, clusterType); err != nil {
 		return nil
 	}
 
