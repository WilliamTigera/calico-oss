// Copyright (c) 2016,2020 Tigera, Inc. All rights reserved.
//
// Licensed under the Apache License, Version 2.0 (the "License");
// you may not use this file except in compliance with the License.
// You may obtain a copy of the License at
//
//     http://www.apache.org/licenses/LICENSE-2.0
//
// Unless required by applicable law or agreed to in writing, software
// distributed under the License is distributed on an "AS IS" BASIS,
// WITHOUT WARRANTIES OR CONDITIONS OF ANY KIND, either express or implied.
// See the License for the specific language governing permissions and
// limitations under the License.
package startup

import (
	"context"
	cryptorand "crypto/rand"
	"encoding/json"
	"fmt"
	"io/ioutil"
	"net"
	"os"
	"reflect"
	"regexp"
	"strconv"
	"strings"
	"time"

	log "github.com/sirupsen/logrus"
	kapiv1 "k8s.io/api/core/v1"
	v1 "k8s.io/api/core/v1"
	kerrors "k8s.io/apimachinery/pkg/api/errors"
	metav1 "k8s.io/apimachinery/pkg/apis/meta/v1"
	"k8s.io/client-go/kubernetes"
	"k8s.io/client-go/rest"

	"github.com/projectcalico/libcalico-go/lib/apiconfig"
	api "github.com/projectcalico/libcalico-go/lib/apis/v3"
	client "github.com/projectcalico/libcalico-go/lib/clientv3"
	cerrors "github.com/projectcalico/libcalico-go/lib/errors"
	"github.com/projectcalico/libcalico-go/lib/names"
	cnet "github.com/projectcalico/libcalico-go/lib/net"
	"github.com/projectcalico/libcalico-go/lib/numorstring"
	"github.com/projectcalico/libcalico-go/lib/options"
	"github.com/projectcalico/libcalico-go/lib/selector"
	"github.com/projectcalico/libcalico-go/lib/upgrade/migrator"
	"github.com/projectcalico/libcalico-go/lib/upgrade/migrator/clients"

	"github.com/projectcalico/node/pkg/calicoclient"
	"github.com/projectcalico/node/pkg/startup/autodetection"
	"github.com/projectcalico/node/pkg/startup/autodetection/ipv4"
)

const (
	DEFAULT_IPV4_POOL_CIDR              = "192.168.0.0/16"
	DEFAULT_IPV4_POOL_BLOCK_SIZE        = 26
	DEFAULT_IPV6_POOL_BLOCK_SIZE        = 122
	DEFAULT_IPV4_POOL_NAME              = "default-ipv4-ippool"
	DEFAULT_IPV6_POOL_NAME              = "default-ipv6-ippool"
	AUTODETECTION_METHOD_FIRST          = "first-found"
	AUTODETECTION_METHOD_CAN_REACH      = "can-reach="
	AUTODETECTION_METHOD_INTERFACE      = "interface="
	AUTODETECTION_METHOD_SKIP_INTERFACE = "skip-interface="
	AUTODETECTION_METHOD_CIDR           = "cidr="

	DEFAULT_MONITOR_IP_POLL_INTERVAL = 60 * time.Second

	// KubeadmConfigConfigMap is defined in k8s.io/kubernetes, which we can't import due to versioning issues.
	KubeadmConfigConfigMap = "kubeadm-config"
	// Rancher clusters store their state in this config map in the kube-system namespace.
	RancherStateConfigMap = "full-cluster-state"
)

// Version strings, set during build.
var CALICOVERSION string
var CNXVERSION string

// For testing purposes we define an exit function that we can override.
var exitFunction = os.Exit

var (
	// Default values, names for different configs.
	defaultLogSeverity        = "Info"
	globalFelixConfigName     = "default"
	felixNodeConfigNamePrefix = "node."
)

// This file contains the main startup processing for the calico/node.  This
// includes:
// -  Detecting IP address and Network to use for BGP
// -  Configuring the node resource with IP/AS information provided in the
//    environment, or autodetected.
// -  Creating default IP Pools for quick-start use
func Run() {
	// Check $CALICO_STARTUP_LOGLEVEL to capture early log statements
	configureLogging()

	// Determine the name for this node.
	nodeName := determineNodeName()

	// Create the Calico API cli.
	cfg, cli := calicoclient.CreateClient()

	ctx := context.Background()

	// An explicit value of true is required to wait for the datastore.
	if os.Getenv("WAIT_FOR_DATASTORE") == "true" {
		waitForConnection(ctx, cli)
		log.Info("Datastore is ready")
	} else {
		log.Info("Skipping datastore connection test")
	}

	if cfg.Spec.DatastoreType == apiconfig.Kubernetes {
		if err := ensureKDDMigrated(cfg, cli); err != nil {
			log.WithError(err).Errorf("Unable to ensure datastore is migrated.")
			terminate()
		}
	}

	// Query the current Node resources.  We update our node resource with
	// updated IP data and use the full list of nodes for validation.
	node := getNode(ctx, cli, nodeName)

	var clientset *kubernetes.Clientset
	var kubeadmConfig, rancherState *v1.ConfigMap

	// If running under kubernetes with secrets to call k8s API
	if config, err := rest.InClusterConfig(); err == nil {
		// default timeout is 30 seconds, which isn't appropriate for this kind of
		// startup action because network services, like kube-proxy might not be
		// running and we don't want to block the full 30 seconds if they are just
		// a few seconds behind.
		config.Timeout = 2 * time.Second

		// Create the k8s clientset.
		clientset, err = kubernetes.NewForConfig(config)
		if err != nil {
			log.WithError(err).Error("Failed to create clientset")
			return
		}

		// Check if we're running on a kubeadm and/or rancher cluster. Any error other than not finding the respective
		// config map should be serious enough that we ought to stop here and return.
		kubeadmConfig, err = clientset.CoreV1().ConfigMaps(metav1.NamespaceSystem).Get(KubeadmConfigConfigMap, metav1.GetOptions{})
		if err != nil {
			if kerrors.IsNotFound(err) {
				kubeadmConfig = nil
			} else if kerrors.IsUnauthorized(err) {
				kubeadmConfig = nil
				log.WithError(err).Info("Unauthorized to query kubeadm configmap, assuming not on kubeadm. CIDR detection will not occur.")
			} else {
				log.WithError(err).Error("failed to query kubeadm's config map")
				terminate()
			}
		}

		rancherState, err = clientset.CoreV1().ConfigMaps(metav1.NamespaceSystem).Get(RancherStateConfigMap,
			metav1.GetOptions{})
		if err != nil {
			if kerrors.IsNotFound(err) {
				rancherState = nil
			} else if kerrors.IsUnauthorized(err) {
				kubeadmConfig = nil
				log.WithError(err).Info("Unauthorized to query rancher configmap, assuming not on rancher. CIDR detection will not occur.")
			} else {
				log.WithError(err).Error("failed to query Rancher's cluster state config map")
				terminate()
			}
		}
	}

<<<<<<< HEAD
	// Write BGP related details to the Node if BGP is enabled or environment variable IP is used (for ipsec support).
	if os.Getenv("CALICO_NETWORKING_BACKEND") != "none" || (os.Getenv("IP") != "none" && os.Getenv("IP") != "") {
		configureAndCheckIPAddressSubnets(ctx, cli, node)

		// Configure the node AS number if BGP is enabled.
		if os.Getenv("CALICO_NETWORKING_BACKEND") != "none" {
			configureASNumber(node)
		}
=======
	configureAndCheckIPAddressSubnets(ctx, cli, node)

	// If Calico is running in policy only mode we don't need to write BGP related details to the Node.
	if os.Getenv("CALICO_NETWORKING_BACKEND") != "none" {
		// Configure the node AS number.
		configureASNumber(node)
>>>>>>> 3f42c7e7

		if clientset != nil {
			log.Info("Setting NetworkUnavailable to False")
			err := setNodeNetworkUnavailableFalse(*clientset, nodeName)
			if err != nil {
				log.WithError(err).Error("Unable to set NetworkUnavailable to False")
			}
		}
	}

	// Populate a reference to the node based on orchestrator node identifiers.
	configureNodeRef(node)
	configureCloudOrchRef(node)

	// Check expected filesystem
	ensureFilesystemAsExpected()

	// Apply the updated node resource.
	if _, err := CreateOrUpdate(ctx, cli, node); err != nil {
		log.WithError(err).Errorf("Unable to set node resource configuration")
		terminate()
	}

	// Configure IP Pool configuration.
	configureIPPools(ctx, cli, kubeadmConfig)

	// Set default configuration required for the cluster.
	if err := ensureDefaultConfig(ctx, cfg, cli, node, kubeadmConfig, rancherState); err != nil {
		log.WithError(err).Errorf("Unable to set global default configuration")
		terminate()
	}

	// Write config files now that we are ready to start other components.
	writeNodeConfig(nodeName)

	// Tell the user what the name of the node is.
	log.Infof("Using node name: %s", nodeName)

	if err := ensureNetworkForOS(ctx, cli, nodeName); err != nil {
		log.WithError(err).Errorf("Unable to ensure network for os")
		terminate()
	}
}

func getMonitorPollInterval() time.Duration {
	interval := DEFAULT_MONITOR_IP_POLL_INTERVAL

	if intervalEnv := os.Getenv("AUTODETECT_POLL_INTERVAL"); intervalEnv != "" {
		var err error
		interval, err = time.ParseDuration(intervalEnv)
		if err != nil {
			log.WithError(err).Errorf("error parsing node IP auto-detect polling interval %s", intervalEnv)
			interval = DEFAULT_MONITOR_IP_POLL_INTERVAL
		}
	}

	return interval
}

func configureAndCheckIPAddressSubnets(ctx context.Context, cli client.Interface, node *api.Node) bool {
	// Configure and verify the node IP addresses and subnets.
	checkConflicts, err := configureIPsAndSubnets(node)
	if err != nil {
		// If this is auto-detection error, do a cleanup before returning
		clearv4 := os.Getenv("IP") == "autodetect"
		clearv6 := os.Getenv("IP6") == "autodetect"
		if node.ResourceVersion != "" {
			// If we're auto-detecting an IP on an existing node and hit an error, clear the previous
			// IP addresses from the node since they are no longer valid.
			clearNodeIPs(ctx, cli, node, clearv4, clearv6)
		}

		terminate()
	}

	// If we report an IP change (v4 or v6) we should verify there are no
	// conflicts between Nodes.
	if checkConflicts && os.Getenv("DISABLE_NODE_IP_CHECK") != "true" {
		v4conflict, v6conflict, err := checkConflictingNodes(ctx, cli, node)
		if err != nil {
			// If we've auto-detected a new IP address for an existing node that now conflicts, clear the old IP address(es)
			// from the node in the datastore. This frees the address in case it needs to be used for another node.
			clearv4 := (os.Getenv("IP") == "autodetect") && v4conflict
			clearv6 := (os.Getenv("IP6") == "autodetect") && v6conflict
			if node.ResourceVersion != "" {
				clearNodeIPs(ctx, cli, node, clearv4, clearv6)
			}
			terminate()
		}
	}

	return checkConflicts
}

func MonitorIPAddressSubnets() {
	ctx := context.Background()
	_, cli := calicoclient.CreateClient()
	nodeName := determineNodeName()
	node := getNode(ctx, cli, nodeName)

	pollInterval := getMonitorPollInterval()

	for {
		<-time.After(pollInterval)
		log.Debugf("Checking node IP address every %v", pollInterval)
		updated := configureAndCheckIPAddressSubnets(ctx, cli, node)
		if updated {
			// Apply the updated node resource.
			// we try updating the resource up to 3 times, in case of transient issues.
			for i := 0; i < 3; i++ {
				_, err := CreateOrUpdate(ctx, cli, node)
				if err == nil {
					log.Info("Updated node IP addresses")
					break
				}
				log.WithError(err).Error("Unable to set node resource configuration, retrying...")
			}
		}
	}
}

func getMonitorPollInterval() time.Duration {
	interval := DEFAULT_MONITOR_IP_POLL_INTERVAL

	if intervalEnv := os.Getenv("AUTODETECT_POLL_INTERVAL"); intervalEnv != "" {
		var err error
		interval, err = time.ParseDuration(intervalEnv)
		if err != nil {
			log.WithError(err).Errorf("error parsing node IP auto-detect polling interval %s", intervalEnv)
			interval = DEFAULT_MONITOR_IP_POLL_INTERVAL
		}
	}

	return interval
}

func configureAndCheckIPAddressSubnets(ctx context.Context, cli client.Interface, node *api.Node) bool {
	// Configure and verify the node IP addresses and subnets.
	checkConflicts, err := configureIPsAndSubnets(node)
	if err != nil {
		// If this is auto-detection error, do a cleanup before returning
		clearv4 := os.Getenv("IP") == "autodetect"
		clearv6 := os.Getenv("IP6") == "autodetect"
		if node.ResourceVersion != "" {
			// If we're auto-detecting an IP on an existing node and hit an error, clear the previous
			// IP addresses from the node since they are no longer valid.
			clearNodeIPs(ctx, cli, node, clearv4, clearv6)
		}

		terminate()
	}

	// If we report an IP change (v4 or v6) we should verify there are no
	// conflicts between Nodes.
	if checkConflicts && os.Getenv("DISABLE_NODE_IP_CHECK") != "true" {
		v4conflict, v6conflict, err := checkConflictingNodes(ctx, cli, node)
		if err != nil {
			// If we've auto-detected a new IP address for an existing node that now conflicts, clear the old IP address(es)
			// from the node in the datastore. This frees the address in case it needs to be used for another node.
			clearv4 := (os.Getenv("IP") == "autodetect") && v4conflict
			clearv6 := (os.Getenv("IP6") == "autodetect") && v6conflict
			if node.ResourceVersion != "" {
				clearNodeIPs(ctx, cli, node, clearv4, clearv6)
			}
			terminate()
		}
	}

	return checkConflicts
}

func MonitorIPAddressSubnets() {
	ctx := context.Background()
	_, cli := calicoclient.CreateClient()
	nodeName := determineNodeName()
	node := getNode(ctx, cli, nodeName)

	pollInterval := getMonitorPollInterval()

	for {
		<-time.After(pollInterval)
		log.Debugf("Checking node IP address every %v", pollInterval)
		updated := configureAndCheckIPAddressSubnets(ctx, cli, node)
		if updated {
			// Apply the updated node resource.
			// we try updating the resource up to 3 times, in case of transient issues.
			for i := 0; i < 3; i++ {
				_, err := CreateOrUpdate(ctx, cli, node)
				if err == nil {
					log.Info("Updated node IP addresses")
					break
				}
				log.WithError(err).Error("Unable to set node resource configuration, retrying...")
			}
		}
	}
}

// configureNodeRef will attempt to discover the cluster type it is running on, check to ensure we
// have not already set it on this Node, and set it if need be.
func configureNodeRef(node *api.Node) {
	orchestrator := "k8s"
	nodeRef := ""

	// Sort out what type of cluster we're running on.
	if nodeRef = os.Getenv("CALICO_K8S_NODE_REF"); nodeRef == "" {
		return
	}

	node.Spec.OrchRefs = []api.OrchRef{{NodeName: nodeRef, Orchestrator: orchestrator}}
}

// CreateOrUpdate creates the Node if ResourceVersion is not specified,
// or Update if it's specified.
func CreateOrUpdate(ctx context.Context, client client.Interface, node *api.Node) (*api.Node, error) {
	if node.ResourceVersion != "" {
		return client.Nodes().Update(ctx, node, options.SetOptions{})
	}

	return client.Nodes().Create(ctx, node, options.SetOptions{})
}

func clearNodeIPs(ctx context.Context, client client.Interface, node *api.Node, clearv4, clearv6 bool) {
	if clearv4 {
		log.WithField("IP", node.Spec.BGP.IPv4Address).Info("Clearing out-of-date IPv4 address from this node")
		node.Spec.BGP.IPv4Address = ""
	}
	if clearv6 {
		log.WithField("IP", node.Spec.BGP.IPv6Address).Info("Clearing out-of-date IPv6 address from this node")
		node.Spec.BGP.IPv6Address = ""
	}

	// If the BGP spec is empty, then set it to nil.
	if node.Spec.BGP != nil && reflect.DeepEqual(*node.Spec.BGP, api.NodeBGPSpec{}) {
		node.Spec.BGP = nil
	}

	if clearv4 || clearv6 {
		_, err := client.Nodes().Update(ctx, node, options.SetOptions{})
		if err != nil {
			log.WithError(err).Warnf("Failed to clear node addresses")
		}
	}
}

func configureLogging() {
	// Default to info level logging
	logLevel := log.InfoLevel

	rawLogLevel := os.Getenv("CALICO_STARTUP_LOGLEVEL")
	if rawLogLevel != "" {
		parsedLevel, err := log.ParseLevel(rawLogLevel)
		if err == nil {
			logLevel = parsedLevel
		} else {
			log.WithError(err).Error("Failed to parse log level, defaulting to info.")
		}
	}

	log.SetLevel(logLevel)
	log.Infof("Early log level set to %v", logLevel)
}

// determineNodeName is called to determine the node name to use for this instance
// of calico/node.
func determineNodeName() string {
	var nodeName string
	var err error

	// Determine the name of this node.  Precedence is:
	// -  NODENAME
	// -  Value stored in our nodename file.
	// -  HOSTNAME (lowercase)
	// -  os.Hostname (lowercase).
	// We use the names.Hostname which lowercases and trims the name.
	if nodeName = strings.TrimSpace(os.Getenv("NODENAME")); nodeName != "" {
		log.Infof("Using NODENAME environment for node name")
	} else if nodeName = nodenameFromFile(); nodeName != "" {
		log.Info("Using stored node name from " + nodenameFileName())
	} else if nodeName = strings.ToLower(strings.TrimSpace(os.Getenv("HOSTNAME"))); nodeName != "" {
		log.Infof("Using HOSTNAME environment (lowercase) for node name")
	} else if nodeName, err = names.Hostname(); err != nil {
		log.WithError(err).Error("Unable to determine hostname")
		terminate()
	} else {
		log.Warn("Using auto-detected node name. It is recommended that an explicit value is supplied using " +
			"the NODENAME environment variable.")
	}
	log.Infof("Determined node name: %s", nodeName)

	return nodeName
}

func nodenameFileName() string {
	fn := os.Getenv("CALICO_NODENAME_FILE")
	if fn == "" {
		return defaultNodenameFile
	}
	return fn
}

// nodenameFromFile reads the nodename file if it exists and
// returns the nodename within.
func nodenameFromFile() string {
	filename := nodenameFileName()
	data, err := ioutil.ReadFile(filename)
	if err != nil {
		if os.IsNotExist(err) {
			// File doesn't exist, return empty string.
			log.Debug("File does not exist: " + filename)
			return ""
		}
		log.WithError(err).Error("Failed to read " + filename)
		terminate()
	}
	return string(data)
}

// waitForConnection waits for the datastore to become accessible.
func waitForConnection(ctx context.Context, c client.Interface) {
	log.Info("Checking datastore connection")
	for {
		// Query some arbitrary configuration to see if the connection
		// is working.  Getting a specific Node is a good option, even
		// if the Node does not exist.
		_, err := c.Nodes().Get(ctx, "foo", options.GetOptions{})

		// We only care about a couple of error cases, all others would
		// suggest the datastore is accessible.
		if err != nil {
			switch err.(type) {
			case cerrors.ErrorConnectionUnauthorized:
				log.WithError(err).Warn("Connection to the datastore is unauthorized")
				terminate()
			case cerrors.ErrorDatastoreError:
				log.WithError(err).Info("Hit error connecting to datastore - retry")
				time.Sleep(1000 * time.Millisecond)
				continue
			}
		}

		// We've connected to the datastore - break out of the loop.
		break
	}
	log.Info("Datastore connection verified")
}

// writeNodeConfig writes out the this node's configuration to disk for use by other components.
// Specifically, it creates:
// - /var/lib/calico/nodename - used to persist the determined node name to disk for future use.
func writeNodeConfig(nodeName string) {
	filename := nodenameFileName()
	log.Debugf("Writing %s to "+filename, nodeName)
	if err := ioutil.WriteFile(filename, []byte(nodeName), 0644); err != nil {
		log.WithError(err).Error("Unable to write to " + filename)
		terminate()
	}
}

// getNode returns the current node configuration. If this node has not yet
// been created, it returns a blank node resource.
func getNode(ctx context.Context, client client.Interface, nodeName string) *api.Node {
	node, err := client.Nodes().Get(ctx, nodeName, options.GetOptions{})

	if err != nil {
		if _, ok := err.(cerrors.ErrorResourceDoesNotExist); !ok {
			log.WithError(err).WithField("Name", nodeName).Info("Unable to query node configuration")
			log.Warn("Unable to access datastore to query node configuration")
			terminate()
		}

		log.WithField("Name", nodeName).Info("Building new node resource")
		node = api.NewNode()
		node.Name = nodeName
	}

	return node
}

// configureIPsAndSubnets updates the supplied node resource with IP and Subnet
// information to use for BGP.  This returns true if we detect a change in Node IP address.
func configureIPsAndSubnets(node *api.Node) (bool, error) {
	// If the node resource currently has no BGP configuration, add an empty
	// set of configuration as it makes the processing below easier, and we
	// must end up configuring some BGP fields before we complete.
	if node.Spec.BGP == nil {
		log.Info("Initialize BGP data")
		node.Spec.BGP = &api.NodeBGPSpec{}
	}

	oldIpv4 := node.Spec.BGP.IPv4Address
	oldIpv6 := node.Spec.BGP.IPv6Address

	// Determine the autodetection type for IPv4 and IPv6.  Note that we
	// only autodetect IPv4 when it has not been specified.  IPv6 must be
	// explicitly requested using the "autodetect" value.
	//
	// If we aren't auto-detecting then we need to validate the configured
	// value and possibly fix up missing subnet configuration.
	ipv4Env := os.Getenv("IP")
	if ipv4Env == "autodetect" || (ipv4Env == "" && node.Spec.BGP.IPv4Address == "") {
		adm := os.Getenv("IP_AUTODETECTION_METHOD")
		cidr := autoDetectCIDR(adm, 4)
		if cidr != nil {
			// We autodetected an IPv4 address so update the value in the node.
			node.Spec.BGP.IPv4Address = cidr.String()
		} else if node.Spec.BGP.IPv4Address == "" {
			// No IPv4 address is configured, but we always require one, so exit.
			log.Warn("Couldn't autodetect an IPv4 address. If auto-detecting, choose a different autodetection method. Otherwise provide an explicit address.")
			return false, fmt.Errorf("Failed to autodetect an IPv4 address")
		} else {
			// No IPv4 autodetected, but a previous one was configured.
			// Tell the user we are leaving the value unchanged.  We
			// will validate that the IP matches one on the interface.
			log.Warnf("Autodetection of IPv4 address failed, keeping existing value: %s", node.Spec.BGP.IPv4Address)
			validateIP(node.Spec.BGP.IPv4Address)
		}
	} else if ipv4Env == "none" && node.Spec.BGP.IPv4Address != "" {
		log.Infof("Autodetection for IPv4 disabled, keeping existing value: %s", node.Spec.BGP.IPv4Address)
		validateIP(node.Spec.BGP.IPv4Address)
	} else if ipv4Env != "none" {
		if ipv4Env != "" {
			node.Spec.BGP.IPv4Address = parseIPEnvironment("IP", ipv4Env, 4)
		}
		validateIP(node.Spec.BGP.IPv4Address)
	}

	ipv6Env := os.Getenv("IP6")
	if ipv6Env == "autodetect" {
		adm := os.Getenv("IP6_AUTODETECTION_METHOD")
		cidr := autoDetectCIDR(adm, 6)
		if cidr != nil {
			// We autodetected an IPv6 address so update the value in the node.
			node.Spec.BGP.IPv6Address = cidr.String()
		} else if node.Spec.BGP.IPv6Address == "" {
			// No IPv6 address is configured, but we have requested one, so exit.
			log.Warn("Couldn't autodetect an IPv6 address. If auto-detecting, choose a different autodetection method. Otherwise provide an explicit address.")
			return false, fmt.Errorf("Failed to autodetect an IPv6 address")
		} else {
			// No IPv6 autodetected, but a previous one was configured.
			// Tell the user we are leaving the value unchanged.  We
			// will validate that the IP matches one on the interface.
			log.Warnf("Autodetection of IPv6 address failed, keeping existing value: %s", node.Spec.BGP.IPv6Address)
			validateIP(node.Spec.BGP.IPv6Address)
		}
	} else if ipv6Env == "none" && node.Spec.BGP.IPv6Address != "" {
		log.Infof("Autodetection for IPv6 disabled, keeping existing value: %s", node.Spec.BGP.IPv6Address)
		validateIP(node.Spec.BGP.IPv6Address)
	} else if ipv6Env != "none" {
		if ipv6Env != "" {
			node.Spec.BGP.IPv6Address = parseIPEnvironment("IP6", ipv6Env, 6)
		}
		validateIP(node.Spec.BGP.IPv6Address)
	}

	if ipv4Env == "none" && (ipv6Env == "" || ipv6Env == "none") && node.Spec.BGP.IPv4Address == "" && node.Spec.BGP.IPv6Address == "" {
		log.Warn("No IP Addresses configured, and autodetection is not enabled")
		terminate()
	}

	// Detect if we've seen the IP address change, and flag that we need to check for conflicting Nodes
	if node.Spec.BGP.IPv4Address != oldIpv4 {
		log.Info("Node IPv4 changed, will check for conflicts")
		return true, nil
	}
	if node.Spec.BGP.IPv6Address != oldIpv6 {
		log.Info("Node IPv6 changed, will check for conflicts")
		return true, nil
	}

	return false, nil
}

// fetchAndValidateIPAndNetwork fetches and validates the IP configuration from
// either the environment variables or from the values already configured in the
// node.
func parseIPEnvironment(envName, envValue string, version int) string {
	// To parse the environment (which could be an IP or a CIDR), convert
	// to a JSON string and use the UnmarshalJSON method on the IPNet
	// struct to parse the value.
	ip := &cnet.IPNet{}
	err := ip.UnmarshalJSON([]byte("\"" + envValue + "\""))
	if err != nil || ip.Version() != version {
		log.Warnf("Environment does not contain a valid IPv%d address: %s=%s", version, envName, envValue)
		terminate()
	}
	log.Infof("Using IPv%d address from environment: %s=%s", ip.Version(), envName, envValue)

	return ip.String()
}

// validateIP checks that the IP address is actually on one of the host
// interfaces and warns if not.
func validateIP(ipn string) {
	// No validation required if no IP address is specified.
	if ipn == "" {
		return
	}

	ipAddr, _, err := cnet.ParseCIDROrIP(ipn)
	if err != nil {
		log.WithError(err).Errorf("Failed to parse autodetected CIDR '%s'", ipn)
		terminate()
	}

	// Get a complete list of interfaces with their addresses and check if
	// the IP address can be found.
	ifaces, err := autodetection.GetInterfaces(nil, nil, ipAddr.Version())
	if err != nil {
		log.WithError(err).Error("Unable to query host interfaces")
		terminate()
	}
	if len(ifaces) == 0 {
		log.Info("No interfaces found for validating IP configuration")
	}

	for _, i := range ifaces {
		for _, c := range i.Cidrs {
			if ipAddr.Equal(c.IP) {
				log.Infof("IPv%d address %s discovered on interface %s", ipAddr.Version(), ipAddr.String(), i.Name)
				return
			}
		}
	}
	log.Warnf("Unable to confirm IPv%d address %s is assigned to this host", ipAddr.Version(), ipAddr)
}

func parseBlockSizeEnvironment(envValue string) int {
	i, err := strconv.Atoi(envValue)
	if err != nil {
		log.WithError(err).Error("Unable to convert blocksize to int")
		terminate()
	}
	return i
}

// validateBlockSize check if blockSize is valid
func validateBlockSize(version int, blockSize int) {
	// 20 to 32 (inclusive) for IPv4 and 116 to 128 (inclusive) for IPv6
	if version == 4 {
		if blockSize < 20 || blockSize > 32 {
			log.Errorf("Invalid blocksize %d for version %d", blockSize, version)
			terminate()
		}
	} else if version == 6 {
		if blockSize < 116 || blockSize > 128 {
			log.Errorf("Invalid blocksize %d for version %d", blockSize, version)
			terminate()
		}
	} else {
		log.Errorf("Invalid ip version specified (%d) when validating blocksize", version)
		terminate()
	}
}

// validateNodeSelector checks if selector is valid
func validateNodeSelector(version int, s string) {
	_, err := selector.Parse(s)
	if err != nil {
		log.Errorf("Invalid node selector '%s' for version %d: %s", s, version, err)
		terminate()
	}
}

// evaluateENVBool evaluates a passed environment variable
// Returns True if the envVar is defined and set to true.
// Returns False if the envVar is defined and set to false.
// Returns defaultValue in the envVar is not defined.
// An log entry will always be written
func evaluateENVBool(envVar string, defaultValue bool) bool {
	envValue, isSet := os.LookupEnv(envVar)

	if isSet {

		switch strings.ToLower(envValue) {

		case "false", "0", "no", "n", "f":
			log.Infof("%s is %t through environment variable", envVar, false)
			return false
		}
		log.Infof("%s is %t through environment variable", envVar, true)
		return true
	}
	log.Infof("%s is %t (defaulted) through environment variable", envVar, defaultValue)
	return defaultValue
}

// autoDetectCIDR auto-detects the IP and Network using the requested
// detection method.
func autoDetectCIDR(method string, version int) *cnet.IPNet {
	if method == "" || method == AUTODETECTION_METHOD_FIRST {
		// Autodetect the IP by enumerating all interfaces (excluding
		// known internal interfaces).
		return autoDetectCIDRFirstFound(version)
	} else if strings.HasPrefix(method, AUTODETECTION_METHOD_INTERFACE) {
		// Autodetect the IP from the specified interface.
		ifStr := strings.TrimPrefix(method, AUTODETECTION_METHOD_INTERFACE)
		// Regexes are passed in as a string separated by ","
		ifRegexes := regexp.MustCompile(`\s*,\s*`).Split(ifStr, -1)
		return autoDetectCIDRByInterface(ifRegexes, version)
	} else if strings.HasPrefix(method, AUTODETECTION_METHOD_CIDR) {
		// Autodetect the IP by filtering interface by its address.
		cidrStr := strings.TrimPrefix(method, AUTODETECTION_METHOD_CIDR)
		// CIDRs are passed in as a string separated by ","
		matches := []cnet.IPNet{}
		for _, r := range regexp.MustCompile(`\s*,\s*`).Split(cidrStr, -1) {
			_, cidr, err := cnet.ParseCIDR(r)
			if err != nil {
				log.Errorf("Invalid CIDR %q for IP autodetection method: %s", r, method)
				return nil
			}
			matches = append(matches, *cidr)
		}
		return autoDetectCIDRByCIDR(matches, version)
	} else if strings.HasPrefix(method, AUTODETECTION_METHOD_CAN_REACH) {
		// Autodetect the IP by connecting a UDP socket to a supplied address.
		destStr := strings.TrimPrefix(method, AUTODETECTION_METHOD_CAN_REACH)
		return autoDetectCIDRByReach(destStr, version)
	} else if strings.HasPrefix(method, AUTODETECTION_METHOD_SKIP_INTERFACE) {
		// Autodetect the Ip by enumerating all interfaces (excluding
		// known internal interfaces and any interfaces whose name
		// matches the given regexes).
		ifStr := strings.TrimPrefix(method, AUTODETECTION_METHOD_SKIP_INTERFACE)
		// Regexes are passed in as a string separated by ","
		ifRegexes := regexp.MustCompile(`\s*,\s*`).Split(ifStr, -1)
		return autoDetectCIDRBySkipInterface(ifRegexes, version)
	}

	// The autodetection method is not recognised and is required.  Exit.
	log.Errorf("Invalid IP autodetection method: %s", method)
	terminate()
	return nil
}

// autoDetectCIDRFirstFound auto-detects the first valid Network it finds across
// all interfaces (excluding common known internal interface names).
func autoDetectCIDRFirstFound(version int) *cnet.IPNet {
	incl := []string{}

	iface, cidr, err := autodetection.FilteredEnumeration(incl, DEFAULT_INTERFACES_TO_EXCLUDE, nil, version)
	if err != nil {
		log.Warnf("Unable to auto-detect an IPv%d address: %s", version, err)
		return nil
	}

	log.Infof("Using autodetected IPv%d address on interface %s: %s", version, iface.Name, cidr.String())

	return cidr
}

// autoDetectCIDRByInterface auto-detects the first valid Network on the interfaces
// matching the supplied interface regex.
func autoDetectCIDRByInterface(ifaceRegexes []string, version int) *cnet.IPNet {
	iface, cidr, err := autodetection.FilteredEnumeration(ifaceRegexes, nil, nil, version)
	if err != nil {
		log.Warnf("Unable to auto-detect an IPv%d address using interface regexes %v: %s", version, ifaceRegexes, err)
		return nil
	}

	log.Infof("Using autodetected IPv%d address %s on matching interface %s", version, cidr.String(), iface.Name)

	return cidr
}

// autoDetectCIDRByCIDR auto-detects the first valid Network on the interfaces
// matching the supplied cidr.
func autoDetectCIDRByCIDR(matches []cnet.IPNet, version int) *cnet.IPNet {
	iface, cidr, err := autodetection.FilteredEnumeration(nil, nil, matches, version)
	if err != nil {
		log.Warnf("Unable to auto-detect an IPv%d address using interface cidr %s: %s", version, matches, err)
		return nil
	}

	log.Infof("Using autodetected IPv%d address %s on interface %s matching cidrs %+v", version, cidr.String(), iface.Name, matches)

	return cidr
}

// autoDetectCIDRByReach auto-detects the IP and Network by setting up a UDP
// connection to a "reach" address.
func autoDetectCIDRByReach(dest string, version int) *cnet.IPNet {
	if cidr, err := autodetection.ReachDestination(dest, version); err != nil {
		log.Warnf("Unable to auto-detect IPv%d address by connecting to %s: %s", version, dest, err)
		return nil
	} else {
		log.Infof("Using autodetected IPv%d address %s, detected by connecting to %s", version, cidr.String(), dest)
		return cidr
	}
}

// autoDetectCIDRBySkipInterface auto-detects the first valid Network on the interfaces
// matching the supplied interface regexes.
func autoDetectCIDRBySkipInterface(ifaceRegexes []string, version int) *cnet.IPNet {
	incl := []string{}
	excl := DEFAULT_INTERFACES_TO_EXCLUDE
	excl = append(excl, ifaceRegexes...)

	iface, cidr, err := autodetection.FilteredEnumeration(incl, excl, nil, version)
	if err != nil {
		log.Warnf("Unable to auto-detect an IPv%d address while excluding %v: %s", version, ifaceRegexes, err)
		return nil
	}

	log.Infof("Using autodetected IPv%d address on interface %s: %s while skipping matching interfaces", version, iface.Name, cidr.String())
	return cidr
}

// configureASNumber configures the Node resource with the AS number specified
// in the environment, or is a no-op if not specified.
func configureASNumber(node *api.Node) {
	// Extract the AS number from the environment
	asStr := os.Getenv("AS")
	if asStr != "" {
		if asNum, err := numorstring.ASNumberFromString(asStr); err != nil {
			log.WithError(err).Errorf("The AS number specified in the environment (AS=%s) is not valid", asStr)
			terminate()
		} else {
			log.Infof("Using AS number specified in environment (AS=%s)", asNum)
			node.Spec.BGP.ASNumber = &asNum
		}
	} else {
		if node.Spec.BGP.ASNumber == nil {
			log.Info("No AS number configured on node resource, using global value")
		} else {
			log.Infof("Using AS number %s configured in node resource", node.Spec.BGP.ASNumber)
		}
	}
}

// generateIPv6ULAPrefix return a random generated ULA IPv6 prefix as per RFC 4193.  The pool
// is generated from bytes pulled from a secure random source.
func GenerateIPv6ULAPrefix() (string, error) {
	ulaAddr := []byte{0xfd, 0, 0, 0, 0, 0, 0, 0, 0, 0, 0, 0, 0, 0, 0, 0}
	_, err := cryptorand.Read(ulaAddr[1:6])
	if err != nil {
		return "", err
	}
	ipNet := net.IPNet{
		IP:   net.IP(ulaAddr),
		Mask: net.CIDRMask(48, 128),
	}
	return ipNet.String(), nil
}

// configureIPPools ensures that default IP pools are created (unless explicitly requested otherwise).
func configureIPPools(ctx context.Context, client client.Interface, kubeadmConfig *v1.ConfigMap) {
	// Read in environment variables for use here and later.
	ipv4Pool := os.Getenv("CALICO_IPV4POOL_CIDR")
	ipv6Pool := os.Getenv("CALICO_IPV6POOL_CIDR")

	if strings.ToLower(os.Getenv("NO_DEFAULT_POOLS")) == "true" {
		if len(ipv4Pool) > 0 || len(ipv6Pool) > 0 {
			log.Error("Invalid configuration with NO_DEFAULT_POOLS defined and CALICO_IPV4POOL_CIDR or CALICO_IPV6POOL_CIDR defined.")
			terminate()
		}

		log.Info("Skipping IP pool configuration")
		return
	}

	// If CIDRs weren't specified through the environment variables, check if they're present in kubeadm's
	// config map.
	if (len(ipv4Pool) == 0 || len(ipv6Pool) == 0) && kubeadmConfig != nil {
		v4, v6, err := extractKubeadmCIDRs(kubeadmConfig)
		if err == nil {
			if len(ipv4Pool) == 0 {
				ipv4Pool = v4
				log.Infof("found v4=%s in the kubeadm config map", ipv4Pool)
			}
			if len(ipv6Pool) == 0 {
				ipv6Pool = v6
				log.Infof("found v6=%s in the kubeadm config map", ipv6Pool)
			}
		} else {
			log.WithError(err).Warn("Failed to extract CIDRs from kubeadm config.")
		}
	}

	ipv4IpipModeEnvVar := strings.ToLower(os.Getenv("CALICO_IPV4POOL_IPIP"))
	ipv4VXLANModeEnvVar := strings.ToLower(os.Getenv("CALICO_IPV4POOL_VXLAN"))

	var (
		ipv4BlockSize int
		ipv6BlockSize int
	)
	ipv4BlockSizeEnvVar := os.Getenv("CALICO_IPV4POOL_BLOCK_SIZE")
	if ipv4BlockSizeEnvVar != "" {
		ipv4BlockSize = parseBlockSizeEnvironment(ipv4BlockSizeEnvVar)
	} else {
		ipv4BlockSize = DEFAULT_IPV4_POOL_BLOCK_SIZE
	}
	validateBlockSize(4, ipv4BlockSize)
	ipv6BlockSizeEnvVar := os.Getenv("CALICO_IPV6POOL_BLOCK_SIZE")
	if ipv6BlockSizeEnvVar != "" {
		ipv6BlockSize = parseBlockSizeEnvironment(ipv6BlockSizeEnvVar)
	} else {
		ipv6BlockSize = DEFAULT_IPV6_POOL_BLOCK_SIZE
	}
	validateBlockSize(6, ipv6BlockSize)
	ipv4NodeSelector := os.Getenv("CALICO_IPV4POOL_NODE_SELECTOR")
	validateNodeSelector(4, ipv4NodeSelector)
	ipv6NodeSelector := os.Getenv("CALICO_IPV6POOL_NODE_SELECTOR")
	validateNodeSelector(6, ipv6NodeSelector)

	// Get a list of all IP Pools
	poolList, err := client.IPPools().List(ctx, options.ListOptions{})
	if err != nil {
		log.WithError(err).Error("Unable to fetch IP pool list")
		terminate()
		return // not really needed but allows testing to function
	}

	// Check for IPv4 and IPv6 pools.
	ipv4Present := false
	ipv6Present := false
	for _, p := range poolList.Items {
		ip, _, err := cnet.ParseCIDR(p.Spec.CIDR)
		if err != nil {
			log.Warnf("Error parsing CIDR '%s'. Skipping the IPPool.", p.Spec.CIDR)
		}
		version := ip.Version()
		ipv4Present = ipv4Present || (version == 4)
		ipv6Present = ipv6Present || (version == 6)
		if ipv4Present && ipv6Present {
			break
		}
	}

	// Read IPV4 CIDR from env if set and parse then check it for errors
	if ipv4Pool == "" {
		ipv4Pool = DEFAULT_IPV4_POOL_CIDR

		_, preferedNet, _ := net.ParseCIDR(DEFAULT_IPV4_POOL_CIDR)
		if selectedPool, err := ipv4.GetDefaultIPv4Pool(preferedNet); err == nil {
			ipv4Pool = selectedPool.String()
		}

		log.Infof("Selected default IP pool is '%s'", ipv4Pool)
	}
	_, ipv4Cidr, err := cnet.ParseCIDR(ipv4Pool)
	if err != nil || ipv4Cidr.Version() != 4 {
		log.Errorf("Invalid CIDR specified in CALICO_IPV4POOL_CIDR '%s'", ipv4Pool)
		terminate()
		return // not really needed but allows testing to function
	}

	// If no IPv6 pool is specified, generate one.
	if ipv6Pool == "" {
		ipv6Pool, err = GenerateIPv6ULAPrefix()
		if err != nil {
			log.Errorf("Failed to generate an IPv6 default pool")
			terminate()
		}
	}
	_, ipv6Cidr, err := cnet.ParseCIDR(ipv6Pool)
	if err != nil || ipv6Cidr.Version() != 6 {
		log.Errorf("Invalid CIDR specified in CALICO_IPV6POOL_CIDR '%s'", ipv6Pool)
		terminate()
		return // not really needed but allows testing to function
	}

	// Ensure there are pools created for each IP version.
	if !ipv4Present {
		log.Debug("Create default IPv4 IP pool")
		outgoingNATEnabled := evaluateENVBool("CALICO_IPV4POOL_NAT_OUTGOING", true)

		createIPPool(ctx, client, ipv4Cidr, DEFAULT_IPV4_POOL_NAME, ipv4IpipModeEnvVar, ipv4VXLANModeEnvVar, outgoingNATEnabled, ipv4BlockSize, ipv4NodeSelector)
	}
	if !ipv6Present && ipv6Supported() {
		log.Debug("Create default IPv6 IP pool")
		outgoingNATEnabled := evaluateENVBool("CALICO_IPV6POOL_NAT_OUTGOING", false)

		createIPPool(ctx, client, ipv6Cidr, DEFAULT_IPV6_POOL_NAME, string(api.IPIPModeNever), string(api.VXLANModeNever), outgoingNATEnabled, ipv6BlockSize, ipv6NodeSelector)
	}
}

// createIPPool creates an IP pool using the specified CIDR.  This
// method is a no-op if the pool already exists.
func createIPPool(ctx context.Context, client client.Interface, cidr *cnet.IPNet, poolName, ipipModeName, vxlanModeName string, isNATOutgoingEnabled bool, blockSize int, nodeSelector string) {
	version := cidr.Version()
	var ipipMode api.IPIPMode
	var vxlanMode api.VXLANMode

	// Parse the given IPIP mode.
	switch strings.ToLower(ipipModeName) {
	case "", "off", "never":
		ipipMode = api.IPIPModeNever
	case "crosssubnet", "cross-subnet":
		ipipMode = api.IPIPModeCrossSubnet
	case "always":
		ipipMode = api.IPIPModeAlways
	default:
		log.Errorf("Unrecognized IPIP mode specified in CALICO_IPV4POOL_IPIP '%s'", ipipModeName)
		terminate()
	}

	// Parse the given VXLAN mode.
	switch strings.ToLower(vxlanModeName) {
	case "", "off", "never":
		vxlanMode = api.VXLANModeNever
	case "crosssubnet", "cross-subnet":
		vxlanMode = api.VXLANModeCrossSubnet
	case "always":
		vxlanMode = api.VXLANModeAlways
	default:
		log.Errorf("Unrecognized VXLAN mode specified in CALICO_IPV4POOL_VXLAN'%s'", vxlanModeName)
		terminate()
	}

	pool := &api.IPPool{
		ObjectMeta: metav1.ObjectMeta{
			Name: poolName,
		},
		Spec: api.IPPoolSpec{
			CIDR:         cidr.String(),
			NATOutgoing:  isNATOutgoingEnabled,
			IPIPMode:     ipipMode,
			VXLANMode:    vxlanMode,
			BlockSize:    blockSize,
			NodeSelector: nodeSelector,
		},
	}

	log.Infof("Ensure default IPv%d pool is created. IPIP mode: %s, VXLAN mode: %s", version, ipipMode, vxlanMode)

	// Create the pool.  There is a small chance that another node may
	// beat us to it, so handle the fact that the pool already exists.
	if _, err := client.IPPools().Create(ctx, pool, options.SetOptions{}); err != nil {
		if _, ok := err.(cerrors.ErrorResourceAlreadyExists); !ok {
			log.WithError(err).Errorf("Failed to create default IPv%d IP pool: %s", version, cidr.String())
			terminate()
		}
	} else {
		log.Infof("Created default IPv%d pool (%s) with NAT outgoing %t. IPIP mode: %s, VXLAN mode: %s",
			version, cidr, isNATOutgoingEnabled, ipipMode, vxlanMode)
	}
}

// checkConflictingNodes checks whether any other nodes have been configured
// with the same IP addresses.
func checkConflictingNodes(ctx context.Context, client client.Interface, node *api.Node) (v4conflict, v6conflict bool, retErr error) {
	// Get the full set of nodes.
	var nodes []api.Node
	if nodeList, err := client.Nodes().List(ctx, options.ListOptions{}); err != nil {
		log.WithError(err).Errorf("Unable to query node configuration")
		retErr = err
		return
	} else {
		nodes = nodeList.Items
	}

	ourIPv4, _, err := cnet.ParseCIDROrIP(node.Spec.BGP.IPv4Address)
	if err != nil && node.Spec.BGP.IPv4Address != "" {
		log.WithError(err).Errorf("Error parsing IPv4 CIDR '%s' for node '%s'", node.Spec.BGP.IPv4Address, node.Name)
		retErr = err
		return
	}
	ourIPv6, _, err := cnet.ParseCIDROrIP(node.Spec.BGP.IPv6Address)
	if err != nil && node.Spec.BGP.IPv6Address != "" {
		log.WithError(err).Errorf("Error parsing IPv6 CIDR '%s' for node '%s'", node.Spec.BGP.IPv6Address, node.Name)
		retErr = err
		return
	}

	for _, theirNode := range nodes {
		if theirNode.Spec.BGP == nil {
			// Skip nodes that don't have BGP configured.  We know
			// that this node does have BGP since we only perform
			// this check after configuring BGP.
			continue
		}

		theirIPv4, _, err := cnet.ParseCIDROrIP(theirNode.Spec.BGP.IPv4Address)
		if err != nil && theirNode.Spec.BGP.IPv4Address != "" {
			log.WithError(err).Errorf("Error parsing IPv4 CIDR '%s' for node '%s'", theirNode.Spec.BGP.IPv4Address, theirNode.Name)
			retErr = err
			return
		}

		theirIPv6, _, err := cnet.ParseCIDROrIP(theirNode.Spec.BGP.IPv6Address)
		if err != nil && theirNode.Spec.BGP.IPv6Address != "" {
			log.WithError(err).Errorf("Error parsing IPv6 CIDR '%s' for node '%s'", theirNode.Spec.BGP.IPv6Address, theirNode.Name)
			retErr = err
			return
		}

		// If this is our node (based on the name), check if the IP
		// addresses have changed.  If so warn the user as it could be
		// an indication of multiple nodes using the same name.  This
		// is not an error condition as the IPs could actually change.
		if theirNode.Name == node.Name {
			if theirIPv4.IP != nil && ourIPv4.IP != nil && !theirIPv4.IP.Equal(ourIPv4.IP) {
				fields := log.Fields{"node": theirNode.Name, "original": theirIPv4.String(), "updated": ourIPv4.String()}
				log.WithFields(fields).Warnf("IPv4 address has changed. This could happen if there are multiple nodes with the same name.")
			}
			if theirIPv6.IP != nil && ourIPv6.IP != nil && !theirIPv6.IP.Equal(ourIPv6.IP) {
				fields := log.Fields{"node": theirNode.Name, "original": theirIPv6.String(), "updated": ourIPv6.String()}
				log.WithFields(fields).Warnf("IPv6 address has changed. This could happen if there are multiple nodes with the same name.")
			}
			continue
		}

		// Check that other nodes aren't using the same IP addresses.
		// This is an error condition.
		if theirIPv4.IP != nil && ourIPv4.IP != nil && theirIPv4.IP.Equal(ourIPv4.IP) {
			log.Warnf("Calico node '%s' is already using the IPv4 address %s.", theirNode.Name, ourIPv4.String())
			retErr = fmt.Errorf("IPv4 address conflict")
			v4conflict = true
		}

		if theirIPv6.IP != nil && ourIPv6.IP != nil && theirIPv6.IP.Equal(ourIPv6.IP) {
			log.Warnf("Calico node '%s' is already using the IPv6 address %s.", theirNode.Name, ourIPv6.String())
			retErr = fmt.Errorf("IPv6 address conflict")
			v6conflict = true
		}
	}
	return
}

// ensureDefaultConfig ensures all of the required default settings are
// configured.
func ensureDefaultConfig(ctx context.Context, cfg *apiconfig.CalicoAPIConfig, c client.Interface, node *api.Node, kubeadmConfig, rancherState *v1.ConfigMap) error {
	// Ensure the ClusterInformation is populated.
	// Get the ClusterType from ENV var. This is set from the manifest.
	clusterType := os.Getenv("CLUSTER_TYPE")

	if kubeadmConfig != nil {
		if len(clusterType) == 0 {
			clusterType = "kubeadm"
		} else {
			clusterType += ",kubeadm"
		}
	}

	if rancherState != nil {
		if len(clusterType) == 0 {
			clusterType = "rancher"
		} else {
			clusterType += ",rancher"
		}
	}

	if err := c.EnsureInitialized(ctx, CALICOVERSION, CNXVERSION, clusterType); err != nil {
		return nil
	}

	// By default we set the global reporting interval to 0 - this is
	// different from the defaults defined in Felix.
	//
	// Logging to file is disabled in the felix.cfg config file.  This
	// should always be disabled for calico/node.  By default we log to
	// screen - set the default logging value that we desire.
	felixConf, err := c.FelixConfigurations().Get(ctx, globalFelixConfigName, options.GetOptions{})
	if err != nil {
		// Create the default config if it doesn't already exist.
		if _, ok := err.(cerrors.ErrorResourceDoesNotExist); ok {
			newFelixConf := api.NewFelixConfiguration()
			newFelixConf.Name = globalFelixConfigName
			newFelixConf.Spec.ReportingInterval = &metav1.Duration{Duration: 0}
			newFelixConf.Spec.LogSeverityScreen = defaultLogSeverity
			_, err = c.FelixConfigurations().Create(ctx, newFelixConf, options.SetOptions{})
			if err != nil {
				if conflict, ok := err.(cerrors.ErrorResourceAlreadyExists); ok {
					log.Infof("Ignoring conflict when setting value %s", conflict.Identifier)
				} else {
					log.WithError(err).WithField("FelixConfig", newFelixConf).Errorf("Error creating Felix global config")
					return err
				}
			}
		} else {
			log.WithError(err).WithField("FelixConfig", globalFelixConfigName).Errorf("Error getting Felix global config")
			return err
		}
	} else {
		updateNeeded := false
		if felixConf.Spec.ReportingInterval == nil {
			felixConf.Spec.ReportingInterval = &metav1.Duration{Duration: 0}
			updateNeeded = true
		} else {
			log.WithField("ReportingInterval", felixConf.Spec.ReportingInterval).Debug("Global Felix value already assigned")
		}

		if felixConf.Spec.LogSeverityScreen == "" {
			felixConf.Spec.LogSeverityScreen = defaultLogSeverity
			updateNeeded = true
		} else {
			log.WithField("LogSeverityScreen", felixConf.Spec.LogSeverityScreen).Debug("Global Felix value already assigned")
		}

		if updateNeeded {
			_, err = c.FelixConfigurations().Update(ctx, felixConf, options.SetOptions{})
			if err != nil {
				if conflict, ok := err.(cerrors.ErrorResourceUpdateConflict); ok {
					log.Infof("Ignoring conflict when setting value %s", conflict.Identifier)
				} else {
					log.WithError(err).WithField("FelixConfig", felixConf).Errorf("Error updating Felix global config")
					return err
				}
			}
		}
	}

	// Configure Felix to allow traffic from the containers to the host (if
	// not otherwise firewalled by the host administrator or profiles).
	// This is important for container deployments, where it is common
	// for containers to speak to services running on the host (e.g. k8s
	// pods speaking to k8s api-server, and mesos tasks registering with agent
	// on startup).  Note: KDD does not yet support per-node felix config.
	if cfg.Spec.DatastoreType != apiconfig.Kubernetes {
		felixNodeCfg, err := c.FelixConfigurations().Get(ctx, fmt.Sprintf("%s%s", felixNodeConfigNamePrefix, node.Name), options.GetOptions{})
		if err != nil {
			// Create the default config if it doesn't already exist.
			if _, ok := err.(cerrors.ErrorResourceDoesNotExist); ok {
				newFelixNodeCfg := api.NewFelixConfiguration()
				newFelixNodeCfg.Name = fmt.Sprintf("%s%s", felixNodeConfigNamePrefix, node.Name)
				newFelixNodeCfg.Spec.DefaultEndpointToHostAction = "Return"
				_, err = c.FelixConfigurations().Create(ctx, newFelixNodeCfg, options.SetOptions{})
				if err != nil {
					if exists, ok := err.(cerrors.ErrorResourceAlreadyExists); ok {
						log.Infof("Ignoring resource exists error when setting value %s", exists.Identifier)
					} else {
						log.WithError(err).WithField("FelixConfig", newFelixNodeCfg).Errorf("Error creating Felix node config")
						return err
					}
				}
			} else {
				log.WithError(err).WithField("FelixConfig", felixNodeConfigNamePrefix).Errorf("Error getting Felix node config")
				return err
			}
		} else {
			if felixNodeCfg.Spec.DefaultEndpointToHostAction == "" {
				felixNodeCfg.Spec.DefaultEndpointToHostAction = "Return"
				_, err = c.FelixConfigurations().Update(ctx, felixNodeCfg, options.SetOptions{})
				if err != nil {
					if conflict, ok := err.(cerrors.ErrorResourceUpdateConflict); ok {
						log.Infof("Ignoring conflict when setting value %s", conflict.Identifier)
					} else {
						log.WithError(err).WithField("FelixConfig", felixNodeCfg).Errorf("Error updating Felix node config")
						return err
					}
				}
			} else {
				log.WithField("DefaultEndpointToHostAction", felixNodeCfg.Spec.DefaultEndpointToHostAction).Debug("Host Felix value already assigned")
			}
		}
	}

	return nil
}

// ensureKDDMigrated ensures any data migration needed is done.
func ensureKDDMigrated(cfg *apiconfig.CalicoAPIConfig, cv3 client.Interface) error {
	cv1, err := clients.LoadKDDClientV1FromAPIConfigV3(cfg)
	if err != nil {
		return err
	}
	m := migrator.New(cv3, cv1, nil)
	yes, err := m.ShouldMigrate()
	if err != nil {
		return err
	} else if yes {
		log.Infof("Running migration")
		if _, err = m.Migrate(); err != nil {
			return fmt.Errorf("Migration failed: %v", err)
		}
		log.Infof("Migration successful")
	} else {
		log.Debugf("Migration is not needed")
	}

	return nil
}

// Set Kubernetes NodeNetworkUnavailable to false when starting
// https://kubernetes.io/docs/concepts/architecture/nodes/#condition
func setNodeNetworkUnavailableFalse(clientset kubernetes.Clientset, nodeName string) error {
	condition := kapiv1.NodeCondition{
		Type:               kapiv1.NodeNetworkUnavailable,
		Status:             kapiv1.ConditionFalse,
		Reason:             "CalicoIsUp",
		Message:            "Calico is running on this node",
		LastTransitionTime: metav1.Now(),
		LastHeartbeatTime:  metav1.Now(),
	}
	raw, err := json.Marshal(&[]kapiv1.NodeCondition{condition})
	if err != nil {
		return err
	}
	patch := []byte(fmt.Sprintf(`{"status":{"conditions":%s}}`, raw))
	to := time.After(30 * time.Second)
	for {
		select {
		case <-to:
			err = fmt.Errorf("timed out patching node, last error was: %s", err.Error())
			return err
		default:
			_, err = clientset.CoreV1().Nodes().PatchStatus(nodeName, patch)
			if err != nil {
				log.WithError(err).Warnf("Failed to set NetworkUnavailable to False; will retry")
			} else {
				// Success!
				return nil
			}
		}
	}
}

// terminate prints a terminate message and exists with status 1.
func terminate() {
	log.Warn("Terminating")
	exitFunction(1)
}

// extractKubeadmCIDRs looks through the config map and parses lines starting with 'podSubnet'.
func extractKubeadmCIDRs(kubeadmConfig *v1.ConfigMap) (string, string, error) {
	var v4, v6 string
	var line []string
	var err error

	if kubeadmConfig == nil {
		return "", "", fmt.Errorf("Invalid config map.")
	}

	// Look through the config map for lines starting with 'podSubnet', then assign the right variable
	// according to the IP family of the matching string.
	re := regexp.MustCompile(`podSubnet: (.*)`)

	for _, l := range kubeadmConfig.Data {
		if line = re.FindStringSubmatch(l); line != nil {
			break
		}
	}

	if len(line) != 0 {
		// IPv4 and IPv6 CIDRs will be separated by a comma in a dual stack setup.
		for _, cidr := range strings.Split(line[1], ",") {
			addr, _, err := net.ParseCIDR(cidr)
			if err != nil {
				break
			}
			if addr.To4() == nil {
				if len(v6) == 0 {
					v6 = cidr
				}
			} else {
				if len(v4) == 0 {
					v4 = cidr
				}
			}
			if len(v6) != 0 && len(v4) != 0 {
				break
			}
		}
	}

	return v4, v6, err
}<|MERGE_RESOLUTION|>--- conflicted
+++ resolved
@@ -171,23 +171,14 @@
 		}
 	}
 
-<<<<<<< HEAD
+	configureAndCheckIPAddressSubnets(ctx, cli, node)
+
 	// Write BGP related details to the Node if BGP is enabled or environment variable IP is used (for ipsec support).
 	if os.Getenv("CALICO_NETWORKING_BACKEND") != "none" || (os.Getenv("IP") != "none" && os.Getenv("IP") != "") {
-		configureAndCheckIPAddressSubnets(ctx, cli, node)
-
 		// Configure the node AS number if BGP is enabled.
 		if os.Getenv("CALICO_NETWORKING_BACKEND") != "none" {
 			configureASNumber(node)
 		}
-=======
-	configureAndCheckIPAddressSubnets(ctx, cli, node)
-
-	// If Calico is running in policy only mode we don't need to write BGP related details to the Node.
-	if os.Getenv("CALICO_NETWORKING_BACKEND") != "none" {
-		// Configure the node AS number.
-		configureASNumber(node)
->>>>>>> 3f42c7e7
 
 		if clientset != nil {
 			log.Info("Setting NetworkUnavailable to False")
