// Copyright (c) 2018-2020 Tigera, Inc. All rights reserved.
//
// Licensed under the Apache License, Version 2.0 (the "License");
// you may not use this file except in compliance with the License.
// You may obtain a copy of the License at
//
//     http://www.apache.org/licenses/LICENSE-2.0
//
// Unless required by applicable law or agreed to in writing, software
// distributed under the License is distributed on an "AS IS" BASIS,
// WITHOUT WARRANTIES OR CONDITIONS OF ANY KIND, either express or implied.
// See the License for the specific language governing permissions and
// limitations under the License.

package startup

import (
	"context"
	"os"
	"strings"

	client "github.com/projectcalico/libcalico-go/lib/clientv3"

	log "github.com/sirupsen/logrus"

	api "github.com/projectcalico/libcalico-go/lib/apis/v3"
	"github.com/projectcalico/node/pkg/startup/autodetection"
)

// Default interfaces to exclude for any logic following the first-found
// auto detect IP method
var DEFAULT_INTERFACES_TO_EXCLUDE []string = []string{
	"docker.*", "cbr.*", "dummy.*",
	"virbr.*", "lxcbr.*", "veth.*", "lo",
	"cali.*", "tunl.*", "flannel.*", "kube-ipvs.*", "cni.*",
}

const defaultNodenameFile = "/var/lib/calico/nodename"

// Checks that the filesystem is as expected and fix it if possible
func ensureFilesystemAsExpected() {
	// BIRD requires the /var/run/calico directory in order to provide status
	// information over the control socket, but other backends do not
	// need this check.
	if strings.ToLower(os.Getenv("CALICO_NETWORKING_BACKEND")) == "bird" {
		runDir := "/var/run/calico"
		// Check if directory already exists
		if _, err := os.Stat(runDir); err != nil {
			// Create the runDir
			if err = os.MkdirAll(runDir, os.ModeDir); err != nil {
				log.Errorf("Unable to create '%s'", runDir)
				terminate()
			}
			log.Warnf("Expected %s to be mounted into the container but it wasn't present. 'calicoctl node status' may provide incomplete status information", runDir)
		}
	}

	// Make sure the /var/lib/calico directory exists.
	libDir := "/var/lib/calico"
	// Check if directory already exists
	if _, err := os.Stat(libDir); err != nil {
		// Create the libDir
		if err = os.MkdirAll(libDir, os.ModeDir); err != nil {
			log.Errorf("Unable to create '%s'", libDir)
			terminate()
		}
		log.Warnf("Expected %s to be mounted into the container but it wasn't present. Node name may not be detected properly", libDir)
	}

	// Ensure the log directory exists but only if logging to file is enabled.
	if strings.ToLower(os.Getenv("CALICO_DISABLE_FILE_LOGGING")) != "true" {
		logDir := "/var/log/calico"
		// Check if directory already exists
		if _, err := os.Stat(logDir); err != nil {
			// Create the logDir
			if err = os.MkdirAll(logDir, os.ModeDir); err != nil {
				log.Errorf("Unable to create '%s'", logDir)
				terminate()
			}
			log.Warnf("Expected %s to be mounted into the container but it wasn't present. 'calicoctl node diags' will not be able to collect calico/node logs", logDir)
		}
	}
}

// ipv6Supported returns true if IPv6 is supported on this platform.  This performs
// a check on the appropriate Felix parameter and if supported also performs a
// simplistic check of /proc/sys/net/ipv6 (since platforms that do not have IPv6
// compiled in will not have this entry).
func ipv6Supported() bool {
	// First check if Felix param is false
	IPv6isSupported := evaluateENVBool("FELIX_IPV6SUPPORT", true)
	if !IPv6isSupported {
		return false
	}

	// If supported, then also check /proc/sys/net/ipv6.
	_, err := os.Stat("/proc/sys/net/ipv6")
	supported := (err == nil)
	log.Infof("IPv6 supported on this platform: %v", supported)
	return supported
}

<<<<<<< HEAD
// configureCloudOrchRef attempts to connect to a cloud provider metadata service to discover
// the instance ID and add this to the OrchRefs on the node.
func configureCloudOrchRef(node *api.Node) {
	ref, err := autodetection.GetCloudOrchRef()
	if err != nil {
		return
	}
	node.Spec.OrchRefs = append(node.Spec.OrchRefs, ref)
=======
func ensureNetworkForOS(ctx context.Context, client client.Interface, nodeName string) error {
	return nil
>>>>>>> 3f42c7e7
}<|MERGE_RESOLUTION|>--- conflicted
+++ resolved
@@ -100,7 +100,6 @@
 	return supported
 }
 
-<<<<<<< HEAD
 // configureCloudOrchRef attempts to connect to a cloud provider metadata service to discover
 // the instance ID and add this to the OrchRefs on the node.
 func configureCloudOrchRef(node *api.Node) {
@@ -109,8 +108,8 @@
 		return
 	}
 	node.Spec.OrchRefs = append(node.Spec.OrchRefs, ref)
-=======
+}
+
 func ensureNetworkForOS(ctx context.Context, client client.Interface, nodeName string) error {
 	return nil
->>>>>>> 3f42c7e7
 }