package: github.com/projectcalico/felix
homepage: https://projectcalico.org
license: Apache-2.0
import:
- package: github.com/google/gopacket
  version: b7586607157b64351ab71d7f6ed36f71f2e83393
- package: github.com/containernetworking/cni
  version: v0.5.2
  subpackages:
  - pkg/ns
# Need to pin to an older version as our code uses code that is deprecated in newer versions.
- package: github.com/docopt/docopt-go
  version: ^0.6.2
- package: github.com/go-ini/ini
- package: github.com/gogo/protobuf
  subpackages:
  - proto
# prometheus/client_golang pulls in prometheus/client_model, which depends
# on this version of golang/protobuf (but none of the prometheus repos provide
# a dependency manifest). The genproto library (another indirect and unpinned
# dependency) also depends on this version of protobuf.
# This commit hash is v1.1.0 (but the hash is used because k8s also pulls in this version)
- package: github.com/golang/protobuf
  version: b4deda0973fb4c70b50d226b1af49f3da59f5265
  subpackages:
  - proto
<<<<<<< HEAD
- package: github.com/jbenet/go-reuseport
  version: 8cfd5f2973c8e2476813120b9a516d9a82eb7c7a
=======
# Need to pin to an older version as our code uses some deprecated functionality.
- package: github.com/libp2p/go-reuseport
  version: gx/v0.1.18
>>>>>>> 355f98a6
# go-reuseport pulls in go-log without a pin and master is now incompatible with the
# version of gogo/protobuf that we are using.  Pin to most recent working master revision.
- package: github.com/ipfs/go-log
  version: 5dc2060baaf8db344f31dafd852340b93811d03f
- package: github.com/kardianos/osext
- package: github.com/kelseyhightower/envconfig
- package: github.com/mipearson/rfw
  # containernetworkin/cni tries to pull in really old versions of ginkgo and gomega.
  # Pin to get newer ones
- package: github.com/onsi/ginkgo
  version: ^1.4.0
- package: github.com/onsi/gomega
  version: ^1.1.0
  subpackages:
  - types
# gobuffalo/buffalo-plugins requires the DisableFlagParsing in the Command type,
# so pin the version that has it.
- package: github.com/spf13/cobra
  version: ~0.0.3
- package: github.com/projectcalico/libcalico-go
  repo:    git@github.com:tigera/libcalico-go-private
  subpackages:
  - lib/apiconfig
  - lib/apis/v3
  - lib/backend
  - lib/backend/api
  - lib/backend/k8s/conversion
  - lib/backend/model
  - lib/backend/syncersv1/felixsyncer
  - lib/backend/syncersv1/updateprocessors
  - lib/backend/watchersyncer
  - lib/clientv3
  - lib/errors
  - lib/hash
  - lib/health
  - lib/logutils
  - lib/names
  - lib/net
  - lib/numorstring
  - lib/options
  - lib/selector
  - lib/selector/parser
  - lib/set
  - lib/validator/v1
- package: github.com/projectcalico/typha
  repo:    git@github.com:tigera/typha-private
<<<<<<< HEAD
  version: 29068fbb971fa15c1fcd3dfb40aeda9d581c8c79
=======
  version: 4a8902194b3da527d4ee56950daa126153e36c7d
>>>>>>> 355f98a6
  subpackages:
  - pkg/syncclient
  - pkg/tlsutils
- package: github.com/projectcalico/pod2daemon
  version: d1b62418f472caa0387e28d43466cd1749cf3dde
  subpackages:
  - binder
- package: github.com/prometheus/client_golang
  version: 773f5027234d0b08adf766be34f55df2f312abf7
  subpackages:
  - prometheus
  - prometheus/promhttp
  - prometheus/push
- package: github.com/prometheus/procfs
  version: a6e9df898b1336106c743392c48ee0b71f5c4efa
  subpackages:
  - xfs
- package: github.com/satori/go.uuid
# Use our fork, because v1.0.5 causes test breakages due to problems with our log formatting code,
# but gobuffalo/logger require newer version because of the SetOutput function. Our fork backports
# the missing stuff on top of v1.0.4.
- package: github.com/sirupsen/logrus
  repo: https://github.com/projectcalico/logrus
  version: v1.0.4-calico
- package: github.com/vishvananda/netlink
  version: 3fd955dd632011983cd15e42663e1befa7929a15
  repo: git@github.com:tigera/netlink.git
- package: golang.org/x/net
  subpackages:
  - context
# A number of packages pull in x/sys but it's important that we get a recent one for the x/crypto package.
# Most notably, containernetworking/plugins wants a version from ~2 years ago.
# It should also be safe to take the latest here (it's generally just adding more symbols)
- package: golang.org/x/sys
  version: 1b2967e3c290b7c545b3db0deeda16e9be4f98a2
  subpackages:
  - unix
# Newer grpc packages have changed their directory structure causing issues with glide not
# being able to update this package properly. Pin to this specific version.
- package: google.golang.org/grpc
  version: 5b3c4e850e90a4cf6a20ebd46c8b32a0a3afcb9e
  subpackages:
  - credentials
  - peer
- package: k8s.io/api
  subpackages:
  - core/v1
  - networking/v1
- package: k8s.io/apimachinery
  subpackages:
  - pkg/api/errors
  - pkg/apis/meta/v1
- package: k8s.io/client-go
  version: 7d04d0e2a0a1a4d4a1cd6baa432a2301492e4e65
  subpackages:
  - kubernetes
  - rest
  - tools/clientcmd
  - tools/clientcmd/api
- package: github.com/Microsoft/go-winio
  version: 84b4ab48a50763fe7b3abcef38e5205c12027fac
- package: github.com/Microsoft/hcsshim
  version: 063ae4a83d78bdb93f76b18cc894c6342fa85c15
- package: github.com/davecgh/go-spew
  subpackages:
  - spew
- package: github.com/hashicorp/go-version
  version: ^1.0.0
- package: github.com/gobuffalo/packr
  version: ~2.0.3
  subpackages:
  - v2/packr2
# Everything above here should closely match open source - other than
# 1) repo line for libcalico-go
# 2) repo and version lines for typha
# 3) repo and version lines vishvanada/netlink

- package: github.com/aws/aws-sdk-go
  version: v1.13.54
- package: github.com/bronze1man/goStrongswanVici
  repo:    git@github.com:tigera/goStrongswanVici
  version: 9b6fdd821dbe2bc7fe167b1ad2af4bcd19975ada
- package: github.com/aws/aws-sdk-go
  version: v1.13.54
- package: github.com/jmespath/go-jmespath
  version: 0.2.2
- package: github.com/tigera/licensing
  repo: git@github.com:tigera/licensing
  vcs: git
  version: c9432e3124d3f9da2f3e34a703d815b072f6b0b4
  subpackages:
  - client
  - monitor
- package: github.com/tigera/nfnetlink
  repo:    git@github.com:tigera/nfnetlink
  version: 2623d65568be5c8929d273a2d1496b1962ca64c1
- package: github.com/emicklei/go-restful
#  version: v1.2
- package: github.com/containernetworking/cni
  version: v0.5.2
- package: github.com/jbenet/go-sockaddr
  version: 2e7ea655c10e4d4d73365f0f073b81b39cb08ee1
  subpackages:
  - net
- package: gopkg.in/natefinch/lumberjack.v2
  version: ~2.1.0<|MERGE_RESOLUTION|>--- conflicted
+++ resolved
@@ -24,14 +24,9 @@
   version: b4deda0973fb4c70b50d226b1af49f3da59f5265
   subpackages:
   - proto
-<<<<<<< HEAD
-- package: github.com/jbenet/go-reuseport
-  version: 8cfd5f2973c8e2476813120b9a516d9a82eb7c7a
-=======
 # Need to pin to an older version as our code uses some deprecated functionality.
 - package: github.com/libp2p/go-reuseport
   version: gx/v0.1.18
->>>>>>> 355f98a6
 # go-reuseport pulls in go-log without a pin and master is now incompatible with the
 # version of gogo/protobuf that we are using.  Pin to most recent working master revision.
 - package: github.com/ipfs/go-log
@@ -78,11 +73,7 @@
   - lib/validator/v1
 - package: github.com/projectcalico/typha
   repo:    git@github.com:tigera/typha-private
-<<<<<<< HEAD
   version: 29068fbb971fa15c1fcd3dfb40aeda9d581c8c79
-=======
-  version: 4a8902194b3da527d4ee56950daa126153e36c7d
->>>>>>> 355f98a6
   subpackages:
   - pkg/syncclient
   - pkg/tlsutils
