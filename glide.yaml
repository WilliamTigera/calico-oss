--- conflicted
+++ resolved
@@ -3,12 +3,8 @@
 - package: github.com/docopt/docopt-go
   version: ^0.6.2
 - package: github.com/projectcalico/libcalico-go
-<<<<<<< HEAD
   version: e9a74b29328b7376cb88fc539b7c7e000e47d278
   repo: git@github.com:tigera/libcalico-go-private.git
-=======
-  version: 9131cbc3d1e68099b7f89d2de0b3704542d4a772
->>>>>>> 46b3a796
   subpackages:
   - lib/apis/v3
   - lib/client
