package: github.com/projectcalico/cni-plugin
import:
- package: github.com/sirupsen/logrus
  version: v1.0.4
# Need a recent master version to pick up API changes.
- package: github.com/containernetworking/cni
  version: e67bb289cccfcad352b92c5234a1610b105846e0
  subpackages:
  - pkg/skel
  - pkg/types
  - pkg/types/020
  - pkg/types/current
  - pkg/version
# Need a recent master version to pick up API changes.
- package: github.com/containernetworking/plugins
  version: 646dbbace1b1000b2bcda2f9c66bda384555b57e
  subpackages:
  - pkg/ip
  - pkg/ipam
  - pkg/ns
- package: github.com/mcuadros/go-version
- package: github.com/onsi/ginkgo
  subpackages:
  - extensions/table
- package: github.com/onsi/gomega
  subpackages:
  - gexec
- package: github.com/projectcalico/libcalico-go
  repo:    git@github.com:tigera/libcalico-go-private
<<<<<<< HEAD
  version: 63a9437e28fd073bd0e731d96e5c831bb21ffd11
=======
  version: 786891cf2b975ebada19c49e2d7316ad386ad4d1
>>>>>>> d28b4bd6
  subpackages:
  - lib/apiconfig
  - lib/apis/v3
  - lib/backend
  - lib/backend/k8s/conversion
  - lib/clientv3
  - lib/errors
  - lib/ipam
  - lib/logutils
  - lib/names
  - lib/net
  - lib/options
- package: github.com/vishvananda/netlink
- package: k8s.io/apimachinery
  subpackages:
  - pkg/apis/meta/v1
- package: k8s.io/client-go
  subpackages:
  - kubernetes
  - tools/clientcmd
- package: k8s.io/api
  subpackages:
  - core/v1
# A number of packages pull in x/sys but it's important that we get a recent one for the x/crypto package.
# Most notably, containernetworking/plugins wants a version from ~2 years ago.
# It should also be safe to take the latest here (it's generally just adding more symbols)
- package: golang.org/x/sys
  version: 1b2967e3c290b7c545b3db0deeda16e9be4f98a2
# A number of packages depend on x/net.  The GRPC version used by the CNI support libraries
# needs a more recent version than the default that gets selected.
- package: golang.org/x/net
  version: 4dfa2610cdf3b287375bbba5b8f2a14d3b01d8de
- package: github.com/juju/errors
  version: 22422dad46e14561a0854ad42497a75af9b61909
- package: github.com/Microsoft/go-winio
  version: 97e4973ce50b2ff5f09635a57e2b88a037aae829
- package: github.com/Microsoft/hcsshim
  version: 5f3c4ba7af30b0c3a6aee5b98982b8b2a9886aa1
  subpackages:
  - internal/guid
  - internal/hcs
  - internal/hcserror
  - internal/hns
  - internal/interop
  - internal/longpath
  - internal/mergemaps
  - internal/safefile
  - internal/schema1
  - internal/timeout
  - internal/wclayer
- package: github.com/rakelkar/gonetsh
  version: 758b1f7c9d1ca5acaca0b909f06ff9ed9fe35de1
  subpackages:
  - netsh
- package: k8s.io/utils
  version: cd34563cd63c2bd7c6fe88a73c4dcf34ed8a67cb
  subpackages:
  - exec
- package: github.com/juju/mutex
  version: d21b13acf4bfd8a8b0482a3a78e44d98880b40d3
- package: github.com/juju/clock
  version: bab88fc672997ef02d03f85310182d97a93dee21

# Need to set as version pulled in by some library pulled in does not work
# with the version pulled in by libcalico-go for Masterminds/sprig
- package: github.com/imdario/mergo
  version: ~0.3.7<|MERGE_RESOLUTION|>--- conflicted
+++ resolved
@@ -27,11 +27,7 @@
   - gexec
 - package: github.com/projectcalico/libcalico-go
   repo:    git@github.com:tigera/libcalico-go-private
-<<<<<<< HEAD
   version: 63a9437e28fd073bd0e731d96e5c831bb21ffd11
-=======
-  version: 786891cf2b975ebada19c49e2d7316ad386ad4d1
->>>>>>> d28b4bd6
   subpackages:
   - lib/apiconfig
   - lib/apis/v3
