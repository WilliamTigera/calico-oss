--- conflicted
+++ resolved
@@ -8,35 +8,22 @@
 - package: github.com/prometheus/client_golang
   version: 773f5027234d0b08adf766be34f55df2f312abf7
 - package: github.com/kelseyhightower/confd
-<<<<<<< HEAD
   repo: git@github.com:tigera/confd-private.git
-  version: ae4cd9fca6fe54f12e8e1e30299ae205fa656776
-=======
-  repo: https://github.com/projectcalico/confd.git
-  version: 557fa05ba9b482c8106d5173bb0171794354e335
->>>>>>> 79e6af87
+  version: 7c54996ef94368053bcd7fdff63ae09608f9a827
   subpackages:
   - pkg/config
   - pkg/run
 - package: github.com/projectcalico/felix
-<<<<<<< HEAD
   repo: git@github.com:tigera/felix-private.git
-  version: c4c2418d4189b32b24cec970800a7f3f0a0b4eda
-=======
-  version: fac65b42f09b4de24805a14a95bc34f6d6995780
->>>>>>> 79e6af87
+  version: 78d3f1c6e0ea6d5b17ff728a5b4c2f2f31280982
   subpackages:
   - daemon
 - package: github.com/projectcalico/cni-plugin
   repo: git@github.com:tigera/cni-plugin-private.git
-  version: 78369537181a12f1e3c06dd63f2e39921dd8057d
+  version: 869afd886c670fd4789a2ff51bff584a1bd32633
 - package: github.com/projectcalico/libcalico-go
-<<<<<<< HEAD
   repo: git@github.com:tigera/libcalico-go-private.git
-  version: 8558a8d0715c73355d90de7c2587ec3ab48dd1f8
-=======
-  version: 43c1da882b70aba9d0325e7de4393439ef202550
->>>>>>> 79e6af87
+  version: 73f6544de778d9d1dde35b15a93c82442f3cfa42
   subpackages:
   - lib/apiconfig
   - lib/apis/v3
@@ -54,18 +41,14 @@
 # but other deps require newer version because of the SetOutput function. Our fork backports
 # the missing stuff on top of v1.0.4.
 - package: github.com/sirupsen/logrus
-<<<<<<< HEAD
-  version: v1.0.4
+  repo: https://github.com/projectcalico/logrus
+  version: v1.0.4-calico
 - package: github.com/tigera/licensing
   repo: git@github.com:tigera/licensing
   vcs: git
   version: c9432e3124d3f9da2f3e34a703d815b072f6b0b4
   subpackages:
   - client
-=======
-  repo: https://github.com/projectcalico/logrus
-  version: v1.0.4-calico
->>>>>>> 79e6af87
 - package: k8s.io/apimachinery
   subpackages:
   - pkg/apis/meta/v1
