--- conflicted
+++ resolved
@@ -27,12 +27,8 @@
 - package: github.com/go-ini/ini
   version: ^1.21.0
 - package: github.com/projectcalico/libcalico-go
-<<<<<<< HEAD
   repo: git@github.com:tigera/libcalico-go-private
-  version: b4c8096cdaf0543476560529e0b6e521446df460
-=======
-  version: 13d015d6433fd53fb260dc2b3ab50340c34f5749
->>>>>>> 6c1a5429
+  version: master
   subpackages:
   - lib
 - package: github.com/sirupsen/logrus
