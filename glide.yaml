--- conflicted
+++ resolved
@@ -27,12 +27,8 @@
 - package: github.com/go-ini/ini
   version: ^1.21.0
 - package: github.com/projectcalico/libcalico-go
-<<<<<<< HEAD
   repo: git@github.com:tigera/libcalico-go-private
-  version: v2.0.0-cnx-beta2
-=======
-  version: c07bf34a9a362e92e5e51853fd5fe03c27ecf333
->>>>>>> 6ef844db
+  version: v2.0.0-cnx-beta3
   subpackages:
   - lib
 - package: github.com/sirupsen/logrus
