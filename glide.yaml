--- conflicted
+++ resolved
@@ -35,12 +35,8 @@
 - package: github.com/go-ini/ini
   version: ^1.21.0
 - package: github.com/projectcalico/libcalico-go
-<<<<<<< HEAD
   repo:    git@github.com:tigera/libcalico-go-private
-  version: cf8e7c5922b78444324a0fa8a15a8a79aaedaaa8
-=======
-  version: release-v3.1
->>>>>>> 5dcd3c8e
+  version: master
   subpackages:
   - lib
 - package: github.com/tigera/nfnetlink
@@ -61,12 +57,8 @@
 - package: k8s.io/client-go
   version: 82aa063804cf055e16e8911250f888bc216e8b61
 - package: github.com/projectcalico/typha
-<<<<<<< HEAD
   repo:    git@github.com:tigera/typha-private
   version: master
-=======
-  version: 1660358cb931627eb997900c12c0f65406c870aa
->>>>>>> 5dcd3c8e
   subpackages:
   - pkg/syncclient
 - package: github.com/emicklei/go-restful
