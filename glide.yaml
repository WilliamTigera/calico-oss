package: github.com/projectcalico/calicoctl
homepage: https://projectcalico.org
license: Apache-2.0
owners:
- name: Rob Brockbank
  email: rob@tigera.io
import:
- package: github.com/docopt/docopt-go
- package: github.com/mcuadros/go-version
- package: github.com/mitchellh/go-ps
- package: github.com/olekukonko/tablewriter
- package: github.com/osrg/gobgp
  version: v1.22
  subpackages:
  - client
  - packet/bgp
- package: github.com/projectcalico/go-json
  subpackages:
  - json
- package: golang.org/x/sys
  version: 314a259e304ff91bd6985da2a7149bbf91237993
  subpackages:
  - unix
  - windows
- package: golang.org/x/crypto
  version: 9419663f5a44be8b34ca85f08abc5fe1be11f8a3
  subpackages:
  - ssh/terminal
- package: github.com/projectcalico/go-yaml-wrapper
- package: github.com/projectcalico/libcalico-go
<<<<<<< HEAD
  repo: git@github.com:tigera/libcalico-go-private.git
  version: 39f8320c51962f2e3f3f5fecffd6b55636d520b2
=======
  version: master
>>>>>>> 4cf4ff5c
  subpackages:
  - lib/apis/v3
  - lib/clientv3
  - lib/backend
  - lib/backend/api
  - lib/backend/model
  - lib/client
  - lib/errors
  - lib/net
  - lib/numorstring
  - lib/scope
  - lib/validator
- package: github.com/termie/go-shutil
- package: google.golang.org/grpc
  version: 8050b9cbc271307e5a716a9d782803d09b0d6f2d
- package: github.com/coreos/etcd
  version: v3.2.7<|MERGE_RESOLUTION|>--- conflicted
+++ resolved
@@ -28,12 +28,8 @@
   - ssh/terminal
 - package: github.com/projectcalico/go-yaml-wrapper
 - package: github.com/projectcalico/libcalico-go
-<<<<<<< HEAD
   repo: git@github.com:tigera/libcalico-go-private.git
-  version: 39f8320c51962f2e3f3f5fecffd6b55636d520b2
-=======
-  version: master
->>>>>>> 4cf4ff5c
+  version: v2.0.0-cnx-beta1-rc1
   subpackages:
   - lib/apis/v3
   - lib/clientv3
