--- conflicted
+++ resolved
@@ -29,12 +29,8 @@
 - package: github.com/go-ini/ini
   version: ^1.21.0
 - package: github.com/projectcalico/libcalico-go
-<<<<<<< HEAD
   repo: git@github.com:tigera/libcalico-go-private
   version: merge-open-source
-=======
-  version: 5646fa11213b9b5314cca7f5b3aa28ea9811c908
->>>>>>> c8cbf4b3
   subpackages:
   - lib
 - package: github.com/sirupsen/logrus
