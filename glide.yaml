package: github.com/projectcalico/calicoctl
homepage: https://projectcalico.org
license: Apache-2.0
owners:
- name: Rob Brockbank
  email: rob@tigera.io
import:
- package: github.com/Sirupsen/logrus
  version: ^0.10.0
- package: github.com/docopt/docopt-go
- package: github.com/mcuadros/go-version
- package: github.com/mitchellh/go-ps
- package: github.com/olekukonko/tablewriter
- package: github.com/osrg/gobgp
  version: 38c47609a2eeae67c2c9cc042adea60484c2f481
  subpackages:
  - client
  - packet/bgp
- package: github.com/projectcalico/go-json
  subpackages:
  - json
- package: github.com/projectcalico/go-yaml-wrapper
- package: github.com/projectcalico/libcalico-go
<<<<<<< HEAD
  repo: git@github.com:tigera/libcalico-go-private.git
  version: 8cfc4a44c3e9197862d0ce2be8f16d79a0fe83a8
=======
  version: 1.1.5
>>>>>>> e8a457d2
  subpackages:
  - lib/api
  - lib/api/unversioned
  - lib/backend
  - lib/backend/api
  - lib/backend/model
  - lib/client
  - lib/errors
  - lib/net
  - lib/numorstring
  - lib/scope
  - lib/validator
- package: github.com/satori/go.uuid
- package: github.com/termie/go-shutil
testImport:
- package: github.com/onsi/ginkgo
  subpackages:
  - extensions/table
- package: github.com/onsi/gomega<|MERGE_RESOLUTION|>--- conflicted
+++ resolved
@@ -21,12 +21,8 @@
   - json
 - package: github.com/projectcalico/go-yaml-wrapper
 - package: github.com/projectcalico/libcalico-go
-<<<<<<< HEAD
   repo: git@github.com:tigera/libcalico-go-private.git
-  version: 8cfc4a44c3e9197862d0ce2be8f16d79a0fe83a8
-=======
-  version: 1.1.5
->>>>>>> e8a457d2
+  version: fec703b02e01245a2f3921be89486803c5efa319
   subpackages:
   - lib/api
   - lib/api/unversioned
