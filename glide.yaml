--- conflicted
+++ resolved
@@ -28,12 +28,8 @@
   - ssh/terminal
 - package: github.com/projectcalico/go-yaml-wrapper
 - package: github.com/projectcalico/libcalico-go
-<<<<<<< HEAD
   repo: git@github.com:tigera/libcalico-go-private.git
-  version: v2.0.0-cnx-beta3
-=======
-  version: f2f6115910c93430d8d333f7b89421ab1691ff0f
->>>>>>> 15daba34
+  version: v2.0.0-cnx-rc1
   subpackages:
   - lib/apis/v3
   - lib/clientv3
