--- conflicted
+++ resolved
@@ -24,12 +24,8 @@
   subpackages:
   - gexec
 - package: github.com/projectcalico/libcalico-go
-<<<<<<< HEAD
   repo:    git@github.com:tigera/libcalico-go-private
-  version: 8558a8d0715c73355d90de7c2587ec3ab48dd1f8
-=======
-  version: 43c1da882b70aba9d0325e7de4393439ef202550
->>>>>>> 85413688
+  version: 541f27125ab32f334ce9c288c43c44df64fc7320
   subpackages:
   - lib/apiconfig
   - lib/apis/v3
