package: github.com/projectcalico/kube-controllers
description: Calico controllers for Kubernetes
homepage: https://projectcalico.org
license: Apache-2.0
import:
- package: github.com/satori/go.uuid
  version: ^1.2.0
- package: github.com/sirupsen/logrus
  version: ^1.0.4
- package: github.com/coreos/etcd
  version: v3.3.8
  subpackages:
  - clientv3
  - pkg/transport
- package: github.com/projectcalico/libcalico-go
<<<<<<< HEAD
  repo: git@github.com:tigera/libcalico-go-private.git
  vcs: git
- package: github.com/tigera/licensing
  version: 02d1f482fe4d3a2dbc4a3bce530471eba75d5029
  repo: git@github.com:tigera/licensing
  vcs: git
=======
  version: 9131cbc3d1e68099b7f89d2de0b3704542d4a772
  subpackages:
  - lib/apiconfig
  - lib/apis/v3
  - lib/backend
  - lib/backend/api
  - lib/backend/k8s/conversion
  - lib/clientv3
  - lib/errors
  - lib/logutils
  - lib/options
- package: github.com/sirupsen/logrus
- package: k8s.io/api
  subpackages:
  - core/v1
  - networking/v1
- package: k8s.io/apimachinery
>>>>>>> 996822a9
  subpackages:
  - client
  - monitor
- package: github.com/projectcalico/felix
  version: e54bb027f0d6d8076f894db5879d2648f2416ddd
  repo: git@github.com:tigera/felix-private.git
  vcs: git
- package: k8s.io/apiserver
  version: f881eae9ec04b8c996ef0d24309c860ea188acd1
- package: github.com/Azure/go-autorest
  version: 1ff28809256a84bb6966640ff3d0371af82ccba4
  subpackages:
<<<<<<< HEAD
  - autorest
  - autorest/adal
  - autorest/azure
  - autorest/date
=======
  - pkg/storage/etcd3
- package: k8s.io/client-go
  subpackages:
  - kubernetes
  - tools/cache
  - tools/clientcmd
  - util/workqueue
# The version of k8s.io/ client libraries pinned in libcalico-go import some Azure
# dependencies that require an older version go-autorest. We can probably ditch this
# pin once we've updated to a newer version of client-go and friends.
- package: github.com/Azure/go-autorest
  version: 1ff28809256a84bb6966640ff3d0371af82ccba4
- package: github.com/onsi/ginkgo
- package: github.com/spf13/pflag
>>>>>>> 996822a9
<|MERGE_RESOLUTION|>--- conflicted
+++ resolved
@@ -13,15 +13,8 @@
   - clientv3
   - pkg/transport
 - package: github.com/projectcalico/libcalico-go
-<<<<<<< HEAD
   repo: git@github.com:tigera/libcalico-go-private.git
   vcs: git
-- package: github.com/tigera/licensing
-  version: 02d1f482fe4d3a2dbc4a3bce530471eba75d5029
-  repo: git@github.com:tigera/licensing
-  vcs: git
-=======
-  version: 9131cbc3d1e68099b7f89d2de0b3704542d4a772
   subpackages:
   - lib/apiconfig
   - lib/apis/v3
@@ -32,32 +25,33 @@
   - lib/errors
   - lib/logutils
   - lib/options
-- package: github.com/sirupsen/logrus
+- package: github.com/tigera/licensing
+  version: 02d1f482fe4d3a2dbc4a3bce530471eba75d5029
+  repo: git@github.com:tigera/licensing
+  vcs: git
+  subpackages:
+  - client
+  - monitor
 - package: k8s.io/api
   subpackages:
   - core/v1
   - networking/v1
 - package: k8s.io/apimachinery
->>>>>>> 996822a9
-  subpackages:
-  - client
-  - monitor
 - package: github.com/projectcalico/felix
   version: e54bb027f0d6d8076f894db5879d2648f2416ddd
   repo: git@github.com:tigera/felix-private.git
   vcs: git
 - package: k8s.io/apiserver
   version: f881eae9ec04b8c996ef0d24309c860ea188acd1
+  subpackages:
+  - pkg/storage/etcd3
 - package: github.com/Azure/go-autorest
   version: 1ff28809256a84bb6966640ff3d0371af82ccba4
   subpackages:
-<<<<<<< HEAD
   - autorest
   - autorest/adal
   - autorest/azure
   - autorest/date
-=======
-  - pkg/storage/etcd3
 - package: k8s.io/client-go
   subpackages:
   - kubernetes
@@ -70,5 +64,4 @@
 - package: github.com/Azure/go-autorest
   version: 1ff28809256a84bb6966640ff3d0371af82ccba4
 - package: github.com/onsi/ginkgo
-- package: github.com/spf13/pflag
->>>>>>> 996822a9
+- package: github.com/spf13/pflag