--- conflicted
+++ resolved
@@ -24,12 +24,8 @@
   subpackages:
   - gexec
 - package: github.com/projectcalico/libcalico-go
-<<<<<<< HEAD
   repo:    git@github.com:tigera/libcalico-go-private
-  version: ee5bbe1739c678367b21fbadd204473cf22b84b4
-=======
-  version: 6d861106dbc2f8a8f62fc63dd8f6e6715f049412
->>>>>>> 896c2c41
+  version: 9cca3a95d79ee9501139600a3ca269f631348c52
   subpackages:
   - lib/apiconfig
   - lib/apis/v3
