--- conflicted
+++ resolved
@@ -37,12 +37,8 @@
 - package: github.com/go-ini/ini
   version: ^1.21.0
 - package: github.com/projectcalico/libcalico-go
-<<<<<<< HEAD
   repo:    git@github.com:tigera/libcalico-go-private
   version: merge-open-source
-=======
-  version: 5646fa11213b9b5314cca7f5b3aa28ea9811c908
->>>>>>> 132ffc5d
   subpackages:
   - lib
 - package: github.com/tigera/licensing
@@ -70,12 +66,8 @@
 - package: k8s.io/client-go
   version: 82aa063804cf055e16e8911250f888bc216e8b61
 - package: github.com/projectcalico/typha
-<<<<<<< HEAD
   repo:    git@github.com:tigera/typha-private
   version: merge-open-source
-=======
-  version: fa41f9a54da177b4658aef35ee0e0702b091e249
->>>>>>> 132ffc5d
   subpackages:
   - pkg/syncclient
 - package: github.com/emicklei/go-restful
