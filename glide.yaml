package: github.com/projectcalico/felix
homepage: https://projectcalico.org
license: Apache-2.0
owners:
- name: Rob Brockbank
  email: rob@tigera.io
import:
- package: github.com/coreos/etcd
  subpackages:
  - client
  - pkg/transport
- package: github.com/docopt/docopt-go
- package: github.com/ghodss/yaml
- package: github.com/golang/glog
- package: github.com/kelseyhightower/envconfig
- package: golang.org/x/net
  subpackages:
  - context
- package: gopkg.in/go-playground/validator.v8
- package: github.com/satori/go.uuid
- package: github.com/go-ini/ini
  version: ^1.21.0
- package: github.com/projectcalico/libcalico-go
<<<<<<< HEAD
  repo:    git@github.com:tigera/libcalico-go-private
  version: 8cfc4a44c3e9197862d0ce2be8f16d79a0fe83a8
=======
  version: v1.1.5
>>>>>>> 4c93b240
  subpackages:
  - lib
- package: github.com/tigera/nfnetlink
  repo:    git@github.com:tigera/nfnetlink
- package: github.com/Sirupsen/logrus
- package: github.com/kardianos/osext
- package: github.com/mipearson/rfw
- package: github.com/prometheus/client_golang
  version: c5b7fccd204277076155f10851dad72b76a49317
- package: github.com/gogo/protobuf
  version: ^0.3.0
- package: github.com/vishvananda/netlink<|MERGE_RESOLUTION|>--- conflicted
+++ resolved
@@ -21,12 +21,8 @@
 - package: github.com/go-ini/ini
   version: ^1.21.0
 - package: github.com/projectcalico/libcalico-go
-<<<<<<< HEAD
   repo:    git@github.com:tigera/libcalico-go-private
-  version: 8cfc4a44c3e9197862d0ce2be8f16d79a0fe83a8
-=======
-  version: v1.1.5
->>>>>>> 4c93b240
+  version: fec703b02e01245a2f3921be89486803c5efa319
   subpackages:
   - lib
 - package: github.com/tigera/nfnetlink
