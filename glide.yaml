--- conflicted
+++ resolved
@@ -21,12 +21,8 @@
   - json
 - package: github.com/projectcalico/go-yaml-wrapper
 - package: github.com/projectcalico/libcalico-go
-<<<<<<< HEAD
   repo: git@github.com:tigera/libcalico-go-private.git
-  version: master
-=======
-  version: 1.1.1
->>>>>>> 882dd008
+  version: 8cfc4a44c3e9197862d0ce2be8f16d79a0fe83a8
   subpackages:
   - lib/api
   - lib/api/unversioned
