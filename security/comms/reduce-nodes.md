---
<<<<<<< HEAD
title: Schedule to well-known nodes
description: Configure the Calico Enterprise Typha TCP port.
=======
title: Schedule Typha for scaling to well-known nodes
description: Configure the Calico Typha TCP port.
>>>>>>> df646283
canonical_url: '/security/comms/reduce-nodes'
---

The following {{site.prodname}} components must accept connections on
a configurable port. By default, these components can be scheduled to any agent node.
Therefore, any given node may have the required ports open. To reduce the number of
nodes with the ports open to a subset of the total, consider
[scheduling these components to well-known nodes](https://kubernetes.io/docs/concepts/configuration/assign-pod-node/).

| Component                    | Default port        | Notes                                                                                                                                |
|------------------------------|---------------------|--------------------------------------------------------------------------------------------------------------------------------------|
| {{site.prodname}} API Server | TCP 8080 and 5443   |                                                                                                                                      |
| {{site.prodname}} Manager    | TCP 30003 and 9443  |                                                                                                                                      |
| Prometheus                   | TCP 9090            |                                                                                                                                      |
| Alertmanager                 | TCP 9093            |                                                                                                                                      |
| Typha                        | TCP 5473            | Deployed on Kubernetes clusters with more than 50 nodes that use the Kubernetes API datastore. Also required for federated identity. |<|MERGE_RESOLUTION|>--- conflicted
+++ resolved
@@ -1,11 +1,6 @@
 ---
-<<<<<<< HEAD
-title: Schedule to well-known nodes
+title: Schedule Typha for scaling to well-known nodes
 description: Configure the Calico Enterprise Typha TCP port.
-=======
-title: Schedule Typha for scaling to well-known nodes
-description: Configure the Calico Typha TCP port.
->>>>>>> df646283
 canonical_url: '/security/comms/reduce-nodes'
 ---
 
