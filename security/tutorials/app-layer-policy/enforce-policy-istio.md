---
title: Enforce network policy using Istio tutorial
description: Learn how Calico Enterprise integrates with Istio to provide fine-grained access control using Calico Enterprise network policies enforced within the service mesh and network layer.
canonical_url: '/security/tutorials/app-layer-policy/enforce-policy-istio'
---

This tutorial sets up a microservices application, then demonstrates how to use {{site.prodname}} application layer policy to mitigate some common threats.

## Prerequisites

1. Build a Kubernetes cluster.
2. Install Calico on Kubernetes:
  - If Calico is not installed on Kubernetes, see [Calico on Kubernetes]({{ site.baseurl }}/getting-started/kubernetes/quickstart).
<<<<<<< HEAD
  - If Calico is already installed on Kubernetes, verify that [Calico networking]({{ site.baseurl }}/reference/other-install-methods/kubernetes/installation/calico) (or a non-Calico CNI) and Calico network policy are installed.
3. Install the [calicoctl command line tool]({{ site.baseurl }}/getting-started/calicoctl/install).   
  **Note**: Ensure calicoctl is configured to connect with your datastore.  
4. Enable [application layer policy and install Istio]({{ site.baseurl }}/getting-started/kubernetes/installation/app-layer-policy).  
=======
  - If Calico is already installed on Kubernetes, verify that [Calico networking]({{ site.baseurl }}/getting-started/kubernetes/installation/) (or a non-Calico CNI) and Calico network policy are installed. 
3. Install the [calicoctl command line tool]({{ site.baseurl }}/getting-started/calicoctl/install).   
  **Note**: Ensure calicoctl is configured to connect with your datastore.  
4. [Enable application layer policy[Enable application layer policy]({{site.baseurl}}/security/app-layer-policy).  
>>>>>>> 5c238cb2
  **Note**: Label the default namespace for the Istio sidecar injection (`istio-injection=enabled`).
  `kubectl label namespace default istio-injection=enabled`

### Install the demo application

We will use a simple microservice application to demonstrate {{site.prodname}} application layer policy.  The [YAO Bank](https://github.com/spikecurtis/yaobank) application creates a customer-facing web application, a microservice that serves up account summaries, and an [etcd](https://github.com/coreos/etcd) datastore.

```bash
kubectl apply -f \
{{ "/security/tutorials/app-layer-policy/manifests/10-yaobank.yaml" | absolute_url }}
```

> **Note**: You can also
> [view the manifest in your browser](manifests/10-yaobank.yaml){:target="_blank"}.
{: .alert .alert-info}

Verify that the application pods have been created and are ready.

    kubectl get pods

When the demo application has come up, you will see three pods.

```
NAME                        READY     STATUS    RESTARTS   AGE
customer-2809159614-qqfnx   3/3       Running   0          21h
database-1601951801-m4w70   3/3       Running   0          21h
summary-2817688950-g1b3n    3/3       Running   0          21h
```
{: .no-select-button}

View the Kubernetes ServiceAccounts created by the manifest.

    kubectl get serviceaccount

You should see a Kubernetes ServiceAccount for each microservice in the application (in addition to the `default` account).

```
NAME       SECRETS   AGE
customer   1         21h
database   1         21h
default    1         21h
summary    1         21h
```
{: .no-select-button}

Examine the Kubernetes Secrets.

    kubectl get secret

You should see output similar to the following.

```
NAME                   TYPE                                  DATA      AGE
customer-token-mgb8w   kubernetes.io/service-account-token   3         21h
database-token-nb5xp   kubernetes.io/service-account-token   3         21h
default-token-wwml6    kubernetes.io/service-account-token   3         21h
istio.customer         istio.io/key-and-cert                 3         21h
istio.database         istio.io/key-and-cert                 3         21h
istio.default          istio.io/key-and-cert                 3         21h
istio.summary          istio.io/key-and-cert                 3         21h
summary-token-8kpt1    kubernetes.io/service-account-token   3         21h
```
{: .no-select-button}

Notice that Istio CA will have created a secret of type `istio.io/key-and-cert` for each
service account.  These keys and X.509 certificates are used to cryptographically authenticate
traffic in the Istio service mesh, and the corresponding service account identities are used by
{{site.prodname}} in authentication policy.

### Determining ingress IP and port

You will use the `istio-ingressgateway` service to access the YAO Bank application. Determine your
ingress host and port [following the Istio instructions][ingress host port]. Once you have the
`INGRESS_HOST` and `INGRESS_PORT` variables set, you can set the `GATEWAY_URL` as follows.

   ```bash
   export GATEWAY_URL=$INGRESS_HOST:$INGRESS_PORT
   ```

Point your browser to `http://$GATEWAY_URL/` to confirm the YAO Bank application is functioning
correctly.  It may take several minutes for all the services to come up and respond, during which
time you may see 404 or 500 errors.

### The need for policy

Although {{site.prodname}} & Istio are running in the cluster, we have not defined any authentication
policy. Istio was configured to mutually authenticate traffic between the pods in your application,
so only connections with Istio-issued certificates are allowed, and all inter-pod traffic is encrypted with TLS.  That's already a big step in the right direction.

But, let's consider some deficiencies in this security architecture:

 * All incoming connections from workloads in the Istio mesh are equally trusted
 * Possession of a key & certificate pair is the *only* access credential considered.

To understand why these might be a problem, let's take them one at a time.

#### Trusting workloads

Trusting connections from any workload in the Istio mesh is a poor security architecture because,
like Kubernetes, Istio is designed to host multiple applications.  Some of those applications may
not be as trusted as others.  They may be operated by different users or teams with wildly different
security requirements.  We don't want our secure financial application microservices accessible from
some hacky prototype another developer is cooking up.

Even within our own application, the best practice is to limit access as much as possible.  Only
pods that need access to a service should get it.  Consider the YAO Bank application.  The customer
web service does not need, and should not have direct access to the backend database.  The customer
web service needs to directly interact with clients outside the cluster, some of whom may be
malicious.  Unfortunately, vulnerabilities in web applications are all too common.  For example, an
[unpatched vulnerability in Apache Struts][struts cve] is what allowed attackers their initial
access into the Equifax network where they then launched a devastating attack to steal millions of
people's financial information.

Imagine what would happen if an attacker were to gain control of the customer web pod in our
application. Let's simulate this by executing a remote shell inside that pod.

    kubectl exec -ti customer-<fill in pod ID> -c customer bash

Notice that from here, we get direct access to the backend database.  For example, we can list all the entries in the database like this:

    curl http://database:2379/v2/keys?recursive=true | python -m json.tool

(Piping to `python -m json.tool` nicely formats the output.)

#### Single-factor authentication

The possession of a key and certificate pair is a very strong assertion that a connection is
authentic because it is based on cryptographic proofs that are believed to be nearly impossible to
forge.  When we authenticate connections this way we can say with extremely high confidence that the
party on the other end is in possession of the corresponding key. However, this is only a proxy for
what we actually want to be confident of: that the party on the other end really is the authorized
workload we want to communicate with.  Keeping the private key a secret is vital to this confidence,
and occasionally attackers can find ways to trick applications into giving up secrets they should
not.  For example, the [Heartbleed] vulnerability in OpenSSL allowed attackers to trick an affected
application into reading out portions of its memory, compromising private keys.

Let's simulate an attacker who has stolen the private keys of another pod.  Since the keys are
stored as Kubernetes secrets, we won't exploit a vulnerability in a service, but instead just mount
the secret in a pod that will simulate an attacker.

If you still have your shell open in the customer pod, exit out or open a new terminal tab (we will
return to the customer pod later).

```bash
kubectl apply -f \
{{ "/security/tutorials/app-layer-policy/manifests/20-attack-pod.yaml" | absolute_url }}
```

Take a look at the [`20-attack-pod.yaml` manifest in your browser](manifests/20-attack-pod.yaml).
It creates a pod and mounts `istio.summary` secret.  This will allow us to masquerade as if we were
the `summary` service, even though this pod is not run as that service account.  Let's try this out.  First, `exec` into the pod.

    kubectl exec -ti attack-<fill in pod ID> bash

Now, we will attack the database.  Instead of listing the contents like we did before, let's try
something more malicious, like changing the account balance with a `PUT` command.

    curl -k https://database:2379/v2/keys/accounts/519940/balance -d value="10000.00" \
    -XPUT --key /etc/certs/key.pem --cert /etc/certs/cert-chain.pem

Unlike when we did this with the customer web pod, we do not have Envoy to handle encryption, so we
have to pass an `https` URL, the `--key` and `--cert` parameters to `curl` to do the cryptography.

Return to your web browser and refresh to confirm the new balance.

#### Network policy

We can mitigate both of the above deficiencies with a {{site.prodname}} policy.

    wget {{ "/security/tutorials/app-layer-policy/manifests/30-policy.yaml" | absolute_url }}
    calicoctl create -f 30-policy.yaml

> **Note**: You can also
> [view the manifest in your browser](manifests/30-policy.yaml){:target="_blank"}.
{: .alert .alert-info}

Let's examine this policy piece by piece.  It consists of three policy objects, one for each
microservice.

```yaml
apiVersion: projectcalico.org/v3
kind: GlobalNetworkPolicy
metadata:
  name: customer
spec:
  selector: app == 'customer'
  ingress:
   - action: Allow
     http:
       methods: ["GET"]
  egress:
    - action: Allow
```
{: .no-select-button}

This policy protects the customer web app.  Since this application is customer facing, we do not
restrict what can communicate with it.  We do, however, restrict its communications to HTTP `GET`
requests.

```yaml
apiVersion: projectcalico.org/v3
kind: GlobalNetworkPolicy
metadata:
  name: summary
spec:
  selector: app == 'summary'
  ingress:
    - action: Allow
      source:
        serviceAccounts:
          names: ["customer"]
  egress:
    - action: Allow
```
{: .no-select-button}

The second policy protects the account summary microservice.  We know the only consumer of this
service is the customer web app, so we restrict the source of incoming connections to the service
account for the customer web app.

```yaml
apiVersion: projectcalico.org/v3
kind: GlobalNetworkPolicy
metadata:
  name: database
spec:
  selector: app == 'database'
    ingress:
      - action: Allow
        source:
          serviceAccounts:
            names: ["summary"]
    egress:
      - action: Allow
```
{: .no-select-button}

The third policy protects the database.  Only the summary microservice should have direct access to
the database.

Let's verify our policy is working as intended.  First, return to your browser and refresh to
ensure policy enforcement has not broken the application.

Next, return to the customer web app.  Recall that we simulated an attacker gaining control of that
pod by executing a remote shell inside it.

    kubectl exec -ti customer-<fill in pod ID> -c customer bash

Repeat our attempt to access the database.

    curl -I http://database:2379/v2/keys?recursive=true

We have left out the JSON formatting because we do not expect to get a valid JSON response. This
time we should get a `403 Forbidden` response.  Only the account summary microservice has database
access according to our policy.

Finally, let's return to the attack pod that simulated stealing secret keys.

    kubectl exec -ti attack-<fill in pod ID> bash

Let's repeat our attack with stolen keys. We'll further increase the account balance to highlight
whether it succeeds.

```bash
curl -k --connect-timeout 3 https://database:2379/v2/keys/account/519940/balance -d \
value="99999.99" -XPUT --key /etc/certs/key.pem --cert /etc/certs/cert-chain.pem
```

You should get no response, and refreshing your browser should not show an increased balance.

You might wonder how {{site.prodname}} was able to detect and prevent this attack—the attacker was
able to steal the keys which prove identity in our system.  This highlights the value of multi-layer
authentication checks.  Although our attack pod had the keys to fool the X.509 certificate check,
{{site.prodname}} also monitors the Kubernetes API Server for which IP addresses are associated with which
service accounts.  Since our attack pod has an IP not associated with the account summary service
account we disallow the connection.

 [yao bank]: https://github.com/spikecurtis/yaobank
 [etcd]: https://github.com/coreos/etcd
 [struts cve]: https://nvd.nist.gov/vuln/detail/CVE-2017-5638
 [heartbleed]: http://heartbleed.com/
 [ingress host port]: https://istio.io/docs/tasks/traffic-management/ingress/#determining-the-ingress-ip-and-ports<|MERGE_RESOLUTION|>--- conflicted
+++ resolved
@@ -11,17 +11,10 @@
 1. Build a Kubernetes cluster.
 2. Install Calico on Kubernetes:
   - If Calico is not installed on Kubernetes, see [Calico on Kubernetes]({{ site.baseurl }}/getting-started/kubernetes/quickstart).
-<<<<<<< HEAD
   - If Calico is already installed on Kubernetes, verify that [Calico networking]({{ site.baseurl }}/reference/other-install-methods/kubernetes/installation/calico) (or a non-Calico CNI) and Calico network policy are installed.
 3. Install the [calicoctl command line tool]({{ site.baseurl }}/getting-started/calicoctl/install).   
   **Note**: Ensure calicoctl is configured to connect with your datastore.  
-4. Enable [application layer policy and install Istio]({{ site.baseurl }}/getting-started/kubernetes/installation/app-layer-policy).  
-=======
-  - If Calico is already installed on Kubernetes, verify that [Calico networking]({{ site.baseurl }}/getting-started/kubernetes/installation/) (or a non-Calico CNI) and Calico network policy are installed. 
-3. Install the [calicoctl command line tool]({{ site.baseurl }}/getting-started/calicoctl/install).   
-  **Note**: Ensure calicoctl is configured to connect with your datastore.  
-4. [Enable application layer policy[Enable application layer policy]({{site.baseurl}}/security/app-layer-policy).  
->>>>>>> 5c238cb2
+4. [Enable application layer policy[Enable application layer policy]({{site.baseurl}}/security/app-layer-policy).
   **Note**: Label the default namespace for the Istio sidecar injection (`istio-injection=enabled`).
   `kubectl label namespace default istio-injection=enabled`
 
