<<<<<<< HEAD
# Copyright (c) 2023 Tigera, Inc. All rights reserved.

FROM scratch as source
=======
FROM scratch AS source
>>>>>>> c86e1b70

ARG BIN_DIR
ARG TARGETARCH

COPY ${BIN_DIR}/apiserver-${TARGETARCH} /code/apiserver

FROM calico/base

ARG GIT_VERSION=unknown

LABEL description="Aggregated API server which enables calico resources to be managed via kubectl"
LABEL maintainer="maintainers@tigera.io"
LABEL name="Calico API server"
LABEL release="1"
LABEL summary="Calico API server"
LABEL vendor="Project Calico"
LABEL version=${GIT_VERSION}

COPY --from=source / /

USER 10001:10001

WORKDIR /code

ENTRYPOINT ["/code/apiserver"]<|MERGE_RESOLUTION|>--- conflicted
+++ resolved
@@ -1,10 +1,6 @@
-<<<<<<< HEAD
 # Copyright (c) 2023 Tigera, Inc. All rights reserved.
 
-FROM scratch as source
-=======
 FROM scratch AS source
->>>>>>> c86e1b70
 
 ARG BIN_DIR
 ARG TARGETARCH
