include ../metadata.mk

PACKAGE_NAME = github.com/projectcalico/calico/apiserver
LOCAL_CHECKS     = lint-cache-dir goimports check-boring-ssl

# Used so semaphore commits generated files when pins are updated
EXTRA_FILES_TO_COMMIT=*_generated.go *_generated.*.go

RELEASE_BRANCH_PREFIX ?=release-calient
DEV_TAG_SUFFIX        ?=calient-0.dev

# Name of the images.
# e.g., <registry>/<name>:<tag>
API_SERVER_IMAGE      ?=cnx-apiserver
BUILD_IMAGES          ?=$(API_SERVER_IMAGE)

EXTRA_DOCKER_ARGS += -e GOLANGCI_LINT_CACHE=/lint-cache -v $(CURDIR)/.lint-cache:/lint-cache:rw \
				 -v $(CURDIR)/hack/boilerplate:/go/src/k8s.io/kubernetes/hack/boilerplate:rw

###############################################################################
BINDIR ?= bin
BUILD_DIR ?= build

TOP_SRC_DIRS = pkg cmd
SRC_DIRS = $(shell sh -c "find $(TOP_SRC_DIRS) -name \\*.go \
                   -exec dirname {} \\; | sort | uniq")
TEST_DIRS ?= $(shell sh -c "find $(TOP_SRC_DIRS) -name \\*_test.go \
                    -exec dirname {} \\; | sort | uniq")

ifeq ($(shell uname -s),Darwin)
	STAT = stat -f '%c %N'
else
	STAT = stat -c '%Y %n'
endif

K8SAPISERVER_GO_FILES = $(shell find $(SRC_DIRS) -name \*.go -exec $(STAT) {} \; \
                   | sort -r | head -n 1 | sed "s/.* //")

ifdef UNIT_TESTS
UNIT_TEST_FLAGS = -run $(UNIT_TESTS) -v
endif

APISERVER_VERSION?=$(shell git describe --tags --dirty --always --abbrev=12)
APISERVER_BUILD_DATE?=$(shell date -u +'%FT%T%z')
APISERVER_GIT_REVISION?=$(shell git rev-parse --short HEAD)
APISERVER_GIT_DESCRIPTION?=$(shell git describe --tags)

VERSION_FLAGS = -X $(PACKAGE_NAME)/cmd/apiserver/server.VERSION=$(APISERVER_VERSION) \
	-X $(PACKAGE_NAME)/cmd/apiserver/server.BUILD_DATE=$(APISERVER_BUILD_DATE) \
	-X $(PACKAGE_NAME)/cmd/apiserver/server.GIT_DESCRIPTION=$(APISERVER_GIT_DESCRIPTION) \
	-X $(PACKAGE_NAME)/cmd/apiserver/server.GIT_REVISION=$(APISERVER_GIT_REVISION)

BUILD_LDFLAGS = -ldflags "$(VERSION_FLAGS)"
RELEASE_LDFLAGS = -ldflags "$(VERSION_FLAGS) -w"

##############################################################################
# Download and include ../lib.Makefile before anything else
#   Additions to EXTRA_DOCKER_ARGS need to happen before the include since
#   that variable is evaluated when we declare DOCKER_RUN and siblings.
##############################################################################

include ../lib.Makefile

# We need CGO to leverage Boring SSL.  However, the cross-compile doesn't support CGO yet.
ifeq ($(ARCH), $(filter $(ARCH),amd64))
CGO_ENABLED=1
else
CGO_ENABLED=0
endif

ifeq ($(ARCH),arm64)
# Forces ARM64 build image to be used in a crosscompilation run.
CALICO_BUILD:=$(CALICO_BUILD)-$(ARCH)
endif

###############################################################################
# Static checks
###############################################################################
## Perform static checks on the code.
# TODO: re-enable these linters !
LINT_ARGS := --disable gosimple,govet,structcheck,errcheck,goimports,unused,ineffassign,staticcheck,deadcode,typecheck --timeout 5m

###############################################################################
# CI/CD
###############################################################################
.PHONY: ci
## Run what CI runs
ci: clean static-checks image-all fv ut

## Deploys images to registry
cd: image-all cd-common

# This section builds the output binaries.
# Some will have dedicated targets to make it easier to type, for example
# "apiserver" instead of "$(BINDIR)/apiserver".
#########################################################################
$(BINDIR)/apiserver-$(ARCH): $(K8SAPISERVER_GO_FILES)
ifndef RELEASE_BUILD
	$(eval LDFLAGS:=$(RELEASE_LDFLAGS))
else
	$(eval LDFLAGS:=$(BUILD_LDFLAGS))
endif
	mkdir -p $(BINDIR)
	$(DOCKER_RUN) -e CGO_ENABLED=$(CGO_ENABLED) $(CALICO_BUILD) \
		sh -c '$(GIT_CONFIG_SSH) go build -v -o $@ -v $(LDFLAGS) $(PACKAGE_NAME)/cmd/apiserver'

$(BINDIR)/filecheck-$(ARCH): $(K8SAPISERVER_GO_FILES)
ifndef RELEASE_BUILD
	$(eval LDFLAGS:=$(RELEASE_LDFLAGS))
else
	$(eval LDFLAGS:=$(BUILD_LDFLAGS))
endif
	$(DOCKER_RUN) -e CGO_ENABLED=$(CGO_ENABLED) $(CALICO_BUILD) \
		sh -c '$(GIT_CONFIG_SSH) go build -v -o $@ -v $(LDFLAGS) $(PACKAGE_NAME)/cmd/filecheck'

###############################################################################
# Building the image
###############################################################################
build: image

CONTAINER_CREATED=.apiserver.created-$(ARCH)
.PHONY: image $(API_SERVER_IMAGE)
image: $(API_SERVER_IMAGE)
image-all: $(addprefix sub-image-,$(VALIDARCHES))
sub-image-%:
	$(MAKE) image ARCH=$*

$(API_SERVER_IMAGE): register $(CONTAINER_CREATED)
$(CONTAINER_CREATED): docker-image/Dockerfile.$(ARCH) $(BINDIR)/apiserver-$(ARCH) $(BINDIR)/filecheck-$(ARCH)
	$(DOCKER_BUILD) -t $(API_SERVER_IMAGE):latest-$(ARCH) -f docker-image/Dockerfile.$(ARCH) . --load
	$(MAKE) retag-build-images-with-registries VALIDARCHES=$(ARCH) IMAGETAG=latest
	touch $@

.PHONY: lint-cache-dir
lint-cache-dir:
	mkdir -p $(CURDIR)/.lint-cache

check-boring-ssl: $(BINDIR)/apiserver-$(ARCH)
	$(DOCKER_RUN) -e CGO_ENABLED=$(CGO_ENABLED) $(CALICO_BUILD) \
		go tool nm $(BINDIR)/apiserver-$(ARCH) > $(BINDIR)/tags.txt && grep '_Cfunc__goboringcrypto_' $(BINDIR)/tags.txt 1> /dev/null
	-rm -f $(BINDIR)/tags.txt

.PHONY: ut 
ut: lint-cache-dir run-etcd
	$(DOCKER_RUN) $(CALICO_BUILD) \
		sh -c '$(GIT_CONFIG_SSH) ETCD_ENDPOINTS="http://127.0.0.1:2379" DATASTORE_TYPE="etcdv3" go test $(UNIT_TEST_FLAGS) \
			$(addprefix $(PACKAGE_NAME)/,$(TEST_DIRS))'

.PHONY: st
st:
	@echo "Nothing to do for $@"

.PHONY: check-copyright
check-copyright:
	@hack/check-copyright.sh

GITHUB_TEST_INTEGRATION_URI := https://raw.githubusercontent.com/kubernetes/kubernetes/v1.16.4/hack/lib

hack-lib:
	mkdir -p hack/lib/
	curl -s --fail $(GITHUB_TEST_INTEGRATION_URI)/init.sh -o hack/lib/init.sh
	curl -s --fail $(GITHUB_TEST_INTEGRATION_URI)/util.sh -o hack/lib/util.sh
	curl -s --fail $(GITHUB_TEST_INTEGRATION_URI)/logging.sh -o hack/lib/logging.sh
	curl -s --fail $(GITHUB_TEST_INTEGRATION_URI)/version.sh -o hack/lib/version.sh
	curl -s --fail $(GITHUB_TEST_INTEGRATION_URI)/golang.sh -o hack/lib/golang.sh
	curl -s --fail $(GITHUB_TEST_INTEGRATION_URI)/etcd.sh -o hack/lib/etcd.sh

## Run a local kubernetes server with API in a container.
run-kubernetes-server: run-k8s-controller-manager
	#Create a Node in the API for the tests to use.
	docker run \
		--net=host \
		--rm \
<<<<<<< HEAD
		-v $(CURDIR):/manifests \
		-v $(CURDIR)/test/certs:/home/user/certs \
=======
		-v  $(CURDIR):/manifests \
		-v $(CERTS_PATH):/home/user/certs \
>>>>>>> 0103d8cb
		lachlanevenson/k8s-kubectl:${KUBECTL_VERSION} \
		--kubeconfig=/home/user/certs/kubeconfig \
		apply -f /manifests/test/mock-node.yaml

	# Create Namespaces required by namespaced Calico `NetworkPolicy`
	# tests from the manifests namespaces.yaml.
	docker run \
		--net=host \
		--rm \
		-v  $(CURDIR):/manifests \
		-v $(CERTS_PATH):/home/user/certs \
		lachlanevenson/k8s-kubectl:${KUBECTL_VERSION} \
		--kubeconfig=/home/user/certs/kubeconfig \
		apply -f /manifests/test/namespaces.yaml

## Stop the local kubernetes server
stop-kubernetes-server: stop-k8s-controller-manager

# TODO(doublek): Add fv-etcd back to fv. It is currently disabled because profiles behavior is broken.
# Profiles should be disallowed from being created for both etcd and kdd mode. However we are allowing
# profiles to be created in etcd and disallow in kdd. This has the test incorrect for etcd and running
# for kdd.
.PHONY: fv
fv: fv-kdd

.PHONY: fv-etcd
fv-etcd: run-kubernetes-server hack-lib
	$(DOCKER_RUN) \
		-v $(CERTS_PATH):/home/user/certs \
		-e KUBECONFIG=/home/user/certs/kubeconfig \
		$(CALICO_BUILD) \
		sh -c 'ETCD_ENDPOINTS="http://127.0.0.1:2379" DATASTORE_TYPE="etcdv3" test/integration.sh'

.PHONY: fv-kdd
fv-kdd: run-kubernetes-server hack-lib
	$(DOCKER_RUN) \
		-v $(CERTS_PATH):/home/user/certs \
		-e KUBECONFIG=/home/user/certs/kubeconfig \
		$(CALICO_BUILD) \
		sh -c 'DATASTORE_TYPE="kubernetes" test/integration.sh'

.PHONY: clean
clean: clean-bin clean-hack-lib
	# Clean .created files which indicate images / releases have been built.
	find . -name '.*.created*' -type f -delete
	find . -name '.*.published*' -type f -delete
	rm -rf .lint-cache

clean-bin:
	rm -rf $(BINDIR) \
	    docker-image/bin

clean-hack-lib:
	rm -rf hack/lib/

###############################################################################
# Release
###############################################################################
## Produces a clean build of release artifacts at the specified version.
release-build: .release-$(VERSION).created 
.release-$(VERSION).created:
	$(MAKE) clean image-all RELEASE=true
	$(MAKE) retag-build-images-with-registries IMAGETAG=$(VERSION) RELEASE=true
	# Generate the `latest` images.
	$(MAKE) retag-build-images-with-registries IMAGETAG=latest RELEASE=true
	touch $@

###############################################################################
# Utils
###############################################################################
# this is not a linked target, available for convenience.
.PHONY: tidy
## 'tidy' mods.
tidy:
	$(DOCKER_RUN) $(CALICO_BUILD) sh -c '$(GIT_CONFIG_SSH) go mod tidy'<|MERGE_RESOLUTION|>--- conflicted
+++ resolved
@@ -171,13 +171,8 @@
 	docker run \
 		--net=host \
 		--rm \
-<<<<<<< HEAD
-		-v $(CURDIR):/manifests \
-		-v $(CURDIR)/test/certs:/home/user/certs \
-=======
 		-v  $(CURDIR):/manifests \
 		-v $(CERTS_PATH):/home/user/certs \
->>>>>>> 0103d8cb
 		lachlanevenson/k8s-kubectl:${KUBECTL_VERSION} \
 		--kubeconfig=/home/user/certs/kubeconfig \
 		apply -f /manifests/test/mock-node.yaml
