include ../metadata.mk

PACKAGE_NAME = github.com/projectcalico/calico/apiserver
LOCAL_CHECKS     = lint-cache-dir goimports check-boring-ssl

# Used so semaphore commits generated files when pins are updated
EXTRA_FILES_TO_COMMIT=*_generated.go *_generated.*.go

RELEASE_BRANCH_PREFIX ?=release-calient
DEV_TAG_SUFFIX        ?=calient-0.dev

# Name of the images.
# e.g., <registry>/<name>:<tag>
API_SERVER_IMAGE      ?=cnx-apiserver
BUILD_IMAGES          ?=$(API_SERVER_IMAGE)

EXTRA_DOCKER_ARGS += -e GOLANGCI_LINT_CACHE=/lint-cache -v $(CURDIR)/.lint-cache:/lint-cache:rw \
				 -v $(CURDIR)/hack/boilerplate:/go/src/k8s.io/kubernetes/hack/boilerplate:rw

###############################################################################
BINDIR ?= bin
BUILD_DIR ?= build

TOP_SRC_DIRS = pkg cmd
SRC_DIRS = $(shell sh -c "find $(TOP_SRC_DIRS) -name \\*.go \
                   -exec dirname {} \\; | sort | uniq")
TEST_DIRS ?= $(shell sh -c "find $(TOP_SRC_DIRS) -name \\*_test.go \
                    -exec dirname {} \\; | sort | uniq")

ifeq ($(shell uname -s),Darwin)
	STAT = stat -f '%c %N'
else
	STAT = stat -c '%Y %n'
endif

K8SAPISERVER_GO_FILES = $(shell find $(SRC_DIRS) -name \*.go -exec $(STAT) {} \; \
                   | sort -r | head -n 1 | sed "s/.* //")

ifdef UNIT_TESTS
UNIT_TEST_FLAGS = -run $(UNIT_TESTS) -v
endif

APISERVER_VERSION?=$(shell git describe --tags --dirty --always --abbrev=12)
APISERVER_BUILD_DATE?=$(shell date -u +'%FT%T%z')
APISERVER_GIT_REVISION?=$(shell git rev-parse --short HEAD)
APISERVER_GIT_DESCRIPTION?=$(shell git describe --tags)

VERSION_FLAGS = -X $(PACKAGE_NAME)/cmd/apiserver/server.VERSION=$(APISERVER_VERSION) \
	-X $(PACKAGE_NAME)/cmd/apiserver/server.BUILD_DATE=$(APISERVER_BUILD_DATE) \
	-X $(PACKAGE_NAME)/cmd/apiserver/server.GIT_DESCRIPTION=$(APISERVER_GIT_DESCRIPTION) \
	-X $(PACKAGE_NAME)/cmd/apiserver/server.GIT_REVISION=$(APISERVER_GIT_REVISION)

BUILD_LDFLAGS = -ldflags "$(VERSION_FLAGS)"
RELEASE_LDFLAGS = -ldflags "$(VERSION_FLAGS) -w"
KUBECONFIG_DIR? = /etc/kubernetes/admin.conf

##############################################################################
# Download and include ../lib.Makefile before anything else
#   Additions to EXTRA_DOCKER_ARGS need to happen before the include since
#   that variable is evaluated when we declare DOCKER_RUN and siblings.
##############################################################################

include ../lib.Makefile

# We need CGO to leverage Boring SSL.  However, the cross-compile doesn't support CGO yet.
ifeq ($(ARCH), $(filter $(ARCH),amd64))
CGO_ENABLED=1
else
CGO_ENABLED=0
endif

ifeq ($(ARCH),arm64)
# Forces ARM64 build image to be used in a crosscompilation run.
CALICO_BUILD:=$(CALICO_BUILD)-$(ARCH)
# Prevents docker from tagging the output image incorrectly as amd64.
TARGET_PLATFORM=--platform=linux/arm64/v8
endif

###############################################################################
# Static checks
###############################################################################
## Perform static checks on the code.
# TODO: re-enable these linters !
LINT_ARGS := --disable gosimple,govet,structcheck,errcheck,goimports,unused,ineffassign,staticcheck,deadcode,typecheck --timeout 5m

###############################################################################
# CI/CD
###############################################################################
.PHONY: ci
## Run what CI runs
ci: clean static-checks image-all fv ut

## Deploys images to registry
cd: image-all cd-common

# This section builds the output binaries.
# Some will have dedicated targets to make it easier to type, for example
# "apiserver" instead of "$(BINDIR)/apiserver".
#########################################################################
$(BINDIR)/apiserver-$(ARCH): $(K8SAPISERVER_GO_FILES)
ifndef RELEASE_BUILD
	$(eval LDFLAGS:=$(RELEASE_LDFLAGS))
else
	$(eval LDFLAGS:=$(BUILD_LDFLAGS))
endif
	mkdir -p $(BINDIR)
	$(DOCKER_RUN) -e CGO_ENABLED=$(CGO_ENABLED) $(CALICO_BUILD) \
		sh -c '$(GIT_CONFIG_SSH) go build -v -i -o $@ -v $(LDFLAGS) $(PACKAGE_NAME)/cmd/apiserver'

$(BINDIR)/filecheck-$(ARCH): $(K8SAPISERVER_GO_FILES)
ifndef RELEASE_BUILD
	$(eval LDFLAGS:=$(RELEASE_LDFLAGS))
else
	$(eval LDFLAGS:=$(BUILD_LDFLAGS))
endif
	$(DOCKER_RUN) -e CGO_ENABLED=$(CGO_ENABLED) $(CALICO_BUILD) \
		sh -c '$(GIT_CONFIG_SSH) go build -v -i -o $@ -v $(LDFLAGS) $(PACKAGE_NAME)/cmd/filecheck'

###############################################################################
# Building the image
###############################################################################
build: image

CONTAINER_CREATED=.apiserver.created-$(ARCH)
.PHONY: image $(API_SERVER_IMAGE)
image: $(API_SERVER_IMAGE)
image-all: $(addprefix sub-image-,$(VALIDARCHES))
sub-image-%:
	$(MAKE) image ARCH=$*

$(API_SERVER_IMAGE): register $(CONTAINER_CREATED)
$(CONTAINER_CREATED): docker-image/Dockerfile.$(ARCH) $(BINDIR)/apiserver-$(ARCH) $(BINDIR)/filecheck-$(ARCH)
	docker build --no-cache --pull -t $(API_SERVER_IMAGE):latest-$(ARCH) $(TARGET_PLATFORM) --build-arg QEMU_IMAGE=$(CALICO_BUILD) --build-arg GIT_VERSION=$(GIT_VERSION) -f docker-image/Dockerfile.$(ARCH) .
	$(MAKE) retag-build-images-with-registries VALIDARCHES=$(ARCH) IMAGETAG=latest
	touch $@

.PHONY: lint-cache-dir
lint-cache-dir:
	mkdir -p $(CURDIR)/.lint-cache

check-boring-ssl: $(BINDIR)/apiserver-$(ARCH)
	$(DOCKER_RUN) -e CGO_ENABLED=$(CGO_ENABLED) $(CALICO_BUILD) \
		go tool nm $(BINDIR)/apiserver-$(ARCH) > $(BINDIR)/tags.txt && grep '_Cfunc__goboringcrypto_' $(BINDIR)/tags.txt 1> /dev/null
	-rm -f $(BINDIR)/tags.txt

.PHONY: ut 
ut: lint-cache-dir run-etcd
	$(DOCKER_RUN) $(CALICO_BUILD) \
		sh -c '$(GIT_CONFIG_SSH) ETCD_ENDPOINTS="http://127.0.0.1:2379" DATASTORE_TYPE="etcdv3" go test $(UNIT_TEST_FLAGS) \
			$(addprefix $(PACKAGE_NAME)/,$(TEST_DIRS))'

.PHONY: st
st:
	@echo "Nothing to do for $@"

.PHONY: check-copyright
check-copyright:
	@hack/check-copyright.sh

config/crd: mod-download
	mkdir -p config/crd
	$(DOCKER_GO_BUILD) sh -c ' \
		cp -r ../libcalico-go/config/crd/* config/crd; \
		chmod +w config/crd/*'

## Run etcd as a container (calico-etcd)
run-etcd: stop-etcd
	docker run --detach \
	--net=host \
	--entrypoint=/usr/local/bin/etcd \
	--name calico-etcd quay.io/coreos/etcd:v3.1.7 \
	--advertise-client-urls "http://$(LOCAL_IP_ENV):2379,http://127.0.0.1:2379,http://$(LOCAL_IP_ENV):4001,http://127.0.0.1:4001" \
	--listen-client-urls "http://0.0.0.0:2379,http://0.0.0.0:4001"

## Stop the etcd container (calico-etcd)
stop-etcd:
	-docker rm -f calico-etcd

GITHUB_TEST_INTEGRATION_URI := https://raw.githubusercontent.com/kubernetes/kubernetes/v1.16.4/hack/lib

hack-lib:
	mkdir -p hack/lib/
	curl -s --fail $(GITHUB_TEST_INTEGRATION_URI)/init.sh -o hack/lib/init.sh
	curl -s --fail $(GITHUB_TEST_INTEGRATION_URI)/util.sh -o hack/lib/util.sh
	curl -s --fail $(GITHUB_TEST_INTEGRATION_URI)/logging.sh -o hack/lib/logging.sh
	curl -s --fail $(GITHUB_TEST_INTEGRATION_URI)/version.sh -o hack/lib/version.sh
	curl -s --fail $(GITHUB_TEST_INTEGRATION_URI)/golang.sh -o hack/lib/golang.sh
	curl -s --fail $(GITHUB_TEST_INTEGRATION_URI)/etcd.sh -o hack/lib/etcd.sh

## Run a local kubernetes server with API via hyperkube
run-kubernetes-server: config/crd run-etcd stop-kubernetes-server
	# Run a Kubernetes apiserver using Docker.
	docker run --detach --net=host \
	  --name st-apiserver \
	  -v `pwd`/test/certs:/home/user/certs \
	  -e KUBECONFIG=/home/user/certs/kubeconfig \
	  $(CALICO_BUILD) kube-apiserver \
	    --etcd-servers=http://$(LOCAL_IP_ENV):2379 \
	    --service-cluster-ip-range=10.101.0.0/16 \
            --authorization-mode=RBAC \
            --service-account-key-file=/home/user/certs/service-account.pem \
            --service-account-signing-key-file=/home/user/certs/service-account-key.pem \
            --service-account-issuer=https://localhost:443 \
            --api-audiences=kubernetes.default \
            --client-ca-file=/home/user/certs/ca.pem \
            --tls-cert-file=/home/user/certs/kubernetes.pem \
            --tls-private-key-file=/home/user/certs/kubernetes-key.pem \
            --enable-priority-and-fairness=false \
            --max-mutating-requests-inflight=0 \
            --max-requests-inflight=0

	# Wait until we can configure a cluster role binding which allows anonymous auth.
	while ! docker exec st-apiserver kubectl create clusterrolebinding anonymous-admin --clusterrole=cluster-admin --user=system:anonymous; do echo "Trying to create ClusterRoleBinding"; sleep 2; done

	# And run the controller manager.
	docker run --detach --net=host \
	  --name st-controller-manager \
	  -v $(CURDIR)/test/certs:/home/user/certs \
	  $(CALICO_BUILD) kube-controller-manager \
            --master=https://127.0.0.1:6443 \
            --kubeconfig=/home/user/certs/kube-controller-manager.kubeconfig \
            --min-resync-period=3m \
            --allocate-node-cidrs=true \
            --cluster-cidr=192.168.0.0/16 \
            --v=5 \
            --service-account-private-key-file=/home/user/certs/service-account-key.pem \
            --root-ca-file=/home/user/certs/ca.pem

	# Create CustomResourceDefinition (CRD) for Calico resources
	# from the manifest crds.yaml
	docker run \
		--net=host \
		--rm \
		-v $(CURDIR):/manifests \
		-v $(CURDIR)/test/certs:/home/user/certs \
		lachlanevenson/k8s-kubectl:${KUBECTL_VERSION} \
		--kubeconfig=/home/user/certs/kubeconfig \
		apply -f /manifests/config/crd/

	# Create a Node in the API for the tests to use.
	docker run \
		--net=host \
		--rm \
		-v $(CURDIR):/manifests \
		-v $(CURDIR)/test/certs:/home/user/certs \
		lachlanevenson/k8s-kubectl:${KUBECTL_VERSION} \
		--kubeconfig=/home/user/certs/kubeconfig \
		apply -f /manifests/test/mock-node.yaml

	# Create Namespaces required by namespaced Calico `NetworkPolicy`
	# tests from the manifests namespaces.yaml.
	docker run \
		--net=host \
		--rm \
		-v  $(CURDIR):/manifests \
		-v $(CURDIR)/test/certs:/home/user/certs \
		lachlanevenson/k8s-kubectl:${KUBECTL_VERSION} \
		--kubeconfig=/home/user/certs/kubeconfig \
		apply -f /manifests/test/namespaces.yaml

## Stop the local kubernetes server
stop-kubernetes-server:
	# Delete the cluster role binding.
	-docker exec st-apiserver kubectl delete clusterrolebinding anonymous-admin

	# Stop master components.
	-docker rm -f st-apiserver st-controller-manager


# TODO(doublek): Add fv-etcd back to fv. It is currently disabled because profiles behavior is broken.
# Profiles should be disallowed from being created for both etcd and kdd mode. However we are allowing
# profiles to be created in etcd and disallow in kdd. This has the test incorrect for etcd and running
# for kdd.
.PHONY: fv
fv: fv-kdd

.PHONY: fv-etcd
fv-etcd: run-kubernetes-server hack-lib
	$(DOCKER_RUN) \
		-v $(CURDIR)/test/certs:/home/user/certs \
		-e KUBECONFIG=/home/user/certs/kubeconfig \
		$(CALICO_BUILD) \
		sh -c 'ETCD_ENDPOINTS="http://127.0.0.1:2379" DATASTORE_TYPE="etcdv3" test/integration.sh'

.PHONY: fv-kdd
fv-kdd: run-kubernetes-server hack-lib
	$(DOCKER_RUN) \
		-v $(CURDIR)/test/certs:/home/user/certs \
		-e KUBECONFIG=/home/user/certs/kubeconfig \
		$(CALICO_BUILD) \
		sh -c 'DATASTORE_TYPE="kubernetes" test/integration.sh'

.PHONY: clean
clean: clean-bin clean-hack-lib
	# Clean .created files which indicate images / releases have been built.
	find . -name '.*.created*' -type f -delete
<<<<<<< HEAD
=======
	find . -name '.*.published*' -type f -delete
>>>>>>> 63ba6f4b
	rm -rf .lint-cache

clean-bin:
	rm -rf $(BINDIR) \
	    docker-image/bin

clean-hack-lib:
	rm -rf hack/lib/

###############################################################################
# Release
###############################################################################
## Produces a clean build of release artifacts at the specified version.
release-build: .release-$(VERSION).created 
.release-$(VERSION).created:
	$(MAKE) clean image-all RELEASE=true
	$(MAKE) retag-build-images-with-registries IMAGETAG=$(VERSION) RELEASE=true
	# Generate the `latest` images.
	$(MAKE) retag-build-images-with-registries IMAGETAG=latest RELEASE=true
	touch $@
<<<<<<< HEAD
=======

## Verifies the release artifacts produces by `make release-build` are correct.
release-verify: release-prereqs
	# Check the reported version is correct for each release artifact.
	if ! docker run calico/apiserver | grep 'Version:\s*$(VERSION)$$'; then \
	  echo "Reported version:" `docker run calico/apiserver` "\nExpected version: $(VERSION)"; \
	  false; \
	else \
	  echo "Version check passed\n"; \
	fi

## Pushes a github release and release artifacts produced by `make release-build`.
release-publish: release-prereqs .release-$(VERSION).published
.release-$(VERSION).published:
	$(MAKE) push-images-to-registries push-manifests IMAGETAG=$(VERSION) RELEASE=$(RELEASE) CONFIRM=$(CONFIRM)
	touch $@

# WARNING: Only run this target if this release is the latest stable release. Do NOT
# run this target for alpha / beta / release candidate builds, or patches to earlier Calico versions.
## Pushes `latest` release images. WARNING: Only run this for latest stable releases.
release-publish-latest: release-prereqs
	$(MAKE) push-images-to-registries push-manifests IMAGETAG=latest RELEASE=$(RELEASE) CONFIRM=$(CONFIRM)
>>>>>>> 63ba6f4b

###############################################################################
# Utils
###############################################################################
# this is not a linked target, available for convenience.
.PHONY: tidy
## 'tidy' mods.
tidy:
	$(DOCKER_RUN) $(CALICO_BUILD) sh -c '$(GIT_CONFIG_SSH) go mod tidy'<|MERGE_RESOLUTION|>--- conflicted
+++ resolved
@@ -294,10 +294,7 @@
 clean: clean-bin clean-hack-lib
 	# Clean .created files which indicate images / releases have been built.
 	find . -name '.*.created*' -type f -delete
-<<<<<<< HEAD
-=======
 	find . -name '.*.published*' -type f -delete
->>>>>>> 63ba6f4b
 	rm -rf .lint-cache
 
 clean-bin:
@@ -318,31 +315,6 @@
 	# Generate the `latest` images.
 	$(MAKE) retag-build-images-with-registries IMAGETAG=latest RELEASE=true
 	touch $@
-<<<<<<< HEAD
-=======
-
-## Verifies the release artifacts produces by `make release-build` are correct.
-release-verify: release-prereqs
-	# Check the reported version is correct for each release artifact.
-	if ! docker run calico/apiserver | grep 'Version:\s*$(VERSION)$$'; then \
-	  echo "Reported version:" `docker run calico/apiserver` "\nExpected version: $(VERSION)"; \
-	  false; \
-	else \
-	  echo "Version check passed\n"; \
-	fi
-
-## Pushes a github release and release artifacts produced by `make release-build`.
-release-publish: release-prereqs .release-$(VERSION).published
-.release-$(VERSION).published:
-	$(MAKE) push-images-to-registries push-manifests IMAGETAG=$(VERSION) RELEASE=$(RELEASE) CONFIRM=$(CONFIRM)
-	touch $@
-
-# WARNING: Only run this target if this release is the latest stable release. Do NOT
-# run this target for alpha / beta / release candidate builds, or patches to earlier Calico versions.
-## Pushes `latest` release images. WARNING: Only run this for latest stable releases.
-release-publish-latest: release-prereqs
-	$(MAKE) push-images-to-registries push-manifests IMAGETAG=latest RELEASE=$(RELEASE) CONFIRM=$(CONFIRM)
->>>>>>> 63ba6f4b
 
 ###############################################################################
 # Utils
