// Copyright (c) 2017-2021 Tigera, Inc. All rights reserved.
//
// Licensed under the Apache License, Version 2.0 (the "License");
// you may not use this file except in compliance with the License.
// You may obtain a copy of the License at
//
//     http://www.apache.org/licenses/LICENSE-2.0
//
// Unless required by applicable law or agreed to in writing, software
// distributed under the License is distributed on an "AS IS" BASIS,
// WITHOUT WARRANTIES OR CONDITIONS OF ANY KIND, either express or implied.
// See the License for the specific language governing permissions and
// limitations under the License.package util

package integration

import (
	"context"
	"crypto/tls"
	"fmt"
	"math/rand"
	"net/http"
	"os"
	"sort"
	"testing"
	"time"

<<<<<<< HEAD
	metav1 "k8s.io/apimachinery/pkg/apis/meta/v1"
	"k8s.io/klog/v2"

	licutils "github.com/projectcalico/calico/licensing/utils"

	"github.com/projectcalico/calico/libcalico-go/lib/seedrng"

=======
>>>>>>> 255c3e30
	"k8s.io/apimachinery/pkg/runtime"
	"k8s.io/apimachinery/pkg/util/wait"
	genericoptions "k8s.io/apiserver/pkg/server/options"
	restclient "k8s.io/client-go/rest"
	"k8s.io/klog/v2"

	v3 "github.com/tigera/api/pkg/apis/projectcalico/v3"
	calicoclient "github.com/tigera/api/pkg/client/clientset_generated/clientset"

	"github.com/projectcalico/calico/apiserver/cmd/apiserver/server"
	"github.com/projectcalico/calico/apiserver/pkg/apiserver"
	"github.com/projectcalico/calico/libcalico-go/lib/seedrng"
)

const defaultEtcdPathPrefix = ""

func init() {
	seedrng.EnsureSeeded()
}

type TestServerConfig struct {
	etcdServerList                []string
	emptyObjFunc                  func() runtime.Object
	enableManagedClusterCreateAPI bool
	managementClusterAddr         string
	tunnelSecretName              string
	applyTigeraLicense            bool
}

// NewTestServerConfig is a default constructor for the standard test-apiserver setup
func NewTestServerConfig() *TestServerConfig {
	return &TestServerConfig{
		etcdServerList: []string{"http://localhost:2379"},
	}
}

func withConfigGetFreshApiserverServerAndClient(
	t *testing.T,
	serverConfig *TestServerConfig,
) (*apiserver.ProjectCalicoServer,
	calicoclient.Interface,
	*restclient.Config,
	func(),
) {
	securePort := rand.Intn(31743) + 1024
	secureAddr := fmt.Sprintf("https://localhost:%d", securePort)
	stopCh := make(chan struct{})
	serverFailed := make(chan struct{})
	shutdownServer := func() {
		t.Logf("Shutting down server on port: %d", securePort)
		close(stopCh)
	}

	t.Logf("Starting server on port: %d", securePort)
	ro := genericoptions.NewRecommendedOptions(defaultEtcdPathPrefix, apiserver.Codecs.LegacyCodec(v3.SchemeGroupVersion))
	ro.Etcd.StorageConfig.Transport.ServerList = serverConfig.etcdServerList
	options := &server.CalicoServerOptions{
		RecommendedOptions: ro,
		DisableAuth:        true,
		StopCh:             stopCh,
	}
	options.RecommendedOptions.SecureServing.BindPort = securePort
	// Set this so that we avoid RecommendedOptions.CoreAPI's initialization from calling InClusterConfig()
	// and uses our fv kubeconfig instead.
	options.RecommendedOptions.CoreAPI.CoreAPIKubeconfigPath = os.Getenv("KUBECONFIG")

	options.EnableManagedClustersCreateAPI = serverConfig.enableManagedClusterCreateAPI
	options.ManagementClusterAddr = serverConfig.managementClusterAddr
	options.TunnelSecretName = serverConfig.tunnelSecretName

	var err error
	pcs, err := server.PrepareServer(options)
	if err != nil {
		close(serverFailed)
		t.Fatalf("Error preparing the server: %v", err)
	}

	// Run the server in the background
	go func() {
		err := server.RunServer(options, pcs)
		if err != nil {
			close(serverFailed)
		}
	}()

	if err := waitForApiserverUp(secureAddr, serverFailed); err != nil {
		t.Fatalf("%v", err)
	}
	if pcs == nil {
		t.Fatal("Calico server is nil")
	}

	cfg := &restclient.Config{}
	cfg.Host = secureAddr
	cfg.Insecure = true
	clientset, err := calicoclient.NewForConfig(cfg)
	if err != nil {
		t.Fatal("can't make the client from the config", err)
	}

	licenseClient := clientset.ProjectcalicoV3().LicenseKeys()
	_ = licenseClient.Delete(context.Background(), "default", metav1.DeleteOptions{})

	if serverConfig.applyTigeraLicense {
		validLicenseKey := licutils.ValidEnterpriseTestLicense()
		_, err = licenseClient.Create(context.Background(), validLicenseKey, metav1.CreateOptions{})
		if err != nil {
			t.Fatal("License cannot be applied", err)
		}
	}

	return pcs, clientset, cfg, shutdownServer
}

<<<<<<< HEAD
func getFreshApiserverServerAndClient(
	t *testing.T,
	newEmptyObj func() runtime.Object,
) (*apiserver.ProjectCalicoServer, calicoclient.Interface, func()) {
	serverConfig := &TestServerConfig{
		etcdServerList:     []string{"http://localhost:2379"},
		emptyObjFunc:       newEmptyObj,
		applyTigeraLicense: true,
	}
	pcs, client, _, shutdownFunc := withConfigGetFreshApiserverServerAndClient(t, serverConfig)
	return pcs, client, shutdownFunc
}

=======
>>>>>>> 255c3e30
func getFreshApiserverAndClient(
	t *testing.T,
	newEmptyObj func() runtime.Object,
	applyTigeraLicense bool,
) (calicoclient.Interface, func()) {
	serverConfig := &TestServerConfig{
		etcdServerList:     []string{"http://localhost:2379"},
		emptyObjFunc:       newEmptyObj,
		applyTigeraLicense: applyTigeraLicense,
	}
	_, client, _, shutdownFunc := withConfigGetFreshApiserverServerAndClient(t, serverConfig)
	return client, shutdownFunc
}

<<<<<<< HEAD
func customizeFreshApiserverAndClient(
	t *testing.T,
	serverConfig *TestServerConfig,
) (calicoclient.Interface, *restclient.Config, func()) {
	_, client, restConfig, shutdownFunc := withConfigGetFreshApiserverServerAndClient(t, serverConfig)
	return client, restConfig, shutdownFunc
}

=======
>>>>>>> 255c3e30
func waitForApiserverUp(serverURL string, stopCh <-chan struct{}) error {
	interval := 1 * time.Second
	timeout := 30 * time.Second
	startWaiting := time.Now()
	tries := 0
	return wait.PollUntilContextTimeout(context.Background(), interval, timeout, true,
		func(ctx context.Context) (bool, error) {
			select {
			// we've been told to stop, so no reason to keep going
			case <-stopCh:
				return true, fmt.Errorf("apiserver failed")
			default:
				klog.Infof("Waiting for : %#v", serverURL)
				tr := &http.Transport{
					TLSClientConfig: &tls.Config{InsecureSkipVerify: true},
				}
				c := &http.Client{Transport: tr}
				_, err := c.Get(serverURL)
				if err == nil {
					klog.Infof("Found server after %v tries and duration %v",
						tries, time.Since(startWaiting))
					return true, nil
				}
				tries++
				return false, nil
			}
		},
	)
}

func sortedKeys(set map[string]bool) []string {
	var keys []string
	for k := range set {
		keys = append(keys, k)
	}
	sort.Strings(keys)
	return keys
}

func createEnterprise(client calicoclient.Interface, ctx context.Context) error {
	enterpriseValidLicenseKey := licutils.ValidEnterpriseTestLicense()
	_, err := client.ProjectcalicoV3().LicenseKeys().Create(ctx, enterpriseValidLicenseKey, metav1.CreateOptions{})
	return err
}<|MERGE_RESOLUTION|>--- conflicted
+++ resolved
@@ -25,7 +25,6 @@
 	"testing"
 	"time"
 
-<<<<<<< HEAD
 	metav1 "k8s.io/apimachinery/pkg/apis/meta/v1"
 	"k8s.io/klog/v2"
 
@@ -33,8 +32,6 @@
 
 	"github.com/projectcalico/calico/libcalico-go/lib/seedrng"
 
-=======
->>>>>>> 255c3e30
 	"k8s.io/apimachinery/pkg/runtime"
 	"k8s.io/apimachinery/pkg/util/wait"
 	genericoptions "k8s.io/apiserver/pkg/server/options"
@@ -149,7 +146,6 @@
 	return pcs, clientset, cfg, shutdownServer
 }
 
-<<<<<<< HEAD
 func getFreshApiserverServerAndClient(
 	t *testing.T,
 	newEmptyObj func() runtime.Object,
@@ -163,8 +159,6 @@
 	return pcs, client, shutdownFunc
 }
 
-=======
->>>>>>> 255c3e30
 func getFreshApiserverAndClient(
 	t *testing.T,
 	newEmptyObj func() runtime.Object,
@@ -179,7 +173,6 @@
 	return client, shutdownFunc
 }
 
-<<<<<<< HEAD
 func customizeFreshApiserverAndClient(
 	t *testing.T,
 	serverConfig *TestServerConfig,
@@ -188,8 +181,6 @@
 	return client, restConfig, shutdownFunc
 }
 
-=======
->>>>>>> 255c3e30
 func waitForApiserverUp(serverURL string, stopCh <-chan struct{}) error {
 	interval := 1 * time.Second
 	timeout := 30 * time.Second
