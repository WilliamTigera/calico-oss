// Copyright (c) 2017-2023 Tigera, Inc. All rights reserved.
//
// Licensed under the Apache License, Version 2.0 (the "License");
// you may not use this file except in compliance with the License.
// You may obtain a copy of the License at
//
//     http://www.apache.org/licenses/LICENSE-2.0
//
// Unless required by applicable law or agreed to in writing, software
// distributed under the License is distributed on an "AS IS" BASIS,
// WITHOUT WARRANTIES OR CONDITIONS OF ANY KIND, either express or implied.
// See the License for the specific language governing permissions and
// limitations under the License.package util

package integration

import (
	"context"
	"crypto/tls"
	"encoding/json"
	"errors"
	"fmt"
	"io"
	"net/http"
	"os"
	"reflect"
	"regexp"
	"strings"
	"sync"
	"testing"
	"time"

	corev1 "k8s.io/api/core/v1"
	metav1 "k8s.io/apimachinery/pkg/apis/meta/v1"
	"k8s.io/apimachinery/pkg/runtime"
	"k8s.io/apimachinery/pkg/watch"
	"k8s.io/apiserver/pkg/authentication/user"
	"k8s.io/apiserver/pkg/endpoints/request"
	"k8s.io/client-go/kubernetes"
	"k8s.io/client-go/tools/clientcmd"

	"github.com/projectcalico/calico/apiserver/pkg/apiserver"
	"github.com/projectcalico/calico/apiserver/pkg/registry/projectcalico/authenticationreview"
	"github.com/projectcalico/calico/apiserver/pkg/registry/projectcalico/authorizationreview"
	"github.com/projectcalico/calico/libcalico-go/lib/apiconfig"
	libapiv3 "github.com/projectcalico/calico/libcalico-go/lib/apis/v3"
	libclient "github.com/projectcalico/calico/libcalico-go/lib/clientv3"
	"github.com/projectcalico/calico/libcalico-go/lib/options"
	licclient "github.com/projectcalico/calico/licensing/client"
	licFeatures "github.com/projectcalico/calico/licensing/client/features"
	"github.com/projectcalico/calico/licensing/utils"

	v3 "github.com/tigera/api/pkg/apis/projectcalico/v3"
	calicoclient "github.com/tigera/api/pkg/client/clientset_generated/clientset"
	"github.com/tigera/api/pkg/lib/numorstring"
)

// TestGroupVersion is trivial.
func TestGroupVersion(t *testing.T) {
	rootTestFunc := func() func(t *testing.T) {
		return func(t *testing.T) {
			client, shutdownServer := getFreshApiserverAndClient(t, func() runtime.Object {
				return &v3.NetworkPolicy{}
			}, true)
			defer shutdownServer()
			if err := testGroupVersion(client); err != nil {
				t.Fatal(err)
			}
		}
	}

	if !t.Run("group version", rootTestFunc()) {
		t.Error("test failed")
	}
}

func testGroupVersion(client calicoclient.Interface) error {
	gv := client.ProjectcalicoV3().RESTClient().APIVersion()
	if gv.Group != v3.GroupName {
		return fmt.Errorf("we should be testing the servicecatalog group, not %s", gv.Group)
	}
	return nil
}

func TestEtcdHealthCheckerSuccess(t *testing.T) {
	serverConfig := NewTestServerConfig()
	_, _, clientconfig, shutdownServer := withConfigGetFreshApiserverServerAndClient(t, serverConfig)
	t.Log(clientconfig.Host)
	tr := &http.Transport{
		TLSClientConfig: &tls.Config{InsecureSkipVerify: true},
	}
	c := &http.Client{Transport: tr}
	var success bool
	var resp *http.Response
	var err error
	retryInterval := 500 * time.Millisecond
	for i := 0; i < 5; i++ {
		resp, err = c.Get(clientconfig.Host + "/healthz")
		if err != nil || http.StatusOK != resp.StatusCode {
			success = false
			time.Sleep(retryInterval)
		} else {
			success = true
			break
		}
	}

	if !success {
		t.Fatal("health check endpoint should not have failed")
	}

	defer resp.Body.Close()
	body, err := io.ReadAll(resp.Body)
	if err != nil {
		t.Fatal("couldn't read response body", err)
	}
	if strings.Contains(string(body), "healthz check failed") {
		t.Fatal("health check endpoint should not have failed")
	}

	defer shutdownServer()
}

// TestNoName checks that all creates fail for objects that have no
// name given.
func TestNoName(t *testing.T) {
	rootTestFunc := func() func(t *testing.T) {
		return func(t *testing.T) {
			client, shutdownServer := getFreshApiserverAndClient(t, func() runtime.Object {
				return &v3.NetworkPolicy{}
			}, true)
			defer shutdownServer()
			if err := testNoName(client); err != nil {
				t.Fatal(err)
			}
		}
	}

	if !t.Run("no-name", rootTestFunc()) {
		t.Errorf("NoName test failed")
	}
}

func testNoName(client calicoclient.Interface) error {
	cClient := client.ProjectcalicoV3()

	ns := "default"

	if p, e := cClient.NetworkPolicies(ns).Create(context.Background(), &v3.NetworkPolicy{}, metav1.CreateOptions{}); nil == e {
		return fmt.Errorf("needs a name (%s)", p.Name)
	}

	return nil
}

// TestNetworkPolicyClient exercises the NetworkPolicy client.
func TestNetworkPolicyClient(t *testing.T) {
	const name = "test-networkpolicy"
	rootTestFunc := func() func(t *testing.T) {
		return func(t *testing.T) {
			client, shutdownServer := getFreshApiserverAndClient(t, func() runtime.Object {
				return &v3.NetworkPolicy{}
			}, true)
			defer shutdownServer()
			if err := testNetworkPolicyClient(client, name); err != nil {
				t.Fatal(err)
			}
		}
	}

	if !t.Run(name, rootTestFunc()) {
		t.Errorf("test-networkpolicy test failed")
	}
}

func testNetworkPolicyClient(client calicoclient.Interface, name string) error {
	ns := "default"
	defaultTierPolicyName := "default" + "." + name
	policyClient := client.ProjectcalicoV3().NetworkPolicies(ns)
	policy := &v3.NetworkPolicy{ObjectMeta: metav1.ObjectMeta{Name: defaultTierPolicyName}}
	ctx := context.Background()

	// start from scratch
	policies, err := policyClient.List(ctx, metav1.ListOptions{})
	if err != nil {
		return fmt.Errorf("error listing policies (%s)", err)
	}
	if policies.Items == nil {
		return fmt.Errorf("Items field should not be set to nil")
	}
	if len(policies.Items) > 0 {
		return fmt.Errorf("policies should not exist on start, had %v policies", len(policies.Items))
	}

	policyServer, err := policyClient.Create(ctx, policy, metav1.CreateOptions{})
	if err != nil {
		return fmt.Errorf("error creating the policy '%v' (%v)", policy, err)
	}
	if defaultTierPolicyName != policyServer.Name {
		return fmt.Errorf("didn't get the same policy back from the server \n%+v\n%+v", policy, policyServer)
	}

	updatedPolicy := policyServer
	updatedPolicy.Labels = map[string]string{"foo": "bar"}
	policyServer, err = policyClient.Update(ctx, updatedPolicy, metav1.UpdateOptions{})
	if err != nil {
		return fmt.Errorf("error creating the policy '%v' (%v)", policy, err)
	}
	if defaultTierPolicyName != policyServer.Name {
		return fmt.Errorf("didn't get the same policy back from the server \n%+v\n%+v", policy, policyServer)
	}

	// For testing out Tiered Policy
	tierClient := client.ProjectcalicoV3().Tiers()
	tier := &v3.Tier{
		ObjectMeta: metav1.ObjectMeta{Name: "net-sec"},
	}

	if _, err := tierClient.Create(ctx, tier, metav1.CreateOptions{}); err != nil {
		return fmt.Errorf("error creating tier '%v' (%v)", tier, err)
	}
	defer func() {
		_ = tierClient.Delete(ctx, "net-sec", metav1.DeleteOptions{})
	}()

	netSecPolicyName := "net-sec" + "." + name
	netSecPolicy := &v3.NetworkPolicy{ObjectMeta: metav1.ObjectMeta{Name: netSecPolicyName}, Spec: v3.NetworkPolicySpec{Tier: "net-sec"}}
	policyServer, err = policyClient.Create(ctx, netSecPolicy, metav1.CreateOptions{})
	if err != nil {
		return fmt.Errorf("error creating the policy '%v' (%v)", netSecPolicy, err)
	}
	if netSecPolicyName != policyServer.Name {
		return fmt.Errorf("didn't get the same policy back from the server \n%+v\n%+v", policy, policyServer)
	}

	// Should be listing the policy under default tier.
	policies, err = policyClient.List(ctx, metav1.ListOptions{})
	if err != nil {
		return fmt.Errorf("error listing policies (%s)", err)
	}
	if len(policies.Items) != 1 {
		return fmt.Errorf("should have exactly one policies, had %v policies", len(policies.Items))
	}

	// Should be listing the policy under "net-sec" tier
	policies, err = policyClient.List(ctx, metav1.ListOptions{FieldSelector: "spec.tier=net-sec"})
	if err != nil {
		return fmt.Errorf("error listing policies (%s)", err)
	}
	if len(policies.Items) != 1 {
		return fmt.Errorf("should have exactly one policies, had %v policies", len(policies.Items))
	}

	policyServer, err = policyClient.Get(ctx, name, metav1.GetOptions{})
	if err != nil {
		return fmt.Errorf("error getting policy %s (%s)", name, err)
	}
	if name != policyServer.Name &&
		policy.ResourceVersion == policyServer.ResourceVersion {
		return fmt.Errorf("didn't get the same policy back from the server \n%+v\n%+v", policy, policyServer)
	}

	// check that the policy is the same from get and list
	/*policyListed := &policies.Items[0]
	if !reflect.DeepEqual(policyServer, policyListed) {
		fmt.Printf("Policy through Get: %v\n", policyServer)
		fmt.Printf("Policy through list: %v\n", policyListed)
		return fmt.Errorf(
			"Didn't get the same instance from list and get: diff: %v",
			diff.ObjectReflectDiff(policyServer, policyListed),
		)
	}*/
	// Watch Test:
	opts := metav1.ListOptions{Watch: true}
	wIface, err := policyClient.Watch(ctx, opts)
	if err != nil {
		return fmt.Errorf("Error on watch")
	}
	var wg sync.WaitGroup
	wg.Add(1)
	go func() {
		defer wg.Done()
		for e := range wIface.ResultChan() {
			fmt.Println("Watch object: ", e)
			break
		}
	}()

	err = policyClient.Delete(ctx, name, metav1.DeleteOptions{})
	if err != nil {
		return fmt.Errorf("policy should be deleted (%s)", err)
	}

	err = policyClient.Delete(ctx, netSecPolicyName, metav1.DeleteOptions{})
	if err != nil {
		return fmt.Errorf("policy should be deleted (%s)", err)
	}

	wg.Wait()
	return nil
}

// TestStagedgNetworkPolicyClient exercises the StagedNetworkPolicy client.
func TestStagedNetworkPolicyClient(t *testing.T) {
	const name = "test-networkpolicy"
	rootTestFunc := func() func(t *testing.T) {
		return func(t *testing.T) {
			client, shutdownServer := getFreshApiserverAndClient(t, func() runtime.Object {
				return &v3.NetworkPolicy{}
			}, true)
			defer shutdownServer()
			if err := testStagedNetworkPolicyClient(client, name); err != nil {
				t.Fatal(err)
			}
		}
	}

	if !t.Run(name, rootTestFunc()) {
		t.Errorf("test-stagednetworkpolicy test failed")
	}
}

func testStagedNetworkPolicyClient(client calicoclient.Interface, name string) error {
	ns := "default"
	defaultTierPolicyName := "default" + "." + name
	policyClient := client.ProjectcalicoV3().StagedNetworkPolicies(ns)
	policy := &v3.StagedNetworkPolicy{
		ObjectMeta: metav1.ObjectMeta{Name: defaultTierPolicyName},
		Spec:       v3.StagedNetworkPolicySpec{StagedAction: "Set", Selector: "foo == \"bar\""},
	}
	ctx := context.Background()

	// start from scratch
	policies, err := policyClient.List(ctx, metav1.ListOptions{})
	if err != nil {
		return fmt.Errorf("error listing policies (%s)", err)
	}
	if policies.Items == nil {
		return fmt.Errorf("Items field should not be set to nil")
	}
	if len(policies.Items) > 0 {
		return fmt.Errorf("policies should not exist on start, had %v policies", len(policies.Items))
	}

	policyServer, err := policyClient.Create(ctx, policy, metav1.CreateOptions{})
	if err != nil {
		return fmt.Errorf("error creating the policy '%v' (%v)", policy, err)
	}
	if defaultTierPolicyName != policyServer.Name {
		return fmt.Errorf("didn't get the same policy back from the server \n%+v\n%+v", policy, policyServer)
	}

	updatedPolicy := policyServer
	updatedPolicy.Labels = map[string]string{"foo": "bar"}
	policyServer, err = policyClient.Update(ctx, updatedPolicy, metav1.UpdateOptions{})
	if err != nil {
		return fmt.Errorf("error creating the policy '%v' (%v)", policy, err)
	}
	if defaultTierPolicyName != policyServer.Name {
		return fmt.Errorf("didn't get the same policy back from the server \n%+v\n%+v", policy, policyServer)
	}

	// For testing out Tiered Policy
	tierClient := client.ProjectcalicoV3().Tiers()
	tier := &v3.Tier{
		ObjectMeta: metav1.ObjectMeta{Name: "net-sec"},
	}

	if _, err := tierClient.Create(ctx, tier, metav1.CreateOptions{}); err != nil {
		return fmt.Errorf("error creating tier '%v' (%v)", tier, err)
	}
	defer func() {
		_ = tierClient.Delete(ctx, "net-sec", metav1.DeleteOptions{})
	}()

	netSecPolicyName := "net-sec" + "." + name
	netSecPolicy := &v3.StagedNetworkPolicy{ObjectMeta: metav1.ObjectMeta{Name: netSecPolicyName}, Spec: v3.StagedNetworkPolicySpec{StagedAction: "Set", Selector: "foo == \"bar\"", Tier: "net-sec"}}
	policyServer, err = policyClient.Create(ctx, netSecPolicy, metav1.CreateOptions{})
	if err != nil {
		return fmt.Errorf("error creating the policy '%v' (%v)", netSecPolicy, err)
	}
	if netSecPolicyName != policyServer.Name {
		return fmt.Errorf("didn't get the same policy back from the server \n%+v\n%+v", policy, policyServer)
	}

	// Should be listing the policy under default tier.
	policies, err = policyClient.List(ctx, metav1.ListOptions{})
	if err != nil {
		return fmt.Errorf("error listing policies (%s)", err)
	}
	if len(policies.Items) != 1 {
		return fmt.Errorf("should have exactly one policies, had %v policies", len(policies.Items))
	}

	// Should be listing the policy under "net-sec" tier
	policies, err = policyClient.List(ctx, metav1.ListOptions{FieldSelector: "spec.tier=net-sec"})
	if err != nil {
		return fmt.Errorf("error listing policies (%s)", err)
	}
	if len(policies.Items) != 1 {
		return fmt.Errorf("should have exactly one policies, had %v policies", len(policies.Items))
	}

	policyServer, err = policyClient.Get(ctx, name, metav1.GetOptions{})
	if err != nil {
		return fmt.Errorf("error getting policy %s (%s)", name, err)
	}
	if name != policyServer.Name &&
		policy.ResourceVersion == policyServer.ResourceVersion {
		return fmt.Errorf("didn't get the same policy back from the server \n%+v\n%+v", policy, policyServer)
	}

	// Watch Test:
	opts := metav1.ListOptions{Watch: true}
	wIface, err := policyClient.Watch(ctx, opts)
	if err != nil {
		return fmt.Errorf("Error on watch")
	}
	var wg sync.WaitGroup
	wg.Add(1)
	go func() {
		defer wg.Done()
		for e := range wIface.ResultChan() {
			fmt.Println("Watch object: ", e)
			break
		}
	}()

	err = policyClient.Delete(ctx, name, metav1.DeleteOptions{})
	if err != nil {
		return fmt.Errorf("policy should be deleted (%s)", err)
	}

	err = policyClient.Delete(ctx, netSecPolicyName, metav1.DeleteOptions{})
	if err != nil {
		return fmt.Errorf("policy should be deleted (%s)", err)
	}

	wg.Wait()
	return nil
}

func TestPolicyRecommendationScopeClient(t *testing.T) {
	name := "test-policy-recommendation-scope"
	rootTestFunc := func() func(t *testing.T) {
		return func(t *testing.T) {
			client, shutdownServer := getFreshApiserverAndClient(t, func() runtime.Object {
				return &v3.Tier{}
			}, true)
			defer shutdownServer()
			if err := testPolicyRecommendationScopeClient(client, name); err != nil {
				t.Fatal(err)
			}
		}
	}

	if !t.Run(name, rootTestFunc()) {
		t.Errorf("%s failed", name)
	}
}

func testPolicyRecommendationScopeClient(client calicoclient.Interface, name string) error {
	policyrecommendationscopeClient := client.ProjectcalicoV3().PolicyRecommendationScopes()
	defaultValue := 20

	policyrecommendationscope := &v3.PolicyRecommendationScope{
		ObjectMeta: metav1.ObjectMeta{
			Name: name,
		},
		Spec: v3.PolicyRecommendationScopeSpec{
			MaxRules:               &defaultValue,
			PoliciesLearningCutOff: &defaultValue,
			NamespaceSpec: v3.PolicyRecommendationScopeNamespaceSpec{
				RecStatus: v3.PolicyRecommendationScopeEnabled,
				Selector:  "foo == \"bar\"",
			},
		},
		Status: v3.PolicyRecommendationScopeStatus{
			Conditions: []v3.PolicyRecommendationScopeStatusCondition{
				{
					Message: "0",
					Reason:  "0",
					Status:  "0",
					Type:    "0",
				},
			},
		},
	}

	ctx := context.Background()

	// empty resources
	policyrecommendationscopes, err := policyrecommendationscopeClient.List(ctx, metav1.ListOptions{})
	if err != nil {
		return fmt.Errorf("error listing policyrecommendationscopes (%s)", err)
	}
	if policyrecommendationscopes.Items == nil {
		return fmt.Errorf("Items field should not be set to nil")
	}

	policyrecommendationscopeOnServer, err := policyrecommendationscopeClient.Create(ctx, policyrecommendationscope, metav1.CreateOptions{})
	if err != nil {
		return fmt.Errorf("error creating the policyrecommendationscope '%v' (%v)", policyrecommendationscopeOnServer, err)
	}
	if name != policyrecommendationscopeOnServer.Name {
		return fmt.Errorf("didn't get the same policyrecommendationscope back from the server \n%+v\n%+v", policyrecommendationscopes, policyrecommendationscopeOnServer)
	}
	if !reflect.DeepEqual(policyrecommendationscopeOnServer.Status, v3.PolicyRecommendationScopeStatus{}) {
		return fmt.Errorf("status was set on create to %#v", policyrecommendationscopeOnServer.Status)
	}

	policyrecommendationscopeOnServer, err = policyrecommendationscopeClient.Get(ctx, name, metav1.GetOptions{})
	if err != nil {
		return fmt.Errorf("error getting policyrecommendationscope %s (%s)", name, err)
	}
	if name != policyrecommendationscopeOnServer.Name &&
		policyrecommendationscopeOnServer.ResourceVersion == policyrecommendationscope.ResourceVersion {
		return fmt.Errorf("didn't get the same policyrecommendationscope back from the server \n%+v\n%+v", policyrecommendationscope, policyrecommendationscopeOnServer)
	}
	updatedValue := 30

	policyrecommendationscopeUpdated := policyrecommendationscopeOnServer.DeepCopy()
	policyrecommendationscopeUpdated.Labels = map[string]string{"foo": "bar"}
	policyrecommendationscopeUpdated.Spec.MaxRules = &updatedValue
	policyrecommendationscopeUpdated.Spec.PoliciesLearningCutOff = &updatedValue

	policyrecommendationscopeUpdated.Status.Conditions = append(policyrecommendationscopeUpdated.Status.Conditions,
		v3.PolicyRecommendationScopeStatusCondition{
			Message: "1",
			Reason:  "1",
			Status:  "1",
			Type:    "1",
		})

	policyrecommendationscopeOnServer, err = policyrecommendationscopeClient.UpdateStatus(ctx, policyrecommendationscopeUpdated, metav1.UpdateOptions{})
	if err != nil {
		return fmt.Errorf("error updating status policyrecommendationscope %s (%s)", name, err)
	}

	if len(policyrecommendationscopeOnServer.Status.Conditions) < 1 {
		return fmt.Errorf("didn't update status. %v != %v", policyrecommendationscopeOnServer.Status, policyrecommendationscopeUpdated.Status)
	}

	if _, ok := policyrecommendationscopeOnServer.Labels["foo"]; ok {
		return fmt.Errorf("labels were not updated")
	}

	if *policyrecommendationscopeOnServer.Spec.MaxRules != defaultValue {
		return fmt.Errorf("Specs MaxRules were updated in update status %+v != %+v", policyrecommendationscopeOnServer.Spec, policyrecommendationscope.Spec)
	}

	if *policyrecommendationscopeOnServer.Spec.PoliciesLearningCutOff != defaultValue {
		return fmt.Errorf("Specs PoliciesLearningCutOff were updated in update status %+v != %+v", policyrecommendationscopeOnServer.Spec, policyrecommendationscope.Spec)
	}

	policyrecommendationscopeUpdated = policyrecommendationscopeOnServer.DeepCopy()
	policyrecommendationscopeUpdated.Labels = map[string]string{"foo": "bar"}
	policyrecommendationscopeUpdated.Spec.MaxRules = &updatedValue
	policyrecommendationscopeUpdated.Spec.PoliciesLearningCutOff = &updatedValue

	policyrecommendationscopeUpdated.Status.Conditions = append(policyrecommendationscopeUpdated.Status.Conditions,
		v3.PolicyRecommendationScopeStatusCondition{
			Message: "1",
			Reason:  "1",
			Status:  "1",
			Type:    "1",
		})

	policyrecommendationscopeOnServer, err = policyrecommendationscopeClient.Update(ctx, policyrecommendationscopeUpdated, metav1.UpdateOptions{})
	if err != nil {
		return fmt.Errorf("error updating policyrecommendationscope %s (%s)", name, err)
	}

	if *policyrecommendationscopeOnServer.Spec.MaxRules != updatedValue {
		return fmt.Errorf("Specs were not updated")
	}

	if *policyrecommendationscopeOnServer.Spec.PoliciesLearningCutOff != updatedValue {
		return fmt.Errorf("Specs were not updated")
	}

	if len(policyrecommendationscopeOnServer.Status.Conditions) < 1 {
		return fmt.Errorf("didn't update status. %v != %v", policyrecommendationscopeOnServer.Status, policyrecommendationscopeUpdated.Status)
	}

	err = policyrecommendationscopeClient.Delete(ctx, name, metav1.DeleteOptions{})
	if err != nil {
		return fmt.Errorf("policyrecommendationscope should be deleted (%s)", err)
	}

	// Test watch
	w, err := client.ProjectcalicoV3().PolicyRecommendationScopes().Watch(ctx, metav1.ListOptions{})
	if err != nil {
		return fmt.Errorf("error watching PolicyRecommendationScope (%s)", err)
	}
	var events []watch.Event
	done := sync.WaitGroup{}
	done.Add(1)
	timeout := time.After(500 * time.Millisecond)
	var timeoutErr error
	// watch for 2 events
	go func() {
		defer done.Done()
		for i := 0; i < 2; i++ {
			select {
			case e := <-w.ResultChan():
				events = append(events, e)
			case <-timeout:
				timeoutErr = fmt.Errorf("timed out wating for events")
				return
			}
		}
	}()

	// Create two PolicyRecScopes
	for i := 0; i < 2; i++ {
		ga := &v3.PolicyRecommendationScope{
			ObjectMeta: metav1.ObjectMeta{Name: fmt.Sprintf("ga%d", i)},
			Spec: v3.PolicyRecommendationScopeSpec{
				MaxRules:               &defaultValue,
				PoliciesLearningCutOff: &defaultValue,
				NamespaceSpec: v3.PolicyRecommendationScopeNamespaceSpec{
					RecStatus: v3.PolicyRecommendationScopeEnabled,
					Selector:  "foo == \"bar\"",
				},
			},
		}
		_, err = policyrecommendationscopeClient.Create(ctx, ga, metav1.CreateOptions{})
		if err != nil {
			return fmt.Errorf("error creating the PolicyRecommendationScope '%v' (%v)", ga, err)
		}
	}
	done.Wait()
	if timeoutErr != nil {
		return timeoutErr
	}
	if len(events) != 2 {
		return fmt.Errorf("expected 2 watch events got %d", len(events))
	}

	return nil
}

// TestTierClient exercises the Tier client.
func TestTierClient(t *testing.T) {
	const name = "test-tier"
	rootTestFunc := func() func(t *testing.T) {
		return func(t *testing.T) {
			client, shutdownServer := getFreshApiserverAndClient(t, func() runtime.Object {
				return &v3.Tier{}
			}, true)
			defer shutdownServer()
			if err := testTierClient(client, name); err != nil {
				t.Fatal(err)
			}
		}
	}

	if !t.Run(name, rootTestFunc()) {
		t.Errorf("test-tier test failed")
	}
}

func testTierClient(client calicoclient.Interface, name string) error {
	tierClient := client.ProjectcalicoV3().Tiers()
	tier := &v3.Tier{
		ObjectMeta: metav1.ObjectMeta{Name: name},
	}
	ctx := context.Background()

	err := createEnterprise(client, ctx)
	if err == nil {
		return fmt.Errorf("Could not create a license")
	}

	// start from scratch
	tiers, err := tierClient.List(ctx, metav1.ListOptions{})
	if err != nil {
		return fmt.Errorf("error listing tiers (%s)", err)
	}
	if tiers.Items == nil {
		return fmt.Errorf("Items field should not be set to nil")
	}

	tierServer, err := tierClient.Create(ctx, tier, metav1.CreateOptions{})
	if err != nil {
		return fmt.Errorf("error creating the tier '%v' (%v)", tier, err)
	}
	if name != tierServer.Name {
		return fmt.Errorf("didn't get the same tier back from the server \n%+v\n%+v", tier, tierServer)
	}

	_, err = tierClient.List(ctx, metav1.ListOptions{})
	if err != nil {
		return fmt.Errorf("error listing tiers (%s)", err)
	}

	tierServer, err = tierClient.Get(ctx, name, metav1.GetOptions{})
	if err != nil {
		return fmt.Errorf("error getting tier %s (%s)", name, err)
	}
	if name != tierServer.Name &&
		tier.ResourceVersion == tierServer.ResourceVersion {
		return fmt.Errorf("didn't get the same tier back from the server \n%+v\n%+v", tier, tierServer)
	}

	err = tierClient.Delete(ctx, name, metav1.DeleteOptions{})
	if err != nil {
		return fmt.Errorf("tier should be deleted (%s)", err)
	}

	return nil
}

// TestGlobalNetworkPolicyClient exercises the GlobalNetworkPolicy client.
func TestGlobalNetworkPolicyClient(t *testing.T) {
	const name = "test-globalnetworkpolicy"
	rootTestFunc := func() func(t *testing.T) {
		return func(t *testing.T) {
			client, shutdownServer := getFreshApiserverAndClient(t, func() runtime.Object {
				return &v3.GlobalNetworkPolicy{}
			}, true)
			defer shutdownServer()
			if err := testGlobalNetworkPolicyClient(client, name); err != nil {
				t.Fatal(err)
			}
		}
	}

	if !t.Run(name, rootTestFunc()) {
		t.Errorf("test-globalnetworkpolicy test failed")
	}
}

func testGlobalNetworkPolicyClient(client calicoclient.Interface, name string) error {
	globalNetworkPolicyClient := client.ProjectcalicoV3().GlobalNetworkPolicies()
	defaultTierPolicyName := "default" + "." + name
	globalNetworkPolicy := &v3.GlobalNetworkPolicy{ObjectMeta: metav1.ObjectMeta{Name: defaultTierPolicyName}}
	ctx := context.Background()

	// start from scratch
	globalNetworkPolicies, err := globalNetworkPolicyClient.List(ctx, metav1.ListOptions{})
	if err != nil {
		return fmt.Errorf("error listing globalNetworkPolicies (%s)", err)
	}
	if globalNetworkPolicies.Items == nil {
		return fmt.Errorf("Items field should not be set to nil")
	}

	globalNetworkPolicyServer, err := globalNetworkPolicyClient.Create(ctx, globalNetworkPolicy, metav1.CreateOptions{})
	if err != nil {
		return fmt.Errorf("error creating the globalNetworkPolicy '%v' (%v)", globalNetworkPolicy, err)
	}
	if defaultTierPolicyName != globalNetworkPolicyServer.Name {
		return fmt.Errorf("didn't get the same globalNetworkPolicy back from the server \n%+v\n%+v", globalNetworkPolicy, globalNetworkPolicyServer)
	}

	// For testing out Tiered Policy
	tierClient := client.ProjectcalicoV3().Tiers()
	tier := &v3.Tier{
		ObjectMeta: metav1.ObjectMeta{Name: "net-sec"},
	}

	if _, err := tierClient.Create(ctx, tier, metav1.CreateOptions{}); err != nil {
		return fmt.Errorf("error creating tier '%v' (%v)", tier, err)
	}
	defer func() {
		_ = tierClient.Delete(ctx, "net-sec", metav1.DeleteOptions{})
	}()

	netSecPolicyName := "net-sec" + "." + name
	netSecPolicy := &v3.GlobalNetworkPolicy{ObjectMeta: metav1.ObjectMeta{Name: netSecPolicyName}, Spec: v3.GlobalNetworkPolicySpec{Tier: "net-sec"}}
	globalNetworkPolicyServer, err = globalNetworkPolicyClient.Create(ctx, netSecPolicy, metav1.CreateOptions{})
	if err != nil {
		return fmt.Errorf("error creating the policy '%v' (%v)", netSecPolicy, err)
	}
	if netSecPolicyName != globalNetworkPolicyServer.Name {
		return fmt.Errorf("didn't get the same policy back from the server \n%+v\n%+v", netSecPolicy, globalNetworkPolicyServer)
	}

	// Should be listing the policy under "default" tier
	globalNetworkPolicies, err = globalNetworkPolicyClient.List(ctx, metav1.ListOptions{})
	if err != nil {
		return fmt.Errorf("error listing globalNetworkPolicies (%s)", err)
	}
	if len(globalNetworkPolicies.Items) != 1 {
		return fmt.Errorf("should have exactly one policies, had %v policies", len(globalNetworkPolicies.Items))
	}

	// Should be listing the policy under "net-sec" tier
	globalNetworkPolicies, err = globalNetworkPolicyClient.List(ctx, metav1.ListOptions{FieldSelector: "spec.tier=net-sec"})
	if err != nil {
		return fmt.Errorf("error listing globalNetworkPolicies (%s)", err)
	}
	if len(globalNetworkPolicies.Items) != 1 {
		return fmt.Errorf("should have exactly one policies, had %v policies", len(globalNetworkPolicies.Items))
	}

	globalNetworkPolicyServer, err = globalNetworkPolicyClient.Get(ctx, name, metav1.GetOptions{})
	if err != nil {
		return fmt.Errorf("error getting globalNetworkPolicy %s (%s)", name, err)
	}
	if name != globalNetworkPolicyServer.Name &&
		globalNetworkPolicy.ResourceVersion == globalNetworkPolicyServer.ResourceVersion {
		return fmt.Errorf("didn't get the same globalNetworkPolicy back from the server \n%+v\n%+v", globalNetworkPolicy, globalNetworkPolicyServer)
	}

	err = globalNetworkPolicyClient.Delete(ctx, name, metav1.DeleteOptions{})
	if err != nil {
		return fmt.Errorf("globalNetworkPolicy should be deleted (%s)", err)
	}

	err = globalNetworkPolicyClient.Delete(ctx, netSecPolicyName, metav1.DeleteOptions{})
	if err != nil {
		return fmt.Errorf("policy should be deleted (%s)", err)
	}

	return nil
}

// TestStagedGlobalNetworkPolicyClient exercises the StagedGlobalNetworkPolicy client.
func TestStagedGlobalNetworkPolicyClient(t *testing.T) {
	const name = "test-stagedglobalnetworkpolicy"
	rootTestFunc := func() func(t *testing.T) {
		return func(t *testing.T) {
			client, shutdownServer := getFreshApiserverAndClient(t, func() runtime.Object {
				return &v3.StagedGlobalNetworkPolicy{}
			}, true)
			defer shutdownServer()
			if err := testStagedGlobalNetworkPolicyClient(client, name); err != nil {
				t.Fatal(err)
			}
		}
	}

	if !t.Run(name, rootTestFunc()) {
		t.Errorf("test-Stagedglobalnetworkpolicy test failed")
	}
}

func testStagedGlobalNetworkPolicyClient(client calicoclient.Interface, name string) error {
	stagedGlobalNetworkPolicyClient := client.ProjectcalicoV3().StagedGlobalNetworkPolicies()
	defaultTierPolicyName := "default" + "." + name
	stagedGlobalNetworkPolicy := &v3.StagedGlobalNetworkPolicy{
		ObjectMeta: metav1.ObjectMeta{Name: defaultTierPolicyName},
		Spec:       v3.StagedGlobalNetworkPolicySpec{StagedAction: "Set", Selector: "foo == \"bar\""},
	}
	ctx := context.Background()

	// start from scratch
	stagedGlobalNetworkPolicies, err := stagedGlobalNetworkPolicyClient.List(ctx, metav1.ListOptions{})
	if err != nil {
		return fmt.Errorf("error listing stagedglobalNetworkPolicies (%s)", err)
	}
	if stagedGlobalNetworkPolicies.Items == nil {
		return fmt.Errorf("Items field should not be set to nil")
	}

	stagedGlobalNetworkPolicyServer, err := stagedGlobalNetworkPolicyClient.Create(ctx, stagedGlobalNetworkPolicy, metav1.CreateOptions{})
	if err != nil {
		return fmt.Errorf("error creating the stagedGlobalNetworkPolicy '%v' (%v)", stagedGlobalNetworkPolicy, err)
	}
	if defaultTierPolicyName != stagedGlobalNetworkPolicyServer.Name {
		return fmt.Errorf("didn't get the same stagedGlobalNetworkPolicy back from the server \n%+v\n%+v", stagedGlobalNetworkPolicy, stagedGlobalNetworkPolicyServer)
	}

	// For testing out Tiered Policy
	tierClient := client.ProjectcalicoV3().Tiers()
	tier := &v3.Tier{
		ObjectMeta: metav1.ObjectMeta{Name: "net-sec"},
	}

	if _, err := tierClient.Create(ctx, tier, metav1.CreateOptions{}); err != nil {
		return fmt.Errorf("error creating tier '%v' (%v)", tier, err)
	}
	defer func() {
		_ = tierClient.Delete(ctx, "net-sec", metav1.DeleteOptions{})
	}()

	netSecPolicyName := "net-sec" + "." + name
	netSecPolicy := &v3.StagedGlobalNetworkPolicy{ObjectMeta: metav1.ObjectMeta{Name: netSecPolicyName}, Spec: v3.StagedGlobalNetworkPolicySpec{StagedAction: "Set", Selector: "foo == \"bar\"", Tier: "net-sec"}}
	stagedGlobalNetworkPolicyServer, err = stagedGlobalNetworkPolicyClient.Create(ctx, netSecPolicy, metav1.CreateOptions{})
	if err != nil {
		return fmt.Errorf("error creating the policy '%v' (%v)", netSecPolicy, err)
	}
	if netSecPolicyName != stagedGlobalNetworkPolicyServer.Name {
		return fmt.Errorf("didn't get the same policy back from the server \n%+v\n%+v", netSecPolicy, stagedGlobalNetworkPolicyServer)
	}

	// Should be listing the policy under "default" tier
	stagedGlobalNetworkPolicies, err = stagedGlobalNetworkPolicyClient.List(ctx, metav1.ListOptions{})
	if err != nil {
		return fmt.Errorf("error listing stagedGlobalNetworkPolicies (%s)", err)
	}
	if len(stagedGlobalNetworkPolicies.Items) != 1 {
		return fmt.Errorf("should have exactly one policies, had %v policies", len(stagedGlobalNetworkPolicies.Items))
	}

	// Should be listing the policy under "net-sec" tier
	stagedGlobalNetworkPolicies, err = stagedGlobalNetworkPolicyClient.List(ctx, metav1.ListOptions{FieldSelector: "spec.tier=net-sec"})
	if err != nil {
		return fmt.Errorf("error listing stagedGlobalNetworkPolicies (%s)", err)
	}
	if len(stagedGlobalNetworkPolicies.Items) != 1 {
		return fmt.Errorf("should have exactly one policies, had %v policies", len(stagedGlobalNetworkPolicies.Items))
	}

	stagedGlobalNetworkPolicyServer, err = stagedGlobalNetworkPolicyClient.Get(ctx, name, metav1.GetOptions{})
	if err != nil {
		return fmt.Errorf("error getting stagedGlobalNetworkPolicy %s (%s)", name, err)
	}
	if name != stagedGlobalNetworkPolicyServer.Name &&
		stagedGlobalNetworkPolicy.ResourceVersion == stagedGlobalNetworkPolicyServer.ResourceVersion {
		return fmt.Errorf("didn't get the same stagedGlobalNetworkPolicy back from the server \n%+v\n%+v", stagedGlobalNetworkPolicy, stagedGlobalNetworkPolicyServer)
	}

	err = stagedGlobalNetworkPolicyClient.Delete(ctx, name, metav1.DeleteOptions{})
	if err != nil {
		return fmt.Errorf("stagedGlobalNetworkPolicy should be deleted (%s)", err)
	}

	err = stagedGlobalNetworkPolicyClient.Delete(ctx, netSecPolicyName, metav1.DeleteOptions{})
	if err != nil {
		return fmt.Errorf("policy should be deleted (%s)", err)
	}

	return nil
}

// TestGlobalNetworkSetClient exercises the GlobalNetworkSet client.
func TestGlobalNetworkSetClient(t *testing.T) {
	const name = "test-globalnetworkset"
	rootTestFunc := func() func(t *testing.T) {
		return func(t *testing.T) {
			client, shutdownServer := getFreshApiserverAndClient(t, func() runtime.Object {
				return &v3.GlobalNetworkSet{}
			}, true)
			defer shutdownServer()
			if err := testGlobalNetworkSetClient(client, name); err != nil {
				t.Fatal(err)
			}
		}
	}

	if !t.Run(name, rootTestFunc()) {
		t.Errorf("test-globalnetworkset test failed")
	}
}

func testGlobalNetworkSetClient(client calicoclient.Interface, name string) error {
	globalNetworkSetClient := client.ProjectcalicoV3().GlobalNetworkSets()
	globalNetworkSet := &v3.GlobalNetworkSet{
		ObjectMeta: metav1.ObjectMeta{Name: name},
	}
	ctx := context.Background()

	// start from scratch
	globalNetworkSets, err := globalNetworkSetClient.List(ctx, metav1.ListOptions{})
	if err != nil {
		return fmt.Errorf("error listing globalNetworkSets (%s)", err)
	}
	if globalNetworkSets.Items == nil {
		return fmt.Errorf("Items field should not be set to nil")
	}

	globalNetworkSetServer, err := globalNetworkSetClient.Create(ctx, globalNetworkSet, metav1.CreateOptions{})
	if err != nil {
		return fmt.Errorf("error creating the globalNetworkSet '%v' (%v)", globalNetworkSet, err)
	}
	if name != globalNetworkSetServer.Name {
		return fmt.Errorf("didn't get the same globalNetworkSet back from the server \n%+v\n%+v", globalNetworkSet, globalNetworkSetServer)
	}

	_, err = globalNetworkSetClient.List(ctx, metav1.ListOptions{})
	if err != nil {
		return fmt.Errorf("error listing globalNetworkSets (%s)", err)
	}

	globalNetworkSetServer, err = globalNetworkSetClient.Get(ctx, name, metav1.GetOptions{})
	if err != nil {
		return fmt.Errorf("error getting globalNetworkSet %s (%s)", name, err)
	}
	if name != globalNetworkSetServer.Name &&
		globalNetworkSet.ResourceVersion == globalNetworkSetServer.ResourceVersion {
		return fmt.Errorf("didn't get the same globalNetworkSet back from the server \n%+v\n%+v", globalNetworkSet, globalNetworkSetServer)
	}

	err = globalNetworkSetClient.Delete(ctx, name, metav1.DeleteOptions{})
	if err != nil {
		return fmt.Errorf("globalNetworkSet should be deleted (%s)", err)
	}

	return nil
}

// TestNetworkSetClient exercises the NetworkSet client.
func TestNetworkSetClient(t *testing.T) {
	const name = "test-networkset"
	rootTestFunc := func() func(t *testing.T) {
		return func(t *testing.T) {
			client, shutdownServer := getFreshApiserverAndClient(t, func() runtime.Object {
				return &v3.NetworkSet{}
			}, true)
			defer shutdownServer()
			if err := testNetworkSetClient(client, name); err != nil {
				t.Fatal(err)
			}
		}
	}

	if !t.Run(name, rootTestFunc()) {
		t.Errorf("test-networkset test failed")
	}
}

func testNetworkSetClient(client calicoclient.Interface, name string) error {
	ns := "default"
	networkSetClient := client.ProjectcalicoV3().NetworkSets(ns)
	networkSet := &v3.NetworkSet{ObjectMeta: metav1.ObjectMeta{Name: name}}
	ctx := context.Background()

	// start from scratch
	networkSets, err := networkSetClient.List(ctx, metav1.ListOptions{})
	if err != nil {
		return fmt.Errorf("error listing networkSets (%s)", err)
	}
	if networkSets.Items == nil {
		return fmt.Errorf("Items field should not be set to nil")
	}
	if len(networkSets.Items) > 0 {
		return fmt.Errorf("networkSets should not exist on start, had %v networkSets", len(networkSets.Items))
	}

	networkSetServer, err := networkSetClient.Create(ctx, networkSet, metav1.CreateOptions{})
	if err != nil {
		return fmt.Errorf("error creating the networkSet '%v' (%v)", networkSet, err)
	}

	updatedNetworkSet := networkSetServer
	updatedNetworkSet.Labels = map[string]string{"foo": "bar"}
	_, err = networkSetClient.Update(ctx, updatedNetworkSet, metav1.UpdateOptions{})
	if err != nil {
		return fmt.Errorf("error updating the networkSet '%v' (%v)", networkSet, err)
	}

	// Should be listing the networkSet.
	networkSets, err = networkSetClient.List(ctx, metav1.ListOptions{})
	if err != nil {
		return fmt.Errorf("error listing networkSets (%s)", err)
	}
	if len(networkSets.Items) != 1 {
		return fmt.Errorf("should have exactly one networkSet, had %v networkSets", len(networkSets.Items))
	}

	networkSetServer, err = networkSetClient.Get(ctx, name, metav1.GetOptions{})
	if err != nil {
		return fmt.Errorf("error getting networkSet %s (%s)", name, err)
	}
	if name != networkSetServer.Name &&
		networkSet.ResourceVersion == networkSetServer.ResourceVersion {
		return fmt.Errorf("didn't get the same networkSet back from the server \n%+v\n%+v", networkSet, networkSetServer)
	}

	// Watch Test:
	opts := metav1.ListOptions{Watch: true}
	wIface, err := networkSetClient.Watch(ctx, opts)
	if err != nil {
		return fmt.Errorf("Error on watch")
	}
	var wg sync.WaitGroup
	wg.Add(1)
	go func() {
		defer wg.Done()
		for e := range wIface.ResultChan() {
			fmt.Println("Watch object: ", e)
			break
		}
	}()

	err = networkSetClient.Delete(ctx, name, metav1.DeleteOptions{})
	if err != nil {
		return fmt.Errorf("networkSet should be deleted (%s)", err)
	}

	wg.Wait()
	return nil
}

// TestLicenseKeyClient exercises the LicenseKey client.
func TestLicenseKeyClient(t *testing.T) {
	const name = "default"
	rootTestFunc := func() func(t *testing.T) {
		return func(t *testing.T) {
			client, shutdownServer := getFreshApiserverAndClient(t, func() runtime.Object {
				return &v3.LicenseKey{}
			}, false)
			defer shutdownServer()
			if err := testLicenseKeyClient(client, name); err != nil {
				t.Fatal(err)
			}
		}
	}

	if !t.Run(name, rootTestFunc()) {
		t.Errorf("test-licensekey test failed")
	}
}

func testLicenseKeyClient(client calicoclient.Interface, name string) error {
	licenseKeyClient := client.ProjectcalicoV3().LicenseKeys()
	ctx := context.Background()

	licenseKeys, err := licenseKeyClient.List(ctx, metav1.ListOptions{})
	if err != nil {
		return fmt.Errorf("error listing licenseKeys (%s)", err)
	}
	if licenseKeys.Items == nil {
		return fmt.Errorf("items field should not be set to nil")
	}

	// Validate that a license not encrypted with production key is rejected
	corruptLicenseKey := &v3.LicenseKey{ObjectMeta: metav1.ObjectMeta{Name: name}}

	_, err = licenseKeyClient.Create(ctx, corruptLicenseKey, metav1.CreateOptions{})
	if err == nil {
		return fmt.Errorf("expected creating the emptyLicenseKey")
	}

	// Confirm that valid, but expired licenses, are rejected
	expiredLicenseKey := utils.ExpiredTestLicense()
	_, err = licenseKeyClient.Create(ctx, expiredLicenseKey, metav1.CreateOptions{})
	if err == nil {
		return fmt.Errorf("expected creating the expiredLicenseKey")
	} else if err.Error() != "LicenseKey.projectcalico.org \"default\" is invalid: LicenseKeySpec.token: Internal error: the license you're trying to create expired on 2019-02-08 07:59:59 +0000 UTC" {
		fmt.Printf("Incorrect error: %+v\n", err)
	}
	// Valid Enterprise License with Maximum supported Nodes 100
	enterpriseValidLicenseKey := utils.ValidEnterpriseTestLicense()
	claims, err := licclient.Decode(*enterpriseValidLicenseKey)
	if err != nil {
		fmt.Printf("Failed to decode 'valid' license  %v\n", err)
		return err
	}

	lic, err := licenseKeyClient.Create(ctx, enterpriseValidLicenseKey, metav1.CreateOptions{})
	if err != nil {
		fmt.Printf("Check for License Expiry date %v\n", err)
		return err
	}

	// Check for maximum nodes.
	if lic.Status.MaxNodes != *claims.Nodes {
		fmt.Printf("Valid License's Maximum Node doesn't match :%d\n", lic.Status.MaxNodes)
		return fmt.Errorf("Incorrect Maximum Nodes in LicenseKey")
	}

	// Check for Certificate Expiry date exists.  Since hte cert is provided to us as configuration, we can't check
	// the exact date.
	if !lic.Status.Expiry.Time.After(time.Now()) {
		fmt.Printf("Valid License's Expiry date missing/in past:%v\n", lic.Status.Expiry)
		return fmt.Errorf("License Expiry date don't match")
	}

	if lic.Status.Package != "Enterprise" {
		fmt.Printf("License's package type does not match :%v\n", lic.Status.Package)
		return fmt.Errorf("License Package Type does not match")
	}

	if !reflect.DeepEqual(lic.Status.Features, sortedKeys(map[string]bool{"cnx": true, "all": true})) {
		fmt.Printf("License's features do not match :%v with %v\n", lic.Status.Features, sortedKeys(map[string]bool{"cnx": true, "all": true}))
		return fmt.Errorf("License features do not match")
	}

	// Valid CloudPro License with Maximum supported Nodes 100
	cloudProLicenseKey := utils.ValidCloudProTestLicense()
	err = licenseKeyClient.Delete(ctx, "default", metav1.DeleteOptions{})
	if err != nil {
		fmt.Printf("Could not delete license %v\n", err)
		return err
	}
	lic, err = licenseKeyClient.Create(ctx, cloudProLicenseKey, metav1.CreateOptions{})
	if err != nil {
		fmt.Printf("Check for License Expiry date %v\n", err)
		return err
	}

	claims, err = licclient.Decode(*cloudProLicenseKey)
	if err != nil {
		fmt.Printf("Failed to decode 'valid' license  %v\n", err)
		return err
	}

	// Check for Maximum nodes
	if lic.Status.MaxNodes != *claims.Nodes {
		fmt.Printf("Valid License's Maximum Node doesn't match :%d\n", lic.Status.MaxNodes)
		return fmt.Errorf("Incorrect Maximum Nodes in LicenseKey")
	}

	// Check for Certificate Expiry date
	if !lic.Status.Expiry.Time.After(time.Now()) {
		fmt.Printf("Valid License's Expiry date missing/in past:%v\n", lic.Status.Expiry)
		return fmt.Errorf("License Expiry date don't match")
	}

	if lic.Status.Package != "CloudPro" {
		fmt.Printf("License's package type does not match :%v\n", lic.Status.Package)
		return fmt.Errorf("License Package Type does not match")
	}

	// Extract out "cloud" and "pro" which isn't really the expected
	// feature.
	features := []string{}
	for _, feat := range lic.Status.Features {
		if feat == "cloud" || feat == "pro" {
			continue
		}
		features = append(features, feat)
	}
	if !reflect.DeepEqual(features, sortedKeys(licFeatures.CloudProFeatures)) {
		fmt.Printf("License's features do not match :%v with %v\n", lic.Status.Features, sortedKeys(licFeatures.CloudProFeatures))
		return fmt.Errorf("License features do not match")
	}

	return nil
}

// TestAlertExceptionClient exercises the AlertException client.
func TestAlertExceptionClient(t *testing.T) {
	const name = "test-alertexception"
	rootTestFunc := func() func(t *testing.T) {
		return func(t *testing.T) {
			client, shutdownServer := getFreshApiserverAndClient(t, func() runtime.Object {
				return &v3.AlertException{}
			}, true)
			defer shutdownServer()
			if err := testAlertExceptionClient(client, name); err != nil {
				t.Fatal(err)
			}
		}
	}

	if !t.Run(name, rootTestFunc()) {
		t.Errorf("test-alertexception test failed")
	}
}

func testAlertExceptionClient(client calicoclient.Interface, name string) error {
	alertExceptionClient := client.ProjectcalicoV3().AlertExceptions()
	alertException := &v3.AlertException{
		ObjectMeta: metav1.ObjectMeta{Name: name},
		Spec: v3.AlertExceptionSpec{
			Description: "alert exception description",
			Selector:    "origin=someorigin",
			StartTime:   metav1.Time{Time: time.Now()},
		},
		Status: v3.AlertExceptionStatus{},
	}
	ctx := context.Background()

	// start from scratch
	alertExceptions, err := alertExceptionClient.List(ctx, metav1.ListOptions{})
	if err != nil {
		return fmt.Errorf("error listing alertException (%s)", err)
	}
	if alertExceptions.Items == nil {
		return fmt.Errorf("Items field should not be set to nil")
	}

	alertExceptionServer, err := alertExceptionClient.Create(ctx, alertException, metav1.CreateOptions{})
	if err != nil {
		return fmt.Errorf("error creating the alertException '%v' (%v)", alertException, err)
	}
	if name != alertExceptionServer.Name {
		return fmt.Errorf("didn't get the same alertException back from the server \n%+v\n%+v", alertException, alertExceptionServer)
	}
	if !reflect.DeepEqual(alertExceptionServer.Status, v3.AlertExceptionStatus{}) {
		return fmt.Errorf("status was set on create to %#v", alertException.Status)
	}

	alertExceptions, err = alertExceptionClient.List(ctx, metav1.ListOptions{})
	if err != nil {
		return fmt.Errorf("error listing alertExceptions (%s)", err)
	}
	if len(alertExceptions.Items) != 1 {
		return fmt.Errorf("expected 1 alertException got %d", len(alertExceptions.Items))
	}

	alertExceptionServer, err = alertExceptionClient.Get(ctx, name, metav1.GetOptions{})
	if err != nil {
		return fmt.Errorf("error getting alertException %s (%s)", name, err)
	}
	if name != alertExceptionServer.Name &&
		alertException.ResourceVersion == alertExceptionServer.ResourceVersion {
		return fmt.Errorf("didn't get the same alertException back from the server \n%+v\n%+v", alertException, alertExceptionServer)
	}

	alertExceptionUpdate := alertExceptionServer.DeepCopy()
	alertExceptionUpdate.Spec.Description += "-updated"
	alertExceptionServer, err = alertExceptionClient.Update(ctx, alertExceptionUpdate, metav1.UpdateOptions{})
	if err != nil {
		return fmt.Errorf("error updating alertException %s (%s)", name, err)
	}
	if alertExceptionServer.Spec.Description != alertExceptionUpdate.Spec.Description {
		return errors.New("didn't update spec.description")
	}

	alertExceptionUpdate = alertExceptionServer.DeepCopy()
	alertExceptionUpdate.Labels = map[string]string{"foo": "bar"}
	statusDescription := "status"
	alertExceptionUpdate.Spec.Description = statusDescription
	alertExceptionServer, err = alertExceptionClient.UpdateStatus(ctx, alertExceptionUpdate, metav1.UpdateOptions{})
	if err != nil {
		return fmt.Errorf("error updating alertException %s (%s)", name, err)
	}
	if _, ok := alertExceptionServer.Labels["foo"]; ok {
		return fmt.Errorf("updatestatus updated labels")
	}
	if alertExceptionServer.Spec.Description == statusDescription {
		return fmt.Errorf("updatestatus updated spec")
	}

	err = alertExceptionClient.Delete(ctx, name, metav1.DeleteOptions{})
	if err != nil {
		return fmt.Errorf("alertException should be deleted (%s)", err)
	}

	// Test watch
	w, err := client.ProjectcalicoV3().AlertExceptions().Watch(ctx, metav1.ListOptions{})
	if err != nil {
		return fmt.Errorf("error watching AlertExceptions (%s)", err)
	}
	var events []watch.Event
	done := sync.WaitGroup{}
	done.Add(1)
	timeout := time.After(500 * time.Millisecond)
	var timeoutErr error
	// watch for 2 events
	go func() {
		defer done.Done()
		for i := 0; i < 2; i++ {
			select {
			case e := <-w.ResultChan():
				events = append(events, e)
			case <-timeout:
				timeoutErr = fmt.Errorf("timed out waiting for events")
				return
			}
		}
	}()

	// Create two AlertExceptions
	for i := 0; i < 2; i++ {
		ae := &v3.AlertException{
			ObjectMeta: metav1.ObjectMeta{Name: fmt.Sprintf("ae%d", i)},
			Spec: v3.AlertExceptionSpec{
				Description: "test",
				Selector:    "origin=someorigin",
				StartTime:   metav1.Time{Time: time.Now()},
			},
		}
		_, err = alertExceptionClient.Create(ctx, ae, metav1.CreateOptions{})
		if err != nil {
			return fmt.Errorf("error creating the alertException '%v' (%v)", ae, err)
		}
	}
	done.Wait()
	if timeoutErr != nil {
		return timeoutErr
	}
	if len(events) != 2 {
		return fmt.Errorf("expected 2 watch events got %d", len(events))
	}

	return nil
}

// TestSecurityEventWebhookClient exercises the SecurityEventWebhook client.
func TestSecurityEventWebhookClient(t *testing.T) {
	const name = "test-securityeventwebhook"
	rootTestFunc := func() func(t *testing.T) {
		return func(t *testing.T) {
			client, shutdownServer := getFreshApiserverAndClient(t, func() runtime.Object {
				return &v3.SecurityEventWebhook{}
			}, true)
			defer shutdownServer()
			if err := testSecurityEventWebhookClient(client, name); err != nil {
				t.Fatal(err)
			}
		}
	}

	if !t.Run(name, rootTestFunc()) {
		t.Errorf("test-securityeventwebhook test failed")
	}
}

func testSecurityEventWebhookClient(client calicoclient.Interface, name string) error {
	SEWClient := client.ProjectcalicoV3().SecurityEventWebhooks()
	securityEventWebhook := &v3.SecurityEventWebhook{
		ObjectMeta: metav1.ObjectMeta{Name: name},
		Spec: v3.SecurityEventWebhookSpec{
			Consumer: "Slack",
			State:    "Enabled",
			Query:    "selector-1",
			Config:   []v3.SecurityEventWebhookConfigVar{},
		},
	}
	ctx := context.Background()

	// start from scratch
	securityEventWebhooks, err := SEWClient.List(ctx, metav1.ListOptions{})
	if err != nil {
		return fmt.Errorf("error listing SecurityEventWebhooks (%s)", err)
	}
	if securityEventWebhooks.Items == nil {
		return fmt.Errorf("Items field should not be set to nil")
	}

	securityEventWebhookServer, err := SEWClient.Create(ctx, securityEventWebhook, metav1.CreateOptions{})
	if err != nil {
		return fmt.Errorf("error creating the SecurityEventWebhook '%v' (%v)", securityEventWebhook, err)
	}
	if name != securityEventWebhookServer.Name {
		return fmt.Errorf("didn't get the same SecurityEventWebhook back from the server \n%+v\n%+v", securityEventWebhook, securityEventWebhookServer)
	}

	securityEventWebhooks, err = SEWClient.List(ctx, metav1.ListOptions{})
	if err != nil {
		return fmt.Errorf("error listing SecurityEventWebhooks (%s)", err)
	}
	if len(securityEventWebhooks.Items) != 1 {
		return fmt.Errorf("expected 1 SecurityEventWebhooks got %d", len(securityEventWebhooks.Items))
	}

	securityEventWebhookServer, err = SEWClient.Get(ctx, name, metav1.GetOptions{})
	if err != nil {
		return fmt.Errorf("error getting SecurityEventWebhook %s (%s)", name, err)
	}
	if name != securityEventWebhookServer.Name && securityEventWebhook.ResourceVersion == securityEventWebhookServer.ResourceVersion {
		return fmt.Errorf("didn't get the same SecurityEventWebhook back from the server \n%+v\n%+v", securityEventWebhook, securityEventWebhookServer)
	}

	err = SEWClient.Delete(ctx, name, metav1.DeleteOptions{})
	if err != nil {
		return fmt.Errorf("SecurityEventWebhook should be deleted (%s)", err)
	}

	// Test SecurityEventWebhooks watch
	w, err := client.ProjectcalicoV3().SecurityEventWebhooks().Watch(ctx, metav1.ListOptions{})
	if err != nil {
		return fmt.Errorf("error watching SecurityEventWebhooks (%s)", err)
	}

	var events []watch.Event
	done := sync.WaitGroup{}
	done.Add(1)
	timeout := time.After(500 * time.Millisecond)
	var timeoutErr error

	// watch for 2 events
	go func() {
		defer done.Done()
		for i := 0; i < 2; i++ {
			select {
			case e := <-w.ResultChan():
				events = append(events, e)
			case <-timeout:
				timeoutErr = fmt.Errorf("timed out wating for events")
				return
			}
		}
	}()

	// Create two SecurityEventWebhooks
	for i := 0; i < 2; i++ {
		ga := &v3.SecurityEventWebhook{
			ObjectMeta: metav1.ObjectMeta{Name: fmt.Sprintf("ga%d", i)},
			Spec: v3.SecurityEventWebhookSpec{
				Consumer: "Jira",
				State:    "Debug",
				Query:    "selector-2",
				Config:   []v3.SecurityEventWebhookConfigVar{},
			},
		}
		_, err = SEWClient.Create(ctx, ga, metav1.CreateOptions{})
		if err != nil {
			return fmt.Errorf("error creating the SecurityEventWebhook '%v' (%v)", ga, err)
		}
	}

	done.Wait()

	if timeoutErr != nil {
		return timeoutErr
	}

	if len(events) != 2 {
		return fmt.Errorf("expected 2 watch events got %d", len(events))
	}

	return nil
}

// TestGlobalAlertClient exercises the GlobalAlert client.
func TestGlobalAlertClient(t *testing.T) {
	const name = "test-globalalert"
	rootTestFunc := func() func(t *testing.T) {
		return func(t *testing.T) {
			client, shutdownServer := getFreshApiserverAndClient(t, func() runtime.Object {
				return &v3.GlobalAlert{}
			}, true)
			defer shutdownServer()
			if err := testGlobalAlertClient(client, name); err != nil {
				t.Fatal(err)
			}
		}
	}

	if !t.Run(name, rootTestFunc()) {
		t.Errorf("test-globalalert test failed")
	}
}

func testGlobalAlertClient(client calicoclient.Interface, name string) error {
	globalAlertClient := client.ProjectcalicoV3().GlobalAlerts()
	globalAlert := &v3.GlobalAlert{
		ObjectMeta: metav1.ObjectMeta{Name: name},
		Spec: v3.GlobalAlertSpec{
			DataSet:     "dns",
			Description: "test",
			Severity:    100,
		},
		Status: v3.GlobalAlertStatus{
			LastUpdate:   &metav1.Time{Time: time.Now()},
			Active:       false,
			Healthy:      false,
			LastExecuted: &metav1.Time{Time: time.Now()},
			LastEvent:    &metav1.Time{Time: time.Now()},
			ErrorConditions: []v3.ErrorCondition{
				{Type: "foo", Message: "bar"},
			},
		},
	}
	ctx := context.Background()

	// start from scratch
	globalAlerts, err := globalAlertClient.List(ctx, metav1.ListOptions{})
	if err != nil {
		return fmt.Errorf("error listing globalAlerts (%s)", err)
	}
	if globalAlerts.Items == nil {
		return fmt.Errorf("Items field should not be set to nil")
	}

	globalAlertServer, err := globalAlertClient.Create(ctx, globalAlert, metav1.CreateOptions{})
	if err != nil {
		return fmt.Errorf("error creating the globalAlert '%v' (%v)", globalAlert, err)
	}
	if name != globalAlertServer.Name {
		return fmt.Errorf("didn't get the same globalAlert back from the server \n%+v\n%+v", globalAlert, globalAlertServer)
	}
	if !reflect.DeepEqual(globalAlertServer.Status, v3.GlobalAlertStatus{}) {
		return fmt.Errorf("status was set on create to %#v", globalAlertServer.Status)
	}

	globalAlerts, err = globalAlertClient.List(ctx, metav1.ListOptions{})
	if err != nil {
		return fmt.Errorf("error listing globalAlerts (%s)", err)
	}
	if len(globalAlerts.Items) != 1 {
		return fmt.Errorf("expected 1 globalAlert got %d", len(globalAlerts.Items))
	}

	globalAlertServer, err = globalAlertClient.Get(ctx, name, metav1.GetOptions{})
	if err != nil {
		return fmt.Errorf("error getting globalAlert %s (%s)", name, err)
	}
	if name != globalAlertServer.Name &&
		globalAlert.ResourceVersion == globalAlertServer.ResourceVersion {
		return fmt.Errorf("didn't get the same globalAlert back from the server \n%+v\n%+v", globalAlert, globalAlertServer)
	}

	globalAlertUpdate := globalAlertServer.DeepCopy()
	globalAlertUpdate.Spec.Description += "-updated"
	globalAlertUpdate.Status.LastUpdate = &metav1.Time{Time: time.Now()}
	globalAlertServer, err = globalAlertClient.Update(ctx, globalAlertUpdate, metav1.UpdateOptions{})
	if err != nil {
		return fmt.Errorf("error updating globalAlert %s (%s)", name, err)
	}
	if globalAlertServer.Spec.Description != globalAlertUpdate.Spec.Description {
		return errors.New("didn't update spec.content")
	}
	if globalAlertServer.Status.LastUpdate != nil {
		return errors.New("status was updated by Update()")
	}

	globalAlertUpdate = globalAlertServer.DeepCopy()
	globalAlertUpdate.Status.LastUpdate = &metav1.Time{Time: time.Now()}
	globalAlertUpdate.Labels = map[string]string{"foo": "bar"}
	statusDescription := "status"
	globalAlertUpdate.Spec.Description = statusDescription
	globalAlertServer, err = globalAlertClient.UpdateStatus(ctx, globalAlertUpdate, metav1.UpdateOptions{})
	if err != nil {
		return fmt.Errorf("error updating globalAlert %s (%s)", name, err)
	}
	if globalAlertServer.Status.LastUpdate == nil {
		return fmt.Errorf("didn't update status. %v != %v", globalAlertUpdate.Status, globalAlertServer.Status)
	}
	if _, ok := globalAlertServer.Labels["foo"]; ok {
		return fmt.Errorf("updatestatus updated labels")
	}
	if globalAlertServer.Spec.Description == statusDescription {
		return fmt.Errorf("updatestatus updated spec")
	}

	err = globalAlertClient.Delete(ctx, name, metav1.DeleteOptions{})
	if err != nil {
		return fmt.Errorf("globalAlert should be deleted (%s)", err)
	}

	// Test watch
	w, err := client.ProjectcalicoV3().GlobalAlerts().Watch(ctx, metav1.ListOptions{})
	if err != nil {
		return fmt.Errorf("error watching GlobalAlerts (%s)", err)
	}
	var events []watch.Event
	done := sync.WaitGroup{}
	done.Add(1)
	timeout := time.After(500 * time.Millisecond)
	var timeoutErr error
	// watch for 2 events
	go func() {
		defer done.Done()
		for i := 0; i < 2; i++ {
			select {
			case e := <-w.ResultChan():
				events = append(events, e)
			case <-timeout:
				timeoutErr = fmt.Errorf("timed out wating for events")
				return
			}
		}
	}()

	// Create two GlobalAlerts
	for i := 0; i < 2; i++ {
		ga := &v3.GlobalAlert{
			ObjectMeta: metav1.ObjectMeta{Name: fmt.Sprintf("ga%d", i)},
			Spec: v3.GlobalAlertSpec{
				Description: "test",
				Severity:    100,
				DataSet:     "dns",
			},
		}
		_, err = globalAlertClient.Create(ctx, ga, metav1.CreateOptions{})
		if err != nil {
			return fmt.Errorf("error creating the globalAlert '%v' (%v)", ga, err)
		}
	}
	done.Wait()
	if timeoutErr != nil {
		return timeoutErr
	}
	if len(events) != 2 {
		return fmt.Errorf("expected 2 watch events got %d", len(events))
	}

	return nil
}

// TestGlobalAlertTemplateClient exercises the GlobalAlertTemplate client.
func TestGlobalAlertTemplateClient(t *testing.T) {
	const name = "test-globalalert"
	rootTestFunc := func() func(t *testing.T) {
		return func(t *testing.T) {
			client, shutdownServer := getFreshApiserverAndClient(t, func() runtime.Object {
				return &v3.GlobalAlertTemplate{}
			}, true)
			defer shutdownServer()
			if err := testGlobalAlertTemplateClient(client, name); err != nil {
				t.Fatal(err)
			}
		}
	}

	if !t.Run(name, rootTestFunc()) {
		t.Errorf("test-globalalert test failed")
	}
}

func testGlobalAlertTemplateClient(client calicoclient.Interface, name string) error {
	globalAlertClient := client.ProjectcalicoV3().GlobalAlertTemplates()
	globalAlert := &v3.GlobalAlertTemplate{
		ObjectMeta: metav1.ObjectMeta{Name: name},
		Spec: v3.GlobalAlertSpec{
			Summary:     "foo",
			DataSet:     "dns",
			Description: "test",
			Severity:    100,
		},
	}
	ctx := context.Background()

	// start from scratch
	globalAlerts, err := globalAlertClient.List(ctx, metav1.ListOptions{})
	if err != nil {
		return fmt.Errorf("error listing globalAlertTemplates (%s)", err)
	}
	if globalAlerts.Items == nil {
		return fmt.Errorf("Items field should not be set to nil")
	}

	globalAlertServer, err := globalAlertClient.Create(ctx, globalAlert, metav1.CreateOptions{})
	if err != nil {
		return fmt.Errorf("error creating the globalAlertTemplate '%v' (%v)", globalAlert, err)
	}
	if name != globalAlertServer.Name {
		return fmt.Errorf("didn't get the same globalAlertTemplate back from the server \n%+v\n%+v", globalAlert, globalAlertServer)
	}

	globalAlerts, err = globalAlertClient.List(ctx, metav1.ListOptions{})
	if err != nil {
		return fmt.Errorf("error listing globalAlertTemplates (%s)", err)
	}
	if len(globalAlerts.Items) != 1 {
		return fmt.Errorf("expected 1 globalAlertTemplate got %d", len(globalAlerts.Items))
	}

	globalAlertServer, err = globalAlertClient.Get(ctx, name, metav1.GetOptions{})
	if err != nil {
		return fmt.Errorf("error getting globalAlertTemplate %s (%s)", name, err)
	}
	if name != globalAlertServer.Name &&
		globalAlert.ResourceVersion == globalAlertServer.ResourceVersion {
		return fmt.Errorf("didn't get the same globalAlertTemplate back from the server \n%+v\n%+v", globalAlert, globalAlertServer)
	}

	globalAlertUpdate := globalAlertServer.DeepCopy()
	globalAlertUpdate.Spec.Description += "-update"
	globalAlertServer, err = globalAlertClient.Update(ctx, globalAlertUpdate, metav1.UpdateOptions{})
	if err != nil {
		return fmt.Errorf("error updating globalAlertTemplate %s (%s)", name, err)
	}
	if globalAlertServer.Spec.Description != globalAlertUpdate.Spec.Description {
		return errors.New("didn't update spec.content")
	}

	err = globalAlertClient.Delete(ctx, name, metav1.DeleteOptions{})
	if err != nil {
		return fmt.Errorf("globalAlertTemplate should be deleted (%s)", err)
	}

	// Test watch
	w, err := client.ProjectcalicoV3().GlobalAlertTemplates().Watch(ctx, metav1.ListOptions{})
	if err != nil {
		return fmt.Errorf("error watching GlobalAlertTemplates (%s)", err)
	}
	var events []watch.Event
	done := sync.WaitGroup{}
	done.Add(1)
	timeout := time.After(500 * time.Millisecond)
	var timeoutErr error
	// watch for 2 events
	go func() {
		defer done.Done()
		for i := 0; i < 2; i++ {
			select {
			case e := <-w.ResultChan():
				events = append(events, e)
			case <-timeout:
				timeoutErr = fmt.Errorf("timed out wating for events")
				return
			}
		}
	}()

	// Create two GlobalAlertTemplates
	for i := 0; i < 2; i++ {
		ga := &v3.GlobalAlertTemplate{
			ObjectMeta: metav1.ObjectMeta{Name: fmt.Sprintf("ga%d", i)},
			Spec: v3.GlobalAlertSpec{
				Summary:     "bar",
				Description: "test",
				Severity:    100,
				DataSet:     "dns",
			},
		}
		_, err = globalAlertClient.Create(ctx, ga, metav1.CreateOptions{})
		if err != nil {
			return fmt.Errorf("error creating the globalAlertTemplate '%v' (%v)", ga, err)
		}
	}
	done.Wait()
	if timeoutErr != nil {
		return timeoutErr
	}
	if len(events) != 2 {
		return fmt.Errorf("expected 2 watch events got %d", len(events))
	}

	return nil
}

// TestGlobalThreatFeedClient exercises the GlobalThreatFeed client.
func TestGlobalThreatFeedClient(t *testing.T) {
	const name = "test-globalthreatfeed"
	mode := v3.ThreatFeedModeEnabled

	rootTestFunc := func() func(t *testing.T) {
		return func(t *testing.T) {
			client, shutdownServer := getFreshApiserverAndClient(t, func() runtime.Object {
				return &v3.GlobalThreatFeed{
					Spec: v3.GlobalThreatFeedSpec{
						Mode:        &mode,
						Description: "test",
					},
				}
			}, true)
			defer shutdownServer()
			if err := testGlobalThreatFeedClient(client, name); err != nil {
				t.Fatal(err)
			}
		}
	}

	if !t.Run(name, rootTestFunc()) {
		t.Errorf("test-globalthreatfeed test failed")
	}
}

// TestIPReservationClient exercises the IPReservation client.
func TestIPReservationClient(t *testing.T) {
	const name = "test-ipreservation"
	rootTestFunc := func() func(t *testing.T) {
		return func(t *testing.T) {
			client, shutdownServer := getFreshApiserverAndClient(t, func() runtime.Object {
				return &v3.IPReservation{}
			}, true)
			defer shutdownServer()
			if err := testIPReservationClient(client, name); err != nil {
				t.Fatal(err)
			}
		}
	}

	if !t.Run(name, rootTestFunc()) {
		t.Errorf("test-ipreservation test failed")
	}
}

func testIPReservationClient(client calicoclient.Interface, name string) error {
	ipreservationClient := client.ProjectcalicoV3().IPReservations()
	ipreservation := &v3.IPReservation{
		ObjectMeta: metav1.ObjectMeta{Name: name},
		Spec: v3.IPReservationSpec{
			ReservedCIDRs: []string{"192.168.0.0/16"},
		},
	}
	ctx := context.Background()

	// start from scratch
	ipreservations, err := ipreservationClient.List(ctx, metav1.ListOptions{})
	if err != nil {
		return fmt.Errorf("error listing ipreservations (%s)", err)
	}
	if ipreservations.Items == nil {
		return fmt.Errorf("items field should not be set to nil")
	}

	ipreservationServer, err := ipreservationClient.Create(ctx, ipreservation, metav1.CreateOptions{})
	if err != nil {
		return fmt.Errorf("error creating the ipreservation '%v' (%v)", ipreservation, err)
	}
	if name != ipreservationServer.Name {
		return fmt.Errorf("didn't get the same ipreservation back from the server \n%+v\n%+v", ipreservation, ipreservationServer)
	}

	_, err = ipreservationClient.List(ctx, metav1.ListOptions{})
	if err != nil {
		return fmt.Errorf("error listing ipreservations (%s)", err)
	}

	ipreservationServer, err = ipreservationClient.Get(ctx, name, metav1.GetOptions{})
	if err != nil {
		return fmt.Errorf("error getting ipreservation %s (%s)", name, err)
	}
	if name != ipreservationServer.Name &&
		ipreservation.ResourceVersion == ipreservationServer.ResourceVersion {
		return fmt.Errorf("didn't get the same ipreservation back from the server \n%+v\n%+v", ipreservation, ipreservationServer)
	}

	err = ipreservationClient.Delete(ctx, name, metav1.DeleteOptions{})
	if err != nil {
		return fmt.Errorf("ipreservation should be deleted (%s)", err)
	}

	return nil
}

func testGlobalThreatFeedClient(client calicoclient.Interface, name string) error {
	mode := v3.ThreatFeedModeEnabled

	globalThreatFeedClient := client.ProjectcalicoV3().GlobalThreatFeeds()
	globalThreatFeed := &v3.GlobalThreatFeed{
		ObjectMeta: metav1.ObjectMeta{Name: name},
		Spec: v3.GlobalThreatFeedSpec{
			Mode:        &mode,
			Description: "test",
		},
		Status: v3.GlobalThreatFeedStatus{
			LastSuccessfulSync:   &metav1.Time{Time: time.Now()},
			LastSuccessfulSearch: &metav1.Time{Time: time.Now()},
			ErrorConditions: []v3.ErrorCondition{
				{
					Type:    "foo",
					Message: "bar",
				},
			},
		},
	}
	ctx := context.Background()

	// start from scratch
	globalThreatFeeds, err := globalThreatFeedClient.List(ctx, metav1.ListOptions{})
	if err != nil {
		return fmt.Errorf("error listing globalThreatFeeds (%s)", err)
	}
	if globalThreatFeeds.Items == nil {
		return fmt.Errorf("Items field should not be set to nil")
	}

	globalThreatFeedServer, err := globalThreatFeedClient.Create(ctx, globalThreatFeed, metav1.CreateOptions{})
	if err != nil {
		return fmt.Errorf("error creating the globalThreatFeed '%v' (%v)", globalThreatFeed, err)
	}
	if name != globalThreatFeedServer.Name {
		return fmt.Errorf("didn't get the same globalThreatFeed back from the server \n%+v\n%+v", globalThreatFeed, globalThreatFeedServer)
	}
	if !reflect.DeepEqual(globalThreatFeedServer.Status, v3.GlobalThreatFeedStatus{}) {
		return fmt.Errorf("status was set on create to %#v", globalThreatFeedServer.Status)
	}

	globalThreatFeeds, err = globalThreatFeedClient.List(ctx, metav1.ListOptions{})
	if err != nil {
		return fmt.Errorf("error listing globalThreatFeeds (%s)", err)
	}
	if len(globalThreatFeeds.Items) != 1 {
		return fmt.Errorf("expected 1 globalThreatFeed got %d", len(globalThreatFeeds.Items))
	}

	globalThreatFeedServer, err = globalThreatFeedClient.Get(ctx, name, metav1.GetOptions{})
	if err != nil {
		return fmt.Errorf("error getting globalThreatFeed %s (%s)", name, err)
	}
	if name != globalThreatFeedServer.Name &&
		globalThreatFeed.ResourceVersion == globalThreatFeedServer.ResourceVersion {
		return fmt.Errorf("didn't get the same globalThreatFeed back from the server \n%+v\n%+v", globalThreatFeed, globalThreatFeedServer)
	}

	globalThreatFeedUpdate := globalThreatFeedServer.DeepCopy()
	globalThreatFeedUpdate.Spec.Content = "IPSet"
	globalThreatFeedUpdate.Spec.Mode = &mode
	globalThreatFeedUpdate.Spec.Description = "test"
	globalThreatFeedUpdate.Status.LastSuccessfulSync = &metav1.Time{Time: time.Now()}
	globalThreatFeedServer, err = globalThreatFeedClient.Update(ctx, globalThreatFeedUpdate, metav1.UpdateOptions{})
	if err != nil {
		return fmt.Errorf("error updating globalThreatFeed %s (%s)", name, err)
	}
	if globalThreatFeedServer.Spec.Content != globalThreatFeedUpdate.Spec.Content {
		return errors.New("didn't update spec.content")
	}
	if globalThreatFeedServer.Status.LastSuccessfulSync != nil {
		return errors.New("status was updated by Update()")
	}

	// NOTE: The update status test currently doesn't work because the GlobalThreatFeed's crd.projectcalico.org status
	// is set as a subresource and the apiserver doesn't handle subresource yet. Uncomment this when this is dealt with.

	globalThreatFeedUpdate = globalThreatFeedServer.DeepCopy()
	globalThreatFeedUpdate.Status.LastSuccessfulSync = &metav1.Time{Time: time.Now()}
	globalThreatFeedUpdate.Labels = map[string]string{"foo": "bar"}
	globalThreatFeedUpdate.Spec.Content = ""
	globalThreatFeedServer, err = globalThreatFeedClient.UpdateStatus(ctx, globalThreatFeedUpdate, metav1.UpdateOptions{})
	if err != nil {
		return fmt.Errorf("error updating globalThreatFeed %s (%s)", name, err)
	}
	if globalThreatFeedServer.Status.LastSuccessfulSync == nil {
		return fmt.Errorf("didn't update status. %v != %v", globalThreatFeedUpdate.Status, globalThreatFeedServer.Status)
	}
	if _, ok := globalThreatFeedServer.Labels["foo"]; ok {
		return fmt.Errorf("updatestatus updated labels")
	}
	if globalThreatFeedServer.Spec.Content == "" {
		return fmt.Errorf("updatestatus updated spec")
	}

	err = globalThreatFeedClient.Delete(ctx, name, metav1.DeleteOptions{})
	if err != nil {
		return fmt.Errorf("globalThreatFeed should be deleted (%s)", err)
	}

	// Test watch
	w, err := client.ProjectcalicoV3().GlobalThreatFeeds().Watch(ctx, metav1.ListOptions{})
	if err != nil {
		return fmt.Errorf("error watching GlobalThreatFeeds (%s)", err)
	}
	var events []watch.Event
	done := sync.WaitGroup{}
	done.Add(1)
	timeout := time.After(500 * time.Millisecond)
	var timeoutErr error
	// watch for 2 events
	go func() {
		defer done.Done()
		for i := 0; i < 2; i++ {
			select {
			case e := <-w.ResultChan():
				events = append(events, e)
			case <-timeout:
				timeoutErr = fmt.Errorf("timed out wating for events")
				return
			}
		}
	}()

	// Create two GlobalThreatFeeds
	for i := 0; i < 2; i++ {
		gtf := &v3.GlobalThreatFeed{
			ObjectMeta: metav1.ObjectMeta{Name: fmt.Sprintf("gtf%d", i)},
			Spec: v3.GlobalThreatFeedSpec{
				Mode:        &mode,
				Description: "test",
			},
		}
		_, err = globalThreatFeedClient.Create(ctx, gtf, metav1.CreateOptions{})
		if err != nil {
			return fmt.Errorf("error creating the globalThreatFeed '%v' (%v)", gtf, err)
		}
	}
	done.Wait()
	if timeoutErr != nil {
		return timeoutErr
	}
	if len(events) != 2 {
		return fmt.Errorf("expected 2 watch events got %d", len(events))
	}

	// Delete two GlobalThreatFeeds
	for i := 0; i < 2; i++ {
		gtf := fmt.Sprintf("gtf%d", i)
		err = globalThreatFeedClient.Delete(ctx, gtf, metav1.DeleteOptions{})
		if err != nil {
			return fmt.Errorf("error creating the globalThreatFeed '%v' (%v)", gtf, err)
		}
	}

	return nil
}

// TestHostEndpointClient exercises the HostEndpoint client.
func TestHostEndpointClient(t *testing.T) {
	const name = "test-hostendpoint"
	client, shutdownServer := getFreshApiserverAndClient(t, func() runtime.Object {
		return &v3.HostEndpoint{}
	}, true)
	defer shutdownServer()
	defer func() {
		_ = deleteHostEndpointClient(client, name)
	}()
	rootTestFunc := func() func(t *testing.T) {
		return func(t *testing.T) {
			client, shutdownServer := getFreshApiserverAndClient(t, func() runtime.Object {
				return &v3.HostEndpoint{}
			}, true)
			defer shutdownServer()
			if err := testHostEndpointClient(client, name); err != nil {
				t.Fatal(err)
			}
		}
	}

	if !t.Run(name, rootTestFunc()) {
		t.Errorf("test-hostendpoint test failed")
	}
}

func createTestHostEndpoint(name string, ip string, node string) *v3.HostEndpoint {
	hostEndpoint := &v3.HostEndpoint{
		ObjectMeta: metav1.ObjectMeta{Name: name},
	}
	hostEndpoint.Spec.ExpectedIPs = []string{ip}
	hostEndpoint.Spec.Node = node

	return hostEndpoint
}

func deleteHostEndpointClient(client calicoclient.Interface, name string) error {
	hostEndpointClient := client.ProjectcalicoV3().HostEndpoints()
	ctx := context.Background()

	return hostEndpointClient.Delete(ctx, name, metav1.DeleteOptions{})
}

func testHostEndpointClient(client calicoclient.Interface, name string) error {
	hostEndpointClient := client.ProjectcalicoV3().HostEndpoints()

	hostEndpoint := createTestHostEndpoint(name, "192.168.0.1", "test-node")
	ctx := context.Background()

	// start from scratch
	hostEndpoints, err := hostEndpointClient.List(ctx, metav1.ListOptions{})
	if err != nil {
		return fmt.Errorf("error listing hostEndpoints (%s)", err)
	}
	if hostEndpoints.Items == nil {
		return fmt.Errorf("Items field should not be set to nil")
	}

	hostEndpointServer, err := hostEndpointClient.Create(ctx, hostEndpoint, metav1.CreateOptions{})
	if err != nil {
		return fmt.Errorf("error creating the hostEndpoint '%v' (%v)", hostEndpoint, err)
	}
	if name != hostEndpointServer.Name {
		return fmt.Errorf("didn't get the same hostEndpoint back from the server \n%+v\n%+v", hostEndpoint, hostEndpointServer)
	}

	hostEndpoints, err = hostEndpointClient.List(ctx, metav1.ListOptions{})
	if err != nil {
		return fmt.Errorf("error listing hostEndpoints (%s)", err)
	}
	if len(hostEndpoints.Items) != 1 {
		return fmt.Errorf("expected 1 hostEndpoint entry, got %d", len(hostEndpoints.Items))
	}

	hostEndpointServer, err = hostEndpointClient.Get(ctx, name, metav1.GetOptions{})
	if err != nil {
		return fmt.Errorf("error getting hostEndpoint %s (%s)", name, err)
	}
	if name != hostEndpointServer.Name &&
		hostEndpoint.ResourceVersion == hostEndpointServer.ResourceVersion {
		return fmt.Errorf("didn't get the same hostEndpoint back from the server \n%+v\n%+v", hostEndpoint, hostEndpointServer)
	}

	err = hostEndpointClient.Delete(ctx, name, metav1.DeleteOptions{})
	if err != nil {
		return fmt.Errorf("hostEndpoint should be deleted (%s)", err)
	}

	// Test watch
	w, err := client.ProjectcalicoV3().HostEndpoints().Watch(ctx, metav1.ListOptions{})
	if err != nil {
		return fmt.Errorf("error watching HostEndpoints (%s)", err)
	}
	var events []watch.Event
	done := sync.WaitGroup{}
	done.Add(1)
	timeout := time.After(500 * time.Millisecond)
	var timeoutErr error
	// watch for 2 events
	go func() {
		defer done.Done()
		for i := 0; i < 2; i++ {
			select {
			case e := <-w.ResultChan():
				events = append(events, e)
			case <-timeout:
				timeoutErr = fmt.Errorf("timed out wating for events")
				return
			}
		}
	}()

	// Create two HostEndpoints
	for i := 0; i < 2; i++ {
		hep := createTestHostEndpoint(fmt.Sprintf("hep%d", i), "192.168.0.1", "test-node")
		_, err = hostEndpointClient.Create(ctx, hep, metav1.CreateOptions{})
		if err != nil {
			return fmt.Errorf("error creating hostEndpoint '%v' (%v)", hep, err)
		}
	}

	done.Wait()
	if timeoutErr != nil {
		return timeoutErr
	}
	if len(events) != 2 {
		return fmt.Errorf("expected 2 watch events got %d", len(events))
	}

	return nil
}

// TestGlobalReportClient exercises the GlobalReport client.
func TestGlobalReportClient(t *testing.T) {
	const name = "test-global-report"
	rootTestFunc := func() func(t *testing.T) {
		return func(t *testing.T) {
			client, shutdownServer := getFreshApiserverAndClient(t, func() runtime.Object {
				return &v3.GlobalReport{}
			}, true)
			defer shutdownServer()
			if err := testGlobalReportClient(client, name); err != nil {
				t.Fatal(err)
			}
		}
	}

	if !t.Run(name, rootTestFunc()) {
		t.Errorf("GlobalReport test failed")
	}
}

func testGlobalReportClient(client calicoclient.Interface, name string) error {
	globalReportTypeName := "inventory"
	globalReportClient := client.ProjectcalicoV3().GlobalReports()
	globalReport := &v3.GlobalReport{
		ObjectMeta: metav1.ObjectMeta{Name: name},
		Spec: v3.ReportSpec{
			ReportType: globalReportTypeName,
		},
		Status: v3.ReportStatus{
			LastSuccessfulReportJobs: []v3.CompletedReportJob{
				{
					ReportJob: v3.ReportJob{
						Start: metav1.Time{Time: time.Now()},
						End:   metav1.Time{Time: time.Now()},
						Job: &corev1.ObjectReference{
							Kind:      "NetworkPolicy",
							Name:      "fbar-srj",
							Namespace: "fbar-ns-srj",
						},
					},
					JobCompletionTime: &metav1.Time{Time: time.Now()},
				},
			},
			LastFailedReportJobs: []v3.CompletedReportJob{
				{
					ReportJob: v3.ReportJob{
						Start: metav1.Time{Time: time.Now()},
						End:   metav1.Time{Time: time.Now()},
						Job: &corev1.ObjectReference{
							Kind:      "NetworkPolicy",
							Name:      "fbar-frj",
							Namespace: "fbar-ns-frj",
						},
					},
					JobCompletionTime: &metav1.Time{Time: time.Now()},
				},
			},
			ActiveReportJobs: []v3.ReportJob{
				{
					Start: metav1.Time{Time: time.Now()},
					End:   metav1.Time{Time: time.Now()},
					Job: &corev1.ObjectReference{
						Kind:      "NetworkPolicy",
						Name:      "fbar-arj",
						Namespace: "fbar-ns-arj",
					},
				},
			},
			LastScheduledReportJob: &v3.ReportJob{
				Start: metav1.Time{Time: time.Now()},
				End:   metav1.Time{Time: time.Now()},
				Job: &corev1.ObjectReference{
					Kind:      "NetworkPolicy",
					Name:      "fbar-lsj",
					Namespace: "fbar-ns-lsj",
				},
			},
		},
	}
	ctx := context.Background()

	// Make sure there is no GlobalReport configured.
	globalReports, err := globalReportClient.List(ctx, metav1.ListOptions{})
	if err != nil {
		return fmt.Errorf("error listing globalReports (%s)", err)
	}
	if globalReports.Items == nil {
		return fmt.Errorf("Items field should not be set to nil")
	}

	// Create/List/Get/Delete tests.

	// We now need a GlobalReportType resource before GlobalReport can be created.
	globalReportTypeClient := client.ProjectcalicoV3().GlobalReportTypes()
	globalReportType := &v3.GlobalReportType{
		ObjectMeta: metav1.ObjectMeta{Name: globalReportTypeName},
		Spec: v3.ReportTypeSpec{
			UISummaryTemplate: v3.ReportTemplate{
				Name:     "uist",
				Template: "Report Name: {{ .ReportName }}",
			},
		},
	}
	_, err = globalReportTypeClient.Create(ctx, globalReportType, metav1.CreateOptions{})
	if err != nil {
		return fmt.Errorf("error creating the pre-requisite globalReportType '%v' (%v)", globalReportType, err)
	}

	globalReportServer, err := globalReportClient.Create(ctx, globalReport, metav1.CreateOptions{})
	if err != nil {
		return fmt.Errorf("error creating the globalReport '%v' (%v)", globalReport, err)
	}
	if name != globalReportServer.Name {
		return fmt.Errorf("didn't get the same globalReport back from the server \n%+v\n%+v", globalReport, globalReportServer)
	}
	if !reflect.DeepEqual(globalReportServer.Status, v3.ReportStatus{}) {
		return fmt.Errorf("status was set on create to %#v", globalReportServer.Status)
	}

	globalReports, err = globalReportClient.List(ctx, metav1.ListOptions{})
	if err != nil {
		return fmt.Errorf("error listing globalReports (%s)", err)
	}
	if len(globalReports.Items) != 1 {
		return fmt.Errorf("expected 1 globalReport entry, got %d", len(globalReports.Items))
	}

	globalReportServer, err = globalReportClient.Get(ctx, name, metav1.GetOptions{})
	if err != nil {
		return fmt.Errorf("error getting globalReport %s (%s)", name, err)
	}
	if name != globalReportServer.Name &&
		globalReport.ResourceVersion == globalReportServer.ResourceVersion {
		return fmt.Errorf("didn't get the same globalReport back from the server \n%+v\n%+v", globalReport, globalReportServer)
	}

	// Pupulate both GlobalReport and ReportStatus.
	// Verify that Update() modifies GlobalReport only.
	globalReportUpdate := globalReportServer.DeepCopy()
	globalReportUpdate.Spec.Schedule = "1 * * * *"
	globalReportUpdate.Status.LastSuccessfulReportJobs = []v3.CompletedReportJob{
		{JobCompletionTime: &metav1.Time{Time: time.Now()}},
	}

	globalReportServer, err = globalReportClient.Update(ctx, globalReportUpdate, metav1.UpdateOptions{})
	if err != nil {
		return fmt.Errorf("error updating globalReport %s (%s)", name, err)
	}
	if globalReportServer.Spec.Schedule != globalReportUpdate.Spec.Schedule {
		return errors.New("GlobalReport Update() didn't update Spec.Schedule")
	}
	if len(globalReportServer.Status.LastSuccessfulReportJobs) != 0 {
		return errors.New("GlobalReport status was updated by Update()")
	}

	// Pupulate both GlobalReport and ReportStatus.
	// Verify that UpdateStatus() modifies ReportStatus only.
	globalReportUpdate = globalReportServer.DeepCopy()
	globalReportUpdate.Status.LastSuccessfulReportJobs = []v3.CompletedReportJob{
		{ReportJob: v3.ReportJob{
			Start: metav1.Time{Time: time.Now()},
			End:   metav1.Time{Time: time.Now()},
			Job:   &corev1.ObjectReference{},
		}, JobCompletionTime: &metav1.Time{Time: time.Now()}},
	}
	globalReportUpdate.Labels = map[string]string{"foo": "bar"}
	globalReportServer, err = globalReportClient.UpdateStatus(ctx, globalReportUpdate, metav1.UpdateOptions{})
	if err != nil {
		return fmt.Errorf("error updating globalReport status %s (%s)", name, err)
	}
	if len(globalReportServer.Status.LastSuccessfulReportJobs) == 0 ||
		globalReportServer.Status.LastSuccessfulReportJobs[0].JobCompletionTime == nil ||
		globalReportServer.Status.LastSuccessfulReportJobs[0].JobCompletionTime.Time.Equal(time.Time{}) {
		return fmt.Errorf("didn't update GlobalReport status. %v != %v", globalReportUpdate.Status, globalReportServer.Status)
	}
	if _, ok := globalReportServer.Labels["foo"]; ok {
		return fmt.Errorf("updatestatus updated labels")
	}

	err = globalReportClient.Delete(ctx, name, metav1.DeleteOptions{})
	if err != nil {
		return fmt.Errorf("globalReport should be deleted (%s)", err)
	}

	// Check list-ing GlobalReport resource works with watch option.
	w, err := client.ProjectcalicoV3().GlobalReports().Watch(ctx, metav1.ListOptions{})
	if err != nil {
		return fmt.Errorf("error watching GlobalReports (%s)", err)
	}
	var events []watch.Event
	done := sync.WaitGroup{}
	done.Add(1)
	timeout := time.After(500 * time.Millisecond)
	var timeoutErr error
	// watch for 2 events
	go func() {
		defer done.Done()
		for i := 0; i < 2; i++ {
			select {
			case e := <-w.ResultChan():
				events = append(events, e)
			case <-timeout:
				timeoutErr = fmt.Errorf("timed out wating for events")
				return
			}
		}
	}()

	// Create two GlobalReports
	for i := 0; i < 2; i++ {
		gr := &v3.GlobalReport{
			ObjectMeta: metav1.ObjectMeta{Name: fmt.Sprintf("gr%d", i)},
			Spec:       v3.ReportSpec{ReportType: "inventory"},
		}
		_, err = globalReportClient.Create(ctx, gr, metav1.CreateOptions{})
		if err != nil {
			return fmt.Errorf("error creating globalReport '%v' (%v)", gr, err)
		}
	}

	done.Wait()
	if timeoutErr != nil {
		return timeoutErr
	}
	if len(events) != 2 {
		return fmt.Errorf("expected 2 watch events got %d", len(events))
	}

	// Undo pre-requisite creating GlobalReportType.
	err = globalReportTypeClient.Delete(ctx, globalReportTypeName, metav1.DeleteOptions{})
	if err != nil {
		return fmt.Errorf("error deleting the pre-requisite globalReportType '%v' (%v)", globalReportType, err)
	}

	return nil
}

// TestGlobalReportTypeClient exercises the GlobalReportType client.
func TestGlobalReportTypeClient(t *testing.T) {
	const name = "test-global-report-type"
	rootTestFunc := func() func(t *testing.T) {
		return func(t *testing.T) {
			client, shutdownServer := getFreshApiserverAndClient(t, func() runtime.Object {
				return &v3.GlobalReportType{}
			}, true)
			defer shutdownServer()
			if err := testGlobalReportTypeClient(client, name); err != nil {
				t.Fatal(err)
			}
		}
	}

	if !t.Run(name, rootTestFunc()) {
		t.Errorf("GlobalReportType test failed")
	}
}

func testGlobalReportTypeClient(client calicoclient.Interface, name string) error {
	globalReportTypeClient := client.ProjectcalicoV3().GlobalReportTypes()
	globalReportType := &v3.GlobalReportType{
		ObjectMeta: metav1.ObjectMeta{Name: name},
		Spec: v3.ReportTypeSpec{
			UISummaryTemplate: v3.ReportTemplate{
				Name:     "uist",
				Template: "Report Name: {{ .ReportName }}",
			},
		},
	}
	ctx := context.Background()

	// Make sure there is no GlobalReportType configured.
	globalReportTypes, err := globalReportTypeClient.List(ctx, metav1.ListOptions{})
	if err != nil {
		return fmt.Errorf("error listing globalReportTypes (%s)", err)
	}
	if globalReportTypes.Items == nil {
		return fmt.Errorf("Items field should not be set to nil")
	}

	// Create/List/Get/Delete tests.
	globalReportTypeServer, err := globalReportTypeClient.Create(ctx, globalReportType, metav1.CreateOptions{})
	if err != nil {
		return fmt.Errorf("error creating the globalReportType '%v' (%v)", globalReportType, err)
	}
	if name != globalReportTypeServer.Name {
		return fmt.Errorf("didn't get the same globalReportType back from the server \n%+v\n%+v", globalReportType, globalReportTypeServer)
	}

	globalReportTypes, err = globalReportTypeClient.List(ctx, metav1.ListOptions{})
	if err != nil {
		return fmt.Errorf("error listing globalReportTypes (%s)", err)
	}
	if len(globalReportTypes.Items) != 1 {
		return fmt.Errorf("expected 1 globalReportType entry, got %d", len(globalReportTypes.Items))
	}

	globalReportTypeServer, err = globalReportTypeClient.Get(ctx, name, metav1.GetOptions{})
	if err != nil {
		return fmt.Errorf("error getting globalReportType %s (%s)", name, err)
	}
	if name != globalReportTypeServer.Name &&
		globalReportType.ResourceVersion == globalReportTypeServer.ResourceVersion {
		return fmt.Errorf("didn't get the same globalReportType back from the server \n%+v\n%+v", globalReportType, globalReportTypeServer)
	}

	err = globalReportTypeClient.Delete(ctx, name, metav1.DeleteOptions{})
	if err != nil {
		return fmt.Errorf("globalReportType should be deleted (%s)", err)
	}

	// Check list-ing GlobalReportType resource works with watch option.
	w, err := client.ProjectcalicoV3().GlobalReportTypes().Watch(ctx, metav1.ListOptions{})
	if err != nil {
		return fmt.Errorf("error watching GlobalReportTypes (%s)", err)
	}
	var events []watch.Event
	done := sync.WaitGroup{}
	done.Add(1)
	timeout := time.After(500 * time.Millisecond)
	var timeoutErr error
	// watch for 2 events
	go func() {
		defer done.Done()
		for i := 0; i < 2; i++ {
			select {
			case e := <-w.ResultChan():
				events = append(events, e)
			case <-timeout:
				timeoutErr = fmt.Errorf("timed out wating for events")
				return
			}
		}
	}()

	// Create two GlobalReports
	for i := 0; i < 2; i++ {
		grt := &v3.GlobalReportType{
			ObjectMeta: metav1.ObjectMeta{Name: fmt.Sprintf("grt%d", i)},
			Spec: v3.ReportTypeSpec{
				UISummaryTemplate: v3.ReportTemplate{
					Name:     fmt.Sprintf("uist%d", i),
					Template: "Report Name: {{ .ReportName }}",
				},
			},
		}
		_, err = globalReportTypeClient.Create(ctx, grt, metav1.CreateOptions{})
		if err != nil {
			return fmt.Errorf("error creating globalReportType '%v' (%v)", grt, err)
		}
	}

	done.Wait()
	if timeoutErr != nil {
		return timeoutErr
	}
	if len(events) != 2 {
		return fmt.Errorf("expected 2 watch events got %d", len(events))
	}

	return nil
}

// TestIPPoolClient exercises the IPPool client.
func TestIPPoolClient(t *testing.T) {
	const name = "test-ippool"
	rootTestFunc := func() func(t *testing.T) {
		return func(t *testing.T) {
			client, shutdownServer := getFreshApiserverAndClient(t, func() runtime.Object {
				return &v3.IPPool{}
			}, true)
			defer shutdownServer()
			if err := testIPPoolClient(client, name); err != nil {
				t.Fatal(err)
			}
		}
	}

	if !t.Run(name, rootTestFunc()) {
		t.Errorf("test-ippool test failed")
	}
}

func testIPPoolClient(client calicoclient.Interface, name string) error {
	ippoolClient := client.ProjectcalicoV3().IPPools()
	ippool := &v3.IPPool{
		ObjectMeta: metav1.ObjectMeta{Name: name},
		Spec: v3.IPPoolSpec{
			CIDR: "192.168.0.0/16",
		},
	}
	ctx := context.Background()

	// start from scratch
	ippools, err := ippoolClient.List(ctx, metav1.ListOptions{})
	if err != nil {
		return fmt.Errorf("error listing ippools (%s)", err)
	}
	if ippools.Items == nil {
		return fmt.Errorf("Items field should not be set to nil")
	}

	ippoolServer, err := ippoolClient.Create(ctx, ippool, metav1.CreateOptions{})
	if err != nil {
		return fmt.Errorf("error creating the ippool '%v' (%v)", ippool, err)
	}
	if name != ippoolServer.Name {
		return fmt.Errorf("didn't get the same ippool back from the server \n%+v\n%+v", ippool, ippoolServer)
	}

	_, err = ippoolClient.List(ctx, metav1.ListOptions{})
	if err != nil {
		return fmt.Errorf("error listing ippools (%s)", err)
	}

	ippoolServer, err = ippoolClient.Get(ctx, name, metav1.GetOptions{})
	if err != nil {
		return fmt.Errorf("error getting ippool %s (%s)", name, err)
	}
	if name != ippoolServer.Name &&
		ippool.ResourceVersion == ippoolServer.ResourceVersion {
		return fmt.Errorf("didn't get the same ippool back from the server \n%+v\n%+v", ippool, ippoolServer)
	}

	err = ippoolClient.Delete(ctx, name, metav1.DeleteOptions{})
	if err != nil {
		return fmt.Errorf("ippool should be deleted (%s)", err)
	}

	return nil
}

// TestBGPConfigurationClient exercises the BGPConfiguration client.
func TestBGPConfigurationClient(t *testing.T) {
	const name = "test-bgpconfig"
	rootTestFunc := func() func(t *testing.T) {
		return func(t *testing.T) {
			client, shutdownServer := getFreshApiserverAndClient(t, func() runtime.Object {
				return &v3.BGPConfiguration{}
			}, true)
			defer shutdownServer()
			if err := testBGPConfigurationClient(client, name); err != nil {
				t.Fatal(err)
			}
		}
	}

	if !t.Run(name, rootTestFunc()) {
		t.Errorf("test-bgpconfig test failed")
	}
}

func testBGPConfigurationClient(client calicoclient.Interface, name string) error {
	bgpConfigClient := client.ProjectcalicoV3().BGPConfigurations()
	resName := "bgpconfig-test"
	bgpConfig := &v3.BGPConfiguration{
		ObjectMeta: metav1.ObjectMeta{Name: resName},
		Spec: v3.BGPConfigurationSpec{
			LogSeverityScreen: "Info",
		},
	}
	ctx := context.Background()

	// start from scratch
	bgpConfigList, err := bgpConfigClient.List(ctx, metav1.ListOptions{})
	if err != nil {
		return fmt.Errorf("error listing bgpConfiguration (%s)", err)
	}
	if bgpConfigList.Items == nil {
		return fmt.Errorf("Items field should not be set to nil")
	}

	bgpRes, err := bgpConfigClient.Create(ctx, bgpConfig, metav1.CreateOptions{})
	if err != nil {
		return fmt.Errorf("error creating the bgpConfiguration '%v' (%v)", bgpConfig, err)
	}
	if resName != bgpRes.Name {
		return fmt.Errorf("didn't get the same bgpConfig back from server\n%+v\n%+v", bgpConfig, bgpRes)
	}

	_, err = bgpConfigClient.Get(ctx, resName, metav1.GetOptions{})
	if err != nil {
		return fmt.Errorf("error getting bgpConfiguration %s (%s)", resName, err)
	}

	err = bgpConfigClient.Delete(ctx, resName, metav1.DeleteOptions{})
	if err != nil {
		return fmt.Errorf("BGPConfiguration should be deleted (%s)", err)
	}

	return nil
}

// TestBGPPeerClient exercises the BGPPeer client.
func TestBGPPeerClient(t *testing.T) {
	const name = "test-bgppeer"
	rootTestFunc := func() func(t *testing.T) {
		return func(t *testing.T) {
			client, shutdownServer := getFreshApiserverAndClient(t, func() runtime.Object {
				return &v3.BGPPeer{}
			}, true)
			defer shutdownServer()
			if err := testBGPPeerClient(client, name); err != nil {
				t.Fatal(err)
			}
		}
	}

	if !t.Run(name, rootTestFunc()) {
		t.Errorf("test-bgppeer test failed")
	}
}

func testBGPPeerClient(client calicoclient.Interface, name string) error {
	bgpPeerClient := client.ProjectcalicoV3().BGPPeers()
	resName := "bgppeer-test"
	bgpPeer := &v3.BGPPeer{
		ObjectMeta: metav1.ObjectMeta{Name: resName},
		Spec: v3.BGPPeerSpec{
			Node:     "node1",
			PeerIP:   "10.0.0.1",
			ASNumber: numorstring.ASNumber(6512),
		},
	}
	ctx := context.Background()

	// start from scratch
	bgpPeerList, err := bgpPeerClient.List(ctx, metav1.ListOptions{})
	if err != nil {
		return fmt.Errorf("error listing bgpPeer (%s)", err)
	}
	if bgpPeerList.Items == nil {
		return fmt.Errorf("Items field should not be set to nil")
	}

	bgpRes, err := bgpPeerClient.Create(ctx, bgpPeer, metav1.CreateOptions{})
	if err != nil {
		return fmt.Errorf("error creating the bgpPeer '%v' (%v)", bgpPeer, err)
	}
	if resName != bgpRes.Name {
		return fmt.Errorf("didn't get the same bgpPeer back from server\n%+v\n%+v", bgpPeer, bgpRes)
	}

	_, err = bgpPeerClient.Get(ctx, resName, metav1.GetOptions{})
	if err != nil {
		return fmt.Errorf("error getting bgpPeer %s (%s)", resName, err)
	}

	err = bgpPeerClient.Delete(ctx, resName, metav1.DeleteOptions{})
	if err != nil {
		return fmt.Errorf("BGPPeer should be deleted (%s)", err)
	}

	return nil
}

// TestProfileClient exercises the Profile client.
func TestProfileClient(t *testing.T) {
	// This matches the namespace that is created at test setup time in the Makefile.
	// TODO(doublek): Note that this currently only works for KDD mode.
	const name = "kns.namespace-1"
	rootTestFunc := func() func(t *testing.T) {
		return func(t *testing.T) {
			client, shutdownServer := getFreshApiserverAndClient(t, func() runtime.Object {
				return &v3.Profile{}
			}, true)
			defer shutdownServer()
			if err := testProfileClient(client, name); err != nil {
				t.Fatal(err)
			}
		}
	}

	if !t.Run(name, rootTestFunc()) {
		t.Errorf("test-profile test failed")
	}
}

func testProfileClient(client calicoclient.Interface, name string) error {
	profileClient := client.ProjectcalicoV3().Profiles()
	profile := &v3.Profile{
		ObjectMeta: metav1.ObjectMeta{Name: name},
		Spec: v3.ProfileSpec{
			LabelsToApply: map[string]string{
				"aa": "bb",
			},
		},
	}
	ctx := context.Background()

	// start from scratch
	profileList, err := profileClient.List(ctx, metav1.ListOptions{})
	if err != nil {
		return fmt.Errorf("error listing profile (%s)", err)
	}
	if profileList.Items == nil {
		return fmt.Errorf("Items field should not be set to nil")
	}

	// Profile creation is not supported.
	_, err = profileClient.Create(ctx, profile, metav1.CreateOptions{})
	if err == nil {
		return fmt.Errorf("profile should not be allowed to be created'%v' (%v)", profile, err)
	}

	profileRes, err := profileClient.Get(ctx, name, metav1.GetOptions{})
	if err != nil {
		return fmt.Errorf("error getting profile %s (%s)", name, err)
	}

	if name != profileRes.Name {
		return fmt.Errorf("didn't get the same profile back from server\n%+v\n%+v", profile, profileRes)
	}

	// Profile deletion is not supported.
	err = profileClient.Delete(ctx, name, metav1.DeleteOptions{})
	if err == nil {
		return fmt.Errorf("Profile cannot be deleted (%s)", err)
	}

	return nil
}

// TestRemoteClusterConfigurationClient exercises the RemoteClusterConfiguration client.
func TestRemoteClusterConfigurationClient(t *testing.T) {
	const name = "test-remoteclusterconfig"
	rootTestFunc := func() func(t *testing.T) {
		return func(t *testing.T) {
			client, shutdownServer := getFreshApiserverAndClient(t, func() runtime.Object {
				return &v3.RemoteClusterConfiguration{}
			}, true)
			defer shutdownServer()
			if err := testRemoteClusterConfigurationClient(client, name); err != nil {
				t.Fatal(err)
			}
		}
	}

	if !t.Run(name, rootTestFunc()) {
		t.Errorf("test-remoteclusterconfig test failed")
	}
}

func testRemoteClusterConfigurationClient(client calicoclient.Interface, name string) error {
	rccClient := client.ProjectcalicoV3().RemoteClusterConfigurations()
	resName := "rcc-test"
	rcc := &v3.RemoteClusterConfiguration{
		ObjectMeta: metav1.ObjectMeta{Name: resName},
		Spec: v3.RemoteClusterConfigurationSpec{
			DatastoreType: "etcdv3",
			EtcdConfig: v3.EtcdConfig{
				EtcdEndpoints: "https://127.0.0.1:999",
				EtcdUsername:  "user",
				EtcdPassword:  "abc123",
			},
		},
	}
	ctx := context.Background()

	// start from scratch
	rccList, err := rccClient.List(ctx, metav1.ListOptions{})
	if err != nil {
		return fmt.Errorf("error listing remoteClusterConfiguration (%s)", err)
	}
	if rccList.Items == nil {
		return fmt.Errorf("Items field should not be set to nil")
	}

	rccRes, err := rccClient.Create(ctx, rcc, metav1.CreateOptions{})
	if err != nil {
		return fmt.Errorf("error creating the remoteClusterConfiguration '%v' (%v)", rcc, err)
	}
	if resName != rccRes.Name {
		return fmt.Errorf("didn't get the same remoteClusterConfiguration back from server\n%+v\n%+v", rcc, rccRes)
	}

	_, err = rccClient.Get(ctx, resName, metav1.GetOptions{})
	if err != nil {
		return fmt.Errorf("error getting remoteClusterConfiguration %s (%s)", resName, err)
	}

	err = rccClient.Delete(ctx, resName, metav1.DeleteOptions{})
	if err != nil {
		return fmt.Errorf("RemoteClusterConfiguration should be deleted (%s)", err)
	}

	return nil
}

// TestFelixConfigurationClient exercises the FelixConfiguration client.
func TestFelixConfigurationClient(t *testing.T) {
	const name = "test-felixconfig"
	rootTestFunc := func() func(t *testing.T) {
		return func(t *testing.T) {
			client, shutdownServer := getFreshApiserverAndClient(t, func() runtime.Object {
				return &v3.FelixConfiguration{}
			}, true)
			defer shutdownServer()
			if err := testFelixConfigurationClient(client, name); err != nil {
				t.Fatal(err)
			}
		}
	}

	if !t.Run(name, rootTestFunc()) {
		t.Errorf("test-felixConfig test failed")
	}
}

func testFelixConfigurationClient(client calicoclient.Interface, name string) error {
	felixConfigClient := client.ProjectcalicoV3().FelixConfigurations()
	ptrTrue := true
	ptrInt := 1432
	felixConfig := &v3.FelixConfiguration{
		ObjectMeta: metav1.ObjectMeta{Name: name},
		Spec: v3.FelixConfigurationSpec{
			UseInternalDataplaneDriver: &ptrTrue,
			DataplaneDriver:            "test-dataplane-driver",
			MetadataPort:               &ptrInt,
		},
	}
	ctx := context.Background()

	// start from scratch
	felixConfigs, err := felixConfigClient.List(ctx, metav1.ListOptions{})
	if err != nil {
		return fmt.Errorf("error listing felixConfigs (%s)", err)
	}
	if felixConfigs.Items == nil {
		return fmt.Errorf("Items field should not be set to nil")
	}

	felixConfigServer, err := felixConfigClient.Create(ctx, felixConfig, metav1.CreateOptions{})
	if err != nil {
		return fmt.Errorf("error creating the felixConfig '%v' (%v)", felixConfig, err)
	}
	if name != felixConfigServer.Name {
		return fmt.Errorf("didn't get the same felixConfig back from the server \n%+v\n%+v", felixConfig, felixConfigServer)
	}

	_, err = felixConfigClient.List(ctx, metav1.ListOptions{})
	if err != nil {
		return fmt.Errorf("error listing felixConfigs (%s)", err)
	}

	felixConfigServer, err = felixConfigClient.Get(ctx, name, metav1.GetOptions{})
	if err != nil {
		return fmt.Errorf("error getting felixConfig %s (%s)", name, err)
	}
	if name != felixConfigServer.Name &&
		felixConfig.ResourceVersion == felixConfigServer.ResourceVersion {
		return fmt.Errorf("didn't get the same felixConfig back from the server \n%+v\n%+v", felixConfig, felixConfigServer)
	}

	err = felixConfigClient.Delete(ctx, name, metav1.DeleteOptions{})
	if err != nil {
		return fmt.Errorf("felixConfig should be deleted (%s)", err)
	}

	return nil
}

// TestKubeControllersConfigurationClient exercises the KubeControllersConfiguration client.
func TestKubeControllersConfigurationClient(t *testing.T) {
	const name = "test-kubecontrollersconfig"
	rootTestFunc := func() func(t *testing.T) {
		return func(t *testing.T) {
			client, shutdownServer := getFreshApiserverAndClient(t, func() runtime.Object {
				return &v3.KubeControllersConfiguration{}
			}, true)
			defer shutdownServer()
			if err := testKubeControllersConfigurationClient(client); err != nil {
				t.Fatal(err)
			}
		}
	}

	if !t.Run(name, rootTestFunc()) {
		t.Errorf("test-kubecontrollersconfig test failed")
	}
}

func testKubeControllersConfigurationClient(client calicoclient.Interface) error {
	kubeControllersConfigClient := client.ProjectcalicoV3().KubeControllersConfigurations()
	kubeControllersConfig := &v3.KubeControllersConfiguration{
		ObjectMeta: metav1.ObjectMeta{Name: "default"},
		Status: v3.KubeControllersConfigurationStatus{
			RunningConfig: v3.KubeControllersConfigurationSpec{
				Controllers: v3.ControllersConfig{
					Node: &v3.NodeControllerConfig{
						SyncLabels: v3.Enabled,
					},
				},
			},
		},
	}
	ctx := context.Background()

	// start from scratch
	kubeControllersConfigs, err := kubeControllersConfigClient.List(ctx, metav1.ListOptions{})
	if err != nil {
		return fmt.Errorf("error listing kubeControllersConfigs (%s)", err)
	}
	if kubeControllersConfigs.Items == nil {
		return fmt.Errorf("Items field should not be set to nil")
	}

	kubeControllersConfigServer, err := kubeControllersConfigClient.Create(ctx, kubeControllersConfig, metav1.CreateOptions{})
	if err != nil {
		return fmt.Errorf("error creating the kubeControllersConfig '%v' (%v)", kubeControllersConfig, err)
	}
	if kubeControllersConfigServer.Name != "default" {
		return fmt.Errorf("didn't get the same kubeControllersConfig back from the server \n%+v\n%+v", kubeControllersConfig, kubeControllersConfigServer)
	}
	if !reflect.DeepEqual(kubeControllersConfigServer.Status, v3.KubeControllersConfigurationStatus{}) {
		return fmt.Errorf("status was set on create to %#v", kubeControllersConfigServer.Status)
	}

	kubeControllersConfigs, err = kubeControllersConfigClient.List(ctx, metav1.ListOptions{})
	if err != nil {
		return fmt.Errorf("error listing kubeControllersConfigs (%s)", err)
	}
	if len(kubeControllersConfigs.Items) != 1 {
		return fmt.Errorf("expected 1 kubeControllersConfig got %d", len(kubeControllersConfigs.Items))
	}

	kubeControllersConfigServer, err = kubeControllersConfigClient.Get(ctx, "default", metav1.GetOptions{})
	if err != nil {
		return fmt.Errorf("error getting kubeControllersConfig default (%s)", err)
	}
	if kubeControllersConfigServer.Name != "default" &&
		kubeControllersConfig.ResourceVersion == kubeControllersConfigServer.ResourceVersion {
		return fmt.Errorf("didn't get the same kubeControllersConfig back from the server \n%+v\n%+v", kubeControllersConfig, kubeControllersConfigServer)
	}

	kubeControllersConfigUpdate := kubeControllersConfigServer.DeepCopy()
	kubeControllersConfigUpdate.Spec.HealthChecks = v3.Enabled
	kubeControllersConfigUpdate.Status.EnvironmentVars = map[string]string{"FOO": "bar"}
	kubeControllersConfigServer, err = kubeControllersConfigClient.Update(ctx, kubeControllersConfigUpdate, metav1.UpdateOptions{})
	if err != nil {
		return fmt.Errorf("error updating kubeControllersConfig default (%s)", err)
	}
	if kubeControllersConfigServer.Spec.HealthChecks != kubeControllersConfigUpdate.Spec.HealthChecks {
		return errors.New("didn't update spec.content")
	}
	if kubeControllersConfigServer.Status.EnvironmentVars != nil {
		return errors.New("status was updated by Update()")
	}

	kubeControllersConfigUpdate = kubeControllersConfigServer.DeepCopy()
	kubeControllersConfigUpdate.Status.EnvironmentVars = map[string]string{"FIZZ": "buzz"}
	kubeControllersConfigUpdate.Labels = map[string]string{"foo": "bar"}
	kubeControllersConfigUpdate.Spec.HealthChecks = ""
	kubeControllersConfigServer, err = kubeControllersConfigClient.UpdateStatus(ctx, kubeControllersConfigUpdate, metav1.UpdateOptions{})
	if err != nil {
		return fmt.Errorf("error updating kubeControllersConfig default (%s)", err)
	}
	if !reflect.DeepEqual(kubeControllersConfigServer.Status, kubeControllersConfigUpdate.Status) {
		return fmt.Errorf("didn't update status. %v != %v", kubeControllersConfigUpdate.Status, kubeControllersConfigServer.Status)
	}
	if _, ok := kubeControllersConfigServer.Labels["foo"]; ok {
		return fmt.Errorf("updatestatus updated labels")
	}
	if kubeControllersConfigServer.Spec.HealthChecks == "" {
		return fmt.Errorf("updatestatus updated spec")
	}

	err = kubeControllersConfigClient.Delete(ctx, "default", metav1.DeleteOptions{})
	if err != nil {
		return fmt.Errorf("kubeControllersConfig should be deleted (%s)", err)
	}

	// Test watch
	w, err := client.ProjectcalicoV3().KubeControllersConfigurations().Watch(ctx, metav1.ListOptions{})
	if err != nil {
		return fmt.Errorf("error watching KubeControllersConfigurations (%s)", err)
	}
	var events []watch.Event
	done := sync.WaitGroup{}
	done.Add(1)
	timeout := time.After(500 * time.Millisecond)
	var timeoutErr error
	// watch for 2 events
	go func() {
		defer done.Done()
		for i := 0; i < 2; i++ {
			select {
			case e := <-w.ResultChan():
				events = append(events, e)
			case <-timeout:
				timeoutErr = fmt.Errorf("timed out wating for events")
				return
			}
		}
	}()

	// Create, then delete KubeControllersConfigurations
	_, err = kubeControllersConfigClient.Create(ctx, kubeControllersConfig, metav1.CreateOptions{})
	if err != nil {
		return fmt.Errorf("error creating the kubeControllersConfig '%v' (%v)", kubeControllersConfig, err)
	}
	err = kubeControllersConfigClient.Delete(ctx, "default", metav1.DeleteOptions{})
	if err != nil {
		return fmt.Errorf("kubeControllersConfig should be deleted (%s)", err)
	}

	done.Wait()
	if timeoutErr != nil {
		return timeoutErr
	}
	if len(events) != 2 {
		return fmt.Errorf("expected 2 watch events got %d", len(events))
	}

	return nil
}

// TestManagedClusterClient exercises the ManagedCluster client.
func TestManagedClusterClient(t *testing.T) {
	const name = "test-managedcluster"
	rootTestFunc := func() func(t *testing.T) {
		return func(t *testing.T) {
			serverConfig := &TestServerConfig{
				etcdServerList: []string{"http://localhost:2379"},
				emptyObjFunc: func() runtime.Object {
					return &v3.ManagedCluster{}
				},
				enableManagedClusterCreateAPI: true,
				managementClusterAddr:         "example.org:1234",
				tunnelSecretName:              "tigera-management-cluster-connection",
				applyTigeraLicense:            true,
			}

			client, _, shutdownServer := customizeFreshApiserverAndClient(t, serverConfig)

			createCASecret(t)

			defer shutdownServer()
			if err := testManagedClusterClient(client, name); err != nil {
				t.Fatal(err)
			}
		}
	}
	ctx := context.Background()

	if !t.Run(name, rootTestFunc()) {
		t.Errorf("test-managedcluster test failed")
	}

	t.Run(fmt.Sprintf("%s-Create API is disabled", name), func(t *testing.T) {
		serverConfig := &TestServerConfig{
			etcdServerList: []string{"http://localhost:2379"},
			emptyObjFunc: func() runtime.Object {
				return &v3.ManagedCluster{}
			},
			enableManagedClusterCreateAPI: false,
			tunnelSecretName:              "tigera-management-cluster-connection",
			applyTigeraLicense:            true,
		}

		client, _, shutdownServer := customizeFreshApiserverAndClient(t, serverConfig)
		defer shutdownServer()

		managedClusterClient := client.ProjectcalicoV3().ManagedClusters()
		managedCluster := &v3.ManagedCluster{
			ObjectMeta: metav1.ObjectMeta{Name: name},
			Spec:       v3.ManagedClusterSpec{},
		}
		_, err := managedClusterClient.Create(ctx, managedCluster, metav1.CreateOptions{})

		if err == nil {
			t.Fatal("Expected API to be disabled")
		}
		if !strings.Contains(err.Error(), "ManagementCluster must be configured before adding ManagedClusters") {
			t.Fatalf("Expected API err to indicate that API is disabled. Received: %v", err)
		}
	})
}

func createCASecret(t *testing.T) {
	kubeconfig := os.Getenv("KUBECONFIG")
	config, err := clientcmd.BuildConfigFromFlags("", kubeconfig)
	if err != nil {
		t.Errorf("Failed to build K8S client configuration %s", err)
		t.Fail()
	}

	k8sClient, err := kubernetes.NewForConfig(config)
	if err != nil {
		t.Errorf("Cannot create k8s client due to %s", err)
		t.Fail()
	}

	caPem, caKeyPem, err := CreateCAKeyPair("tigera-voltron", []string{"voltron"})
	if err != nil {
		t.Errorf("failed to create CA %s", err.Error())
		t.Fail()
	}
	secret := ToSecret("tigera-management-cluster-connection", "tigera-system", caPem, caKeyPem)
	namespace := &corev1.Namespace{
		TypeMeta: metav1.TypeMeta{Kind: "Namespace", APIVersion: "v1"},
		ObjectMeta: metav1.ObjectMeta{
			Name: "tigera-system",
		},
	}

	ctx, cancelFunc := context.WithTimeout(context.Background(), 30*time.Second)
	defer cancelFunc()

	_, err = k8sClient.CoreV1().Namespaces().Create(ctx, namespace, metav1.CreateOptions{})
	if err != nil {
		t.Errorf("Failed to create secrets %s", err)
		t.Fail()
	}
	_, err = k8sClient.CoreV1().Secrets(namespace.Name).Create(ctx, secret, metav1.CreateOptions{})
	if err != nil {
		t.Errorf("Failed to create secrets %s", err)
		t.Fail()
	}
}

func testManagedClusterClient(client calicoclient.Interface, name string) error {
	managedClusterClient := client.ProjectcalicoV3().ManagedClusters()
	managedCluster := &v3.ManagedCluster{
		ObjectMeta: metav1.ObjectMeta{Name: name},
		Spec:       v3.ManagedClusterSpec{},
	}

	expectedInitialStatus := v3.ManagedClusterStatus{
		Conditions: []v3.ManagedClusterStatusCondition{
			{
				Status: v3.ManagedClusterStatusValueUnknown,
				Type:   v3.ManagedClusterStatusTypeConnected,
			},
		},
	}
	ctx := context.Background()

	// start from scratch
	managedClusters, err := managedClusterClient.List(ctx, metav1.ListOptions{})
	if err != nil {
		return fmt.Errorf("error listing managedClusters (%s)", err)
	}
	if managedClusters.Items == nil {
		return fmt.Errorf("Items field should not be set to nil")
	}

	// ------------------------------------------------------------------------------------------
	managedClusterServer, err := managedClusterClient.Create(ctx, managedCluster, metav1.CreateOptions{})
	if err != nil {
		return fmt.Errorf("error creating the managedCluster '%v' (%v)", managedCluster, err)
	}
	if name != managedClusterServer.Name {
		return fmt.Errorf("didn't get the same managedCluster back from the server \n%+v\n%+v", managedCluster, managedClusterServer)
	}
	endpoint := regexp.MustCompile("managementClusterAddr:\\s\"example.org:1234\"")
	ca := regexp.MustCompile(`management-cluster\.crt:\s\w+`)
	cert := regexp.MustCompile(`managed-cluster\.crt:\s\w+`)
	key := regexp.MustCompile(`managed-cluster\.key:\s\w+`)

	if len(managedClusterServer.Spec.InstallationManifest) == 0 {
		return fmt.Errorf("expected installationManifest to be populated when creating "+
			"%s \n%+v", managedCluster.Name, managedClusterServer)
	}

	if endpoint.FindStringIndex(managedClusterServer.Spec.InstallationManifest) == nil {
		return fmt.Errorf("expected installationManifest to contain %s when creating "+
			"%s \n%+v", "managementClusterAddr", managedCluster.Name, managedClusterServer)
	}

	if ca.FindStringIndex(managedClusterServer.Spec.InstallationManifest) == nil {
		return fmt.Errorf("expected installationManifest to contain %s when creating "+
			"%s \n%+v", "management-cluster.crt", managedCluster.Name, managedClusterServer)
	}

	if cert.FindStringIndex(managedClusterServer.Spec.InstallationManifest) == nil {
		return fmt.Errorf("expected installationManifest to contain %s when creating "+
			"%s \n%+v", "managed-cluster.crt", managedCluster.Name, managedClusterServer)
	}

	if key.FindStringIndex(managedClusterServer.Spec.InstallationManifest) == nil {
		return fmt.Errorf("expected installationManifest to contain %s when creating "+
			"%s \n%+v", "managed-cluster.key", managedCluster.Name, managedClusterServer)
	}

	fingerprint := managedClusterServer.ObjectMeta.Annotations["certs.tigera.io/active-fingerprint"]
	if len(fingerprint) == 0 {
		return fmt.Errorf("expected fingerprint when creating %s instead of \n%+v",
			managedCluster.Name, managedClusterServer)
	}

	// ------------------------------------------------------------------------------------------
	managedClusters, err = managedClusterClient.List(ctx, metav1.ListOptions{})
	if err != nil {
		return fmt.Errorf("error listing managedClusters (%s)", err)
	}
	if len(managedClusters.Items) != 1 {
		return fmt.Errorf("expected 1 managedCluster got %d", len(managedClusters.Items))
	}

	// ------------------------------------------------------------------------------------------
	managedClusterServer, err = managedClusterClient.Get(ctx, name, metav1.GetOptions{})
	if err != nil {
		return fmt.Errorf("error getting managedCluster %s (%s)", name, err)
	}
	if name != managedClusterServer.Name &&
		managedCluster.ResourceVersion == managedClusterServer.ResourceVersion {
		return fmt.Errorf("didn't get the same managedCluster back from the server \n%+v\n%+v", managedCluster, managedClusterServer)
	}
	if !reflect.DeepEqual(managedClusterServer.Status, expectedInitialStatus) {
		return fmt.Errorf("status was set on create to %#v", managedClusterServer.Status)
	}
	if len(managedClusterServer.Spec.InstallationManifest) != 0 {
		return fmt.Errorf("expected installation manifest to be empty after creation instead of \n%+v", managedCluster)
	}
	// ------------------------------------------------------------------------------------------
	managedClusterUpdate := managedClusterServer.DeepCopy()
	managedClusterUpdate.Status.Conditions = []v3.ManagedClusterStatusCondition{
		{
			Message: "Connected to Managed Cluster",
			Reason:  "ConnectionSuccessful",
			Status:  v3.ManagedClusterStatusValueTrue,
			Type:    v3.ManagedClusterStatusTypeConnected,
		},
	}
	managedClusterServer, err = managedClusterClient.Update(ctx, managedClusterUpdate, metav1.UpdateOptions{})
	if err != nil {
		return fmt.Errorf("error updating managedCluster %s (%s)", name, err)
	}
	if !reflect.DeepEqual(managedClusterServer.Status, managedClusterUpdate.Status) {
		return fmt.Errorf("didn't update status %#v", managedClusterServer.Status)
	}
	// ------------------------------------------------------------------------------------------
	err = managedClusterClient.Delete(ctx, name, metav1.DeleteOptions{})
	if err != nil {
		return fmt.Errorf("managedCluster should be deleted (%s)", err)
	}

	// Test watch
	w, err := client.ProjectcalicoV3().ManagedClusters().Watch(ctx, metav1.ListOptions{})
	if err != nil {
		return fmt.Errorf("error watching ManagedClusters (%s)", err)
	}
	var events []watch.Event
	done := sync.WaitGroup{}
	done.Add(1)
	timeout := time.After(1000 * time.Millisecond)
	var timeoutErr error
	// watch for 2 events
	go func() {
		defer done.Done()
		for i := 0; i < 2; i++ {
			select {
			case e := <-w.ResultChan():
				events = append(events, e)
			case <-timeout:
				timeoutErr = fmt.Errorf("timed out wating for events")
				return
			}
		}
	}()

	// Create two ManagedClusters
	for i := 0; i < 2; i++ {
		mc := &v3.ManagedCluster{
			ObjectMeta: metav1.ObjectMeta{Name: fmt.Sprintf("mc%d", i)},
		}
		_, err = managedClusterClient.Create(ctx, mc, metav1.CreateOptions{})
		if err != nil {
			return fmt.Errorf("error creating the managedCluster '%v' (%v)", mc, err)
		}
	}
	done.Wait()
	if timeoutErr != nil {
		return timeoutErr
	}
	if len(events) != 2 {
		return fmt.Errorf("expected 2 watch events got %d", len(events))
	}

	return nil
}

// TestClusterInformationClient exercises the ClusterInformation client.
func TestClusterInformationClient(t *testing.T) {
	const name = "default"
	rootTestFunc := func() func(t *testing.T) {
		return func(t *testing.T) {
			client, shutdownServer := getFreshApiserverAndClient(t, func() runtime.Object {
				return &v3.ClusterInformation{}
			}, true)
			defer shutdownServer()
			if err := testClusterInformationClient(client, name); err != nil {
				t.Fatal(err)
			}
		}
	}

	if !t.Run(name, rootTestFunc()) {
		t.Errorf("test-clusterinformation test failed")
	}
}

func testClusterInformationClient(client calicoclient.Interface, name string) error {
	clusterInformationClient := client.ProjectcalicoV3().ClusterInformations()
	ctx := context.Background()

	ci, err := clusterInformationClient.List(ctx, metav1.ListOptions{})
	if err != nil {
		return fmt.Errorf("error listing ClusterInformation (%s)", err)
	}
	if ci.Items == nil {
		return fmt.Errorf("items field should not be set to nil")
	}

	// Confirm it's not possible to edit the default cluster information.
	info := ci.Items[0]
	info.Spec.CalicoVersion = "fakeVersion"
	_, err = clusterInformationClient.Update(ctx, &info, metav1.UpdateOptions{})
	if err == nil {
		return fmt.Errorf("expected error updating default clusterinformation")
	}

	// Should also not be able to delete it.
	err = clusterInformationClient.Delete(ctx, "default", metav1.DeleteOptions{})
	if err == nil {
		return fmt.Errorf("expected error updating default clusterinformation")
	}

	// Confirm it's not possible to create a clusterInformation obj with name other than "default"
	invalidClusterInfo := &v3.ClusterInformation{ObjectMeta: metav1.ObjectMeta{Name: "test-clusterinformation"}}

	_, err = clusterInformationClient.Create(ctx, invalidClusterInfo, metav1.CreateOptions{})
	if err == nil {
		return fmt.Errorf("expected error creating invalidClusterInfo with name other than \"default\"")
	}

	return nil
}

// TestAuthenticationReviewsClient exercises the AuthenticationReviews client.
func TestAuthenticationReviewsClient(t *testing.T) {
	rootTestFunc := func() func(t *testing.T) {
		return func(t *testing.T) {
			client, shutdownServer := getFreshApiserverAndClient(t, func() runtime.Object {
				return &v3.AuthenticationReview{}
			}, true)
			defer shutdownServer()
			if err := testAuthenticationReviewsClient(client); err != nil {
				t.Fatal(err)
			}
		}
	}

	if !t.Run("test-authentication-reviews", rootTestFunc()) {
		t.Errorf("test-authentication-reviews failed")
	}
}

func testAuthenticationReviewsClient(client calicoclient.Interface) error {
	ar := v3.AuthenticationReview{}
	_, err := client.ProjectcalicoV3().AuthenticationReviews().Create(context.Background(), &ar, metav1.CreateOptions{})
	if err != nil {
		return err
	}

	name := "name"
	groups := []string{name}
	extra := map[string][]string{name: groups}
	uid := "uid"

	ctx := request.NewContext()
	ctx = request.WithUser(ctx, &user.DefaultInfo{
		Name:   name,
		Groups: groups,
		Extra:  extra,
		UID:    uid,
	})

	auth := authenticationreview.NewREST()
	obj, err := auth.Create(ctx, auth.New(), nil, nil)
	if err != nil {
		return err
	}

	if obj == nil {
		return errors.New("expected an authentication review")
	}

	status := obj.(*v3.AuthenticationReview).Status
	if status.Name != name || status.Groups[0] != name || status.UID != uid || status.Extra[name][0] != name {
		return errors.New("unexpected user info from authentication review")
	}
	return nil
}

// TestAuthorizationReviewsClient exercises the AuthorizationReviews client.
func TestAuthorizationReviewsClient(t *testing.T) {
	rootTestFunc := func() func(t *testing.T) {
		return func(t *testing.T) {
			pcs, client, shutdownServer := getFreshApiserverServerAndClient(t, func() runtime.Object {
				return &v3.AuthorizationReview{}
			})
			defer shutdownServer()
			if err := testAuthorizationReviewsClient(pcs, client); err != nil {
				t.Fatal(err)
			}
		}
	}
	if !t.Run("test-authorization-reviews", rootTestFunc()) {
		t.Errorf("test-authorization-reviews failed")
	}
}

func testAuthorizationReviewsClient(pcs *apiserver.ProjectCalicoServer, client calicoclient.Interface) error {
	// Check we are able to create the authorization review.
	ar := v3.AuthorizationReview{}
	_, err := client.ProjectcalicoV3().AuthorizationReviews().Create(context.Background(), &ar, metav1.CreateOptions{})
	if err != nil {
		return err
	}

	// Create a user context.
	name := "name"
	groups := []string{name}
	extra := map[string][]string{name: groups}
	uid := "uid"

	ctx := request.NewContext()
	ctx = request.WithUser(ctx, &user.DefaultInfo{
		Name:   name,
		Groups: groups,
		Extra:  extra,
		UID:    uid,
	})

	// Create the authorization review REST backend using the instantiated RBAC helper.
	if pcs.RBACCalculator == nil {
		return fmt.Errorf("No RBAC calc")
	}
	auth := authorizationreview.NewREST(pcs.RBACCalculator)

	// For testing tier permissions.
	tierClient := client.ProjectcalicoV3().Tiers()
	tier := &v3.Tier{
		ObjectMeta: metav1.ObjectMeta{Name: "net-sec"},
	}

	_, err = tierClient.Create(ctx, tier, metav1.CreateOptions{})
	if err != nil {
		return fmt.Errorf("Failed to create tier: %v", err)
	}
	defer func() {
		_ = tierClient.Delete(ctx, "net-sec", metav1.DeleteOptions{})
	}()

	// Get the users permissions.
	req := &v3.AuthorizationReview{
		Spec: v3.AuthorizationReviewSpec{
			ResourceAttributes: []v3.AuthorizationReviewResourceAttributes{
				{
					APIGroup:  "",
					Resources: []string{"namespaces"},
					Verbs:     []string{"create", "get"},
				},
				{
					APIGroup:  "",
					Resources: []string{"pods"},
					// Try some duplicates to make sure they are contracted.
					Verbs: []string{"patch", "create", "delete", "patch", "delete"},
				},
			},
		},
	}

	// The user will currently have no permissions, so the returned status should contain an entry for each resource
	// type and verb combination, but contain no match entries for each.
	obj, err := auth.Create(ctx, req, nil, nil)
	if err != nil {
		return fmt.Errorf("Failed to create AuthorizationReview: %v", err)
	}

	if obj == nil {
		return errors.New("expected an AuthorizationReview")
	}

	status := obj.(*v3.AuthorizationReview).Status

	if err := checkAuthorizationReviewStatus(status, v3.AuthorizationReviewStatus{
		AuthorizedResourceVerbs: []v3.AuthorizedResourceVerbs{
			{
				APIGroup: "",
				Resource: "namespaces",
				Verbs:    []v3.AuthorizedResourceVerb{{Verb: "create"}, {Verb: "get"}},
			}, {
				APIGroup: "",
				Resource: "pods",
				Verbs:    []v3.AuthorizedResourceVerb{{Verb: "create"}, {Verb: "delete"}, {Verb: "patch"}},
			},
		},
	}); err != nil {
		return err
	}

	return nil
}

func checkAuthorizationReviewStatus(actual, expected v3.AuthorizationReviewStatus) error {
	if reflect.DeepEqual(actual, expected) {
		return nil
	}

	actualBytes, _ := json.Marshal(actual)
	expectedBytes, _ := json.Marshal(expected)

	return fmt.Errorf("Expected status: %s\nActual Status: %s", string(expectedBytes), string(actualBytes))
}

// TestPacketCaptureClient exercises the PacketCaptures client.
func TestPacketCaptureClient(t *testing.T) {
	rootTestFunc := func() func(t *testing.T) {
		const name = "test-packetcapture"
		return func(t *testing.T) {
			client, shutdownServer := getFreshApiserverAndClient(t, func() runtime.Object {
				return &v3.PacketCapture{}
			}, true)
			defer shutdownServer()
			if err := testPacketCapturesClient(client, name); err != nil {
				t.Fatal(err)
			}
		}
	}

	if !t.Run("test-packet-captures", rootTestFunc()) {
		t.Errorf("test-packet-captures failed")
	}
}

func testPacketCapturesClient(client calicoclient.Interface, name string) error {
	ctx := context.Background()
	err := createEnterprise(client, ctx)
	if err == nil {
		return fmt.Errorf("Could not create a license")
	}

	ns := "default"
	packetCaptureClient := client.ProjectcalicoV3().PacketCaptures(ns)
	packetCapture := &v3.PacketCapture{ObjectMeta: metav1.ObjectMeta{Name: name}}

	// start from scratch
	packetCaptures, err := packetCaptureClient.List(ctx, metav1.ListOptions{})
	if err != nil {
		return fmt.Errorf("error listing packetCaptures (%s)", err)
	}
	if packetCaptures.Items == nil {
		return fmt.Errorf("Items field should not be set to nil")
	}
	if len(packetCaptures.Items) > 0 {
		return fmt.Errorf("packetCaptures should not exist on start, had %v packetCaptures", len(packetCaptures.Items))
	}

	packetCaptureServer, err := packetCaptureClient.Create(ctx, packetCapture, metav1.CreateOptions{})
	if err != nil {
		return fmt.Errorf("error creating the packetCapture '%v' (%v)", packetCapture, err)
	}

	updatedPacketCapture := packetCaptureServer.DeepCopy()
	updatedPacketCapture.Labels = map[string]string{"foo": "bar"}
	packetCaptureServer, err = packetCaptureClient.Update(ctx, updatedPacketCapture, metav1.UpdateOptions{})
	if err != nil {
		return fmt.Errorf("error in updating the packetCapture '%v' (%v)", packetCapture, err)
	}

	updatedPacketCaptureWithStatus := packetCaptureServer.DeepCopy()
	updatedPacketCaptureWithStatus.Status = v3.PacketCaptureStatus{
		Files: []v3.PacketCaptureFile{
			{
				Node:      "node",
				FileNames: []string{"file1", "file2"},
			},
		},
	}

	packetCaptureServer, err = packetCaptureClient.UpdateStatus(ctx, updatedPacketCaptureWithStatus, metav1.UpdateOptions{})
	if err != nil {
		return fmt.Errorf("error updating the packetCapture '%v' (%v)", packetCaptureServer, err)
	}
	if !reflect.DeepEqual(packetCaptureServer.Status, updatedPacketCaptureWithStatus.Status) {
		return fmt.Errorf("didn't update status %#v", updatedPacketCaptureWithStatus.Status)
	}

	// Should be listing the packetCapture.
	packetCaptures, err = packetCaptureClient.List(ctx, metav1.ListOptions{})

	if err != nil {
		return fmt.Errorf("error listing packetCaptures (%s)", err)
	}
	if len(packetCaptures.Items) != 1 {
		return fmt.Errorf("should have exactly one packetCapture, had %v packetCaptures", len(packetCaptures.Items))
	}

	packetCaptureServer, err = packetCaptureClient.Get(ctx, name, metav1.GetOptions{})
	if err != nil {
		return fmt.Errorf("error getting packetCapture %s (%s)", name, err)
	}
	if name != packetCaptureServer.Name &&
		packetCapture.ResourceVersion == packetCaptureServer.ResourceVersion {
		return fmt.Errorf("didn't get the same packetCapture back from the server \n%+v\n%+v", packetCapture, packetCaptureServer)
	}

	// Watch Test:
	opts := metav1.ListOptions{Watch: true}
	wIface, err := packetCaptureClient.Watch(ctx, opts)
	if err != nil {
		return fmt.Errorf("Error on watch")
	}
	var wg sync.WaitGroup
	wg.Add(1)
	go func() {
		defer wg.Done()
		for e := range wIface.ResultChan() {
			fmt.Println("Watch object: ", e)
			break
		}
	}()

	err = packetCaptureClient.Delete(ctx, name, metav1.DeleteOptions{})
	if err != nil {
		return fmt.Errorf("packetCapture should be deleted (%s)", err)
	}

	wg.Wait()
	return nil
}

// TestDeepPacketInspectionClient exercises the DeepPacketInspection client.
func TestDeepPacketInspectionClient(t *testing.T) {
	rootTestFunc := func() func(t *testing.T) {
		const name = "test-deeppacketinspection"
		return func(t *testing.T) {
			client, shutdownServer := getFreshApiserverAndClient(t, func() runtime.Object {
				return &v3.DeepPacketInspection{}
			}, true)
			defer shutdownServer()
			if err := testDeepPacketInspectionClient(client, name); err != nil {
				t.Fatal(err)
			}
		}
	}

	if !t.Run("test-deep-packet-inspections", rootTestFunc()) {
		t.Errorf("test-deep-packet-inspections failed")
	}
}

func testDeepPacketInspectionClient(client calicoclient.Interface, name string) error {
	ctx := context.Background()
	err := createEnterprise(client, ctx)
	if err == nil {
		return fmt.Errorf("Could not create a license")
	}

	ns := "default"
	deepPacketInspectionClient := client.ProjectcalicoV3().DeepPacketInspections(ns)
	deepPacketInspection := &v3.DeepPacketInspection{ObjectMeta: metav1.ObjectMeta{Name: name}}

	// start from scratch
	deepPacketInspections, err := deepPacketInspectionClient.List(ctx, metav1.ListOptions{})
	if err != nil {
		return fmt.Errorf("error listing deepPacketInspections (%s)", err)
	}
	if deepPacketInspections.Items == nil {
		return fmt.Errorf("Items field should not be set to nil")
	}
	if len(deepPacketInspections.Items) > 0 {
		return fmt.Errorf("deepPacketInspection should not exist on start, had %v deepPacketInspection", len(deepPacketInspections.Items))
	}

	deepPacketInspectionServer, err := deepPacketInspectionClient.Create(ctx, deepPacketInspection, metav1.CreateOptions{})
	if err != nil {
		return fmt.Errorf("error creating the deepPacketInspection '%v' (%v)", deepPacketInspection, err)
	}

	updatedDeepPacketInspection := deepPacketInspectionServer.DeepCopy()
	updatedDeepPacketInspection.Labels = map[string]string{"foo": "bar"}
	updatedDeepPacketInspection.Spec = v3.DeepPacketInspectionSpec{Selector: "k8s-app == 'sample-app'"}
	deepPacketInspectionServer, err = deepPacketInspectionClient.Update(ctx, updatedDeepPacketInspection, metav1.UpdateOptions{})
	if err != nil {
		return fmt.Errorf("error in updating the deepPacketInspection '%v' (%v)", deepPacketInspection, err)
	}
	if !reflect.DeepEqual(deepPacketInspectionServer.Labels, updatedDeepPacketInspection.Labels) {
		return fmt.Errorf("didn't update label %#v", deepPacketInspectionServer.Labels)
	}
	if !reflect.DeepEqual(deepPacketInspectionServer.Spec, updatedDeepPacketInspection.Spec) {
		return fmt.Errorf("didn't update spec %#v", deepPacketInspectionServer.Spec)
	}

	// Should be listing the deepPacketInspection.
	deepPacketInspections, err = deepPacketInspectionClient.List(ctx, metav1.ListOptions{})
	if err != nil {
		return fmt.Errorf("error listing deepPacketInspections (%s)", err)
	}
	if len(deepPacketInspections.Items) != 1 {
		return fmt.Errorf("should have exactly one deepPacketInspection, had %v deepPacketInspections", len(deepPacketInspections.Items))
	}

	deepPacketInspectionServer, err = deepPacketInspectionClient.Get(ctx, name, metav1.GetOptions{})
	if err != nil {
		return fmt.Errorf("error getting deepPacketInspection %s (%s)", name, err)
	}
	if name != deepPacketInspectionServer.Name &&
		deepPacketInspection.ResourceVersion == deepPacketInspectionServer.ResourceVersion {
		return fmt.Errorf("didn't get the same deepPacketInspection back from the server \n%+v\n%+v", deepPacketInspection, deepPacketInspectionServer)
	}

	// Watch Test:
	opts := metav1.ListOptions{Watch: true}
	wIface, err := deepPacketInspectionClient.Watch(ctx, opts)
	if err != nil {
		return fmt.Errorf("Error on watch")
	}
	var wg sync.WaitGroup
	wg.Add(1)
	go func() {
		defer wg.Done()
		for e := range wIface.ResultChan() {
			fmt.Println("Watch object: ", e)
			break
		}
	}()

	err = deepPacketInspectionClient.Delete(ctx, name, metav1.DeleteOptions{})
	if err != nil {
		return fmt.Errorf("deepPacketInspection should be deleted (%s)", err)
	}

	wg.Wait()
	return nil
}

// TestUISettingsGroupClient exercises the UISettingsGroup client.
func TestUISettingsGroupClient(t *testing.T) {
	rootTestFunc := func() func(t *testing.T) {
		const name = "test-uisettingsgroup"
		return func(t *testing.T) {
			client, shutdownServer := getFreshApiserverAndClient(t, func() runtime.Object {
				return &v3.UISettingsGroup{}
			}, true)
			defer shutdownServer()
			if err := testUISettingsGroupClient(client, name); err != nil {
				t.Fatal(err)
			}
		}
	}

	if !t.Run("test-uisettingsgroup", rootTestFunc()) {
		t.Errorf("test-uisettingsgroup failed")
	}
}

func testUISettingsGroupClient(client calicoclient.Interface, name string) error {
	ctx, cancel := context.WithTimeout(context.Background(), 30*time.Second)
	defer cancel()

	err := createEnterprise(client, ctx)
	if err == nil {
		return fmt.Errorf("Could not create a license")
	}

	uiSettingsGroupClient := client.ProjectcalicoV3().UISettingsGroups()
	uiSettingsGroup := &v3.UISettingsGroup{
		ObjectMeta: metav1.ObjectMeta{Name: name},
		Spec:       v3.UISettingsGroupSpec{Description: "this is a settings group"},
	}

	// start from scratch
	uiSettingsGroups, err := uiSettingsGroupClient.List(ctx, metav1.ListOptions{})
	if err != nil {
		return fmt.Errorf("error listing uiSettingsGroups (%s)", err)
	}
	if uiSettingsGroups.Items == nil {
		return fmt.Errorf("Items field should not be set to nil")
	}
	if len(uiSettingsGroups.Items) > 0 {
		return fmt.Errorf("uiSettingsGroup should not exist on start, had %v uiSettingsGroup", len(uiSettingsGroups.Items))
	}

	uiSettingsGroupServer, err := uiSettingsGroupClient.Create(ctx, uiSettingsGroup, metav1.CreateOptions{})
	if err != nil {
		return fmt.Errorf("error creating the uiSettingsGroup '%v' (%v)", uiSettingsGroup, err)
	}

	updatedUISettingsGroup := uiSettingsGroupServer.DeepCopy()
	updatedUISettingsGroup.Labels = map[string]string{"foo": "bar"}
	updatedUISettingsGroup.Spec.Description = "updated description"
	uiSettingsGroupServer, err = uiSettingsGroupClient.Update(ctx, updatedUISettingsGroup, metav1.UpdateOptions{})
	if err != nil {
		return fmt.Errorf("error in updating the uiSettingsGroup '%v' (%v)", uiSettingsGroup, err)
	}
	if !reflect.DeepEqual(uiSettingsGroupServer.Labels, updatedUISettingsGroup.Labels) {
		return fmt.Errorf("didn't update label %#v", uiSettingsGroupServer.Labels)
	}
	if !reflect.DeepEqual(uiSettingsGroupServer.Spec, updatedUISettingsGroup.Spec) {
		return fmt.Errorf("didn't update spec %#v", uiSettingsGroupServer.Spec)
	}

	// Should be listing the uiSettingsGroup.
	uiSettingsGroups, err = uiSettingsGroupClient.List(ctx, metav1.ListOptions{})
	if err != nil {
		return fmt.Errorf("error listing uiSettingss (%s)", err)
	}
	if len(uiSettingsGroups.Items) != 1 {
		return fmt.Errorf("should have exactly one uiSettingsGroup, had %v uiSettingss", len(uiSettingsGroups.Items))
	}

	uiSettingsGroupServer, err = uiSettingsGroupClient.Get(ctx, name, metav1.GetOptions{})
	if err != nil {
		return fmt.Errorf("error getting uiSettingsGroup %s (%s)", name, err)
	}
	if name != uiSettingsGroupServer.Name &&
		uiSettingsGroup.ResourceVersion == uiSettingsGroupServer.ResourceVersion {
		return fmt.Errorf("didn't get the same uiSettingsGroup back from the server \n%+v\n%+v", uiSettingsGroup, uiSettingsGroupServer)
	}

	// Watch Test:
	opts := metav1.ListOptions{Watch: true}
	wIface, err := uiSettingsGroupClient.Watch(ctx, opts)
	if err != nil {
		return fmt.Errorf("Error on watch")
	}

	err = uiSettingsGroupClient.Delete(ctx, name, metav1.DeleteOptions{})
	if err != nil {
		return fmt.Errorf("uiSettingsGroup should be deleted (%s)", err)
	}

	select {
	case e := <-wIface.ResultChan():
		// Received the watch event.
		fmt.Println("Watch object: ", e)
		return nil
	case <-ctx.Done():
		return ctx.Err()
	}
}

// TestUISettingsClient exercises the UISettings client.
func TestUISettingsClient(t *testing.T) {
	rootTestFunc := func() func(t *testing.T) {
		const name = "test-uisettings"
		return func(t *testing.T) {
			client, shutdownServer := getFreshApiserverAndClient(t, func() runtime.Object {
				return &v3.UISettings{}
			}, true)
			defer shutdownServer()
			if err := testUISettingsClient(client, name); err != nil {
				t.Fatal(err)
			}
		}
	}

	if !t.Run("test-uisettings", rootTestFunc()) {
		t.Errorf("test-uisettings failed")
	}
}

func testUISettingsClient(client calicoclient.Interface, name string) error {
	ctx, cancel := context.WithTimeout(context.Background(), 30*time.Second)
	defer cancel()

	err := createEnterprise(client, ctx)
	if err == nil {
		return fmt.Errorf("Could not create a license")
	}

	groupName := "groupname-a"
	name = groupName + "." + name
	name2 := groupName + "." + name + ".2"

	uiSettingsClient := client.ProjectcalicoV3().UISettings()
	uiSettingsGroupClient := client.ProjectcalicoV3().UISettingsGroups()
	uiSettings := &v3.UISettings{
		ObjectMeta: metav1.ObjectMeta{
			Name:            name,
			OwnerReferences: []metav1.OwnerReference{},
		},
		Spec: v3.UISettingsSpec{
			Group:       groupName,
			Description: "namespace 123",
			View:        nil,
			Layer: &v3.UIGraphLayer{
				Nodes: []v3.UIGraphNode{{
					Type:      "this",
					Name:      "name",
					Namespace: "namespace",
					ID:        "this/namespace/name",
				}},
				Icon: "svg-1",
			},
			Dashboard: nil,
		},
	}
	uiSettingsGroup := &v3.UISettingsGroup{
		ObjectMeta: metav1.ObjectMeta{Name: groupName},
		Spec: v3.UISettingsGroupSpec{
			Description: "my groupName",
		},
	}

	// start from scratch. Listing without specifying the groupName should be fine since we have full access across
	// all groups.
	uiSettingsList, err := uiSettingsClient.List(ctx, metav1.ListOptions{})
	if err != nil {
		return fmt.Errorf("error listing uiSettings with no group selector (%s)", err)
	}
	if uiSettingsList.Items == nil {
		return fmt.Errorf("Items field should not be set to nil")
	}
	if len(uiSettingsList.Items) > 0 {
		return fmt.Errorf("uiSettingsGroup should not exist on start, had %v uiSettingsGroup", len(uiSettingsList.Items))
	}

	// Listing with the group name will fail because the group does not exist.
	_, err = uiSettingsClient.List(ctx, metav1.ListOptions{FieldSelector: "spec.group=" + groupName})
	if err == nil {
		return fmt.Errorf("expected error listing the uiSettings with group when group does not exist")
	}

	// Attempt to create UISettings without the groupName existing,
	_, err = uiSettingsClient.Create(ctx, uiSettings, metav1.CreateOptions{})
	if err == nil {
		return fmt.Errorf("expected error creating the uiSettings without group")
	}

	// Create a UISettingsGroup.
	uiSettingsGroupServer, err := uiSettingsGroupClient.Create(ctx, uiSettingsGroup, metav1.CreateOptions{})
	if err != nil {
		return fmt.Errorf("error creating the uiSettingsGroup '%v' (%v)", uiSettingsGroup, err)
	}
	defer func() {
		_ = uiSettingsGroupClient.Delete(ctx, groupName, metav1.DeleteOptions{})
	}()

	uiSettingsServer, err := uiSettingsClient.Create(ctx, uiSettings, metav1.CreateOptions{})
	if err != nil {
		return fmt.Errorf("error creating the uiSettings '%v' (%v)", uiSettings, err)
	}
	defer func() {
		_ = uiSettingsClient.Delete(ctx, name, metav1.DeleteOptions{})
	}()
	if len(uiSettingsServer.OwnerReferences) != 1 {
		return fmt.Errorf("expecting OwnerReferences to contain a single entry after create '%v'", uiSettingsServer.OwnerReferences)
	}
	if uiSettingsServer.OwnerReferences[0].Kind != "UISettingsGroup" ||
		uiSettingsServer.OwnerReferences[0].Name != groupName ||
		uiSettingsServer.OwnerReferences[0].APIVersion != "projectcalico.org/v3" ||
		uiSettingsServer.OwnerReferences[0].UID != uiSettingsGroupServer.UID {
		return fmt.Errorf("expecting OwnerReferences be the owning group after create: '%v'", uiSettingsServer.OwnerReferences)
	}
	if len(uiSettingsServer.Spec.User) != 0 {
		return fmt.Errorf("expecting User field not to be filled in: %v", uiSettingsServer.Spec.User)
	}

	// / Try updating without the owner reference. This should fail.
	updatedUISettings := uiSettingsServer.DeepCopy()
	updatedUISettings.Labels = map[string]string{"foo": "bar"}
	updatedUISettings.Spec.Description = "updated description"
	updatedUISettings.OwnerReferences = nil
	_, err = uiSettingsClient.Update(ctx, updatedUISettings, metav1.UpdateOptions{})
	if err == nil {
		return fmt.Errorf("expecting error updating UISettings without the owner reference (%v)", uiSettings)
	}

	// Set the owner references from the Get and try again.
	updatedUISettings.OwnerReferences = uiSettingsServer.OwnerReferences
	uiSettingsServer, err = uiSettingsClient.Update(ctx, updatedUISettings, metav1.UpdateOptions{})
	if err != nil {
		return fmt.Errorf("error in updating the uiSettings '%v' (%v)", uiSettings, err)
	}
	if !reflect.DeepEqual(uiSettingsServer.Labels, updatedUISettings.Labels) {
		return fmt.Errorf("didn't update label %#v", uiSettingsServer.Labels)
	}
	if !reflect.DeepEqual(uiSettingsServer.Spec, updatedUISettings.Spec) {
		return fmt.Errorf("didn't update spec %#v", uiSettingsServer.Spec)
	}
	if len(uiSettingsServer.OwnerReferences) != 1 {
		return fmt.Errorf("expecting OwnerReferences to contain a single entry after update '%v'", uiSettingsServer.OwnerReferences)
	}
	if uiSettingsServer.OwnerReferences[0].Kind != "UISettingsGroup" ||
		uiSettingsServer.OwnerReferences[0].Name != groupName ||
		uiSettingsServer.OwnerReferences[0].APIVersion != "projectcalico.org/v3" ||
		uiSettingsServer.OwnerReferences[0].UID != uiSettingsGroupServer.UID {
		return fmt.Errorf("expecting OwnerReferences be the owning group after update: '%v'", uiSettingsServer.OwnerReferences)
	}

	// List should include everything if not specifying the group.
	uiSettingsList, err = uiSettingsClient.List(ctx, metav1.ListOptions{})
	if err != nil {
		return fmt.Errorf("error listing uiSettingss without group selector (%s)", err)
	}
	if len(uiSettingsList.Items) != 1 {
		return fmt.Errorf("should have exactly one uiSettings, had %v uiSettingss", len(uiSettingsList.Items))
	}

	// Should be listing the uiSettings by field selector.
	uiSettingsList, err = uiSettingsClient.List(ctx, metav1.ListOptions{FieldSelector: "spec.group=" + groupName})
	if err != nil {
		return fmt.Errorf("error listing uiSettingss with group selector (%s)", err)
	}
	if len(uiSettingsList.Items) != 1 {
		return fmt.Errorf("should have exactly one uiSettings, had %v uiSettingss", len(uiSettingsList.Items))
	}

	uiSettingsServer, err = uiSettingsClient.Get(ctx, name, metav1.GetOptions{})
	if err != nil {
		return fmt.Errorf("error getting uiSettings %s (%s)", name, err)
	}
	if name != uiSettingsServer.Name &&
		uiSettings.ResourceVersion == uiSettingsServer.ResourceVersion {
		return fmt.Errorf("didn't get the same uiSettings back from the server \n%+v\n%+v", uiSettings, uiSettingsServer)
	}

	// Modify the group to have the user filter.
	uiSettingsGroupServer.Spec.FilterType = "User"
	_, err = uiSettingsGroupClient.Update(ctx, uiSettingsGroupServer, metav1.UpdateOptions{})
	if err != nil {
		return fmt.Errorf("error updating the uiSettingsGroup '%v' (%v)", uiSettingsGroup, err)
	}

	// Create a second group that should be tied to the user.
	uiSettings.Name = name2
	uiSettingsServer2, err := uiSettingsClient.Create(ctx, uiSettings, metav1.CreateOptions{})
	if err != nil {
		return fmt.Errorf("error creating the second uiSettings '%v' (%v)", uiSettings, err)
	}
	defer func() {
		_ = uiSettingsClient.Delete(ctx, name2, metav1.DeleteOptions{})
	}()
	if len(uiSettingsServer2.Spec.User) == 0 {
		return fmt.Errorf("expecting User field to be filled in")
	}

	// List UISettings without group. This should return both settings.
	uiSettingsList, err = uiSettingsClient.List(ctx, metav1.ListOptions{})
	if err != nil {
		return fmt.Errorf("error listing uiSettingss without group selector (%s)", err)
	}
	if len(uiSettingsList.Items) != 2 {
		return fmt.Errorf("should have exactly two uiSettings, had %v uiSettingss", len(uiSettingsList.Items))
	}

	// List UISettings with field selector shouold limit to user specific settings now.
	uiSettingsList, err = uiSettingsClient.List(ctx, metav1.ListOptions{FieldSelector: "spec.group=" + groupName})
	if err != nil {
		return fmt.Errorf("error listing uiSettingss with group selector (%s)", err)
	}
	if len(uiSettingsList.Items) != 1 {
		return fmt.Errorf("should have exactly one uiSettings, had %v uiSettingss", len(uiSettingsList.Items))
	}
	if uiSettingsList.Items[0].Name != name2 {
		return fmt.Errorf("should have received %v, instead received %v", name2, uiSettingsList.Items[0].Name)
	}

	// Watch Test. Deleting the second should work.
	opts := metav1.ListOptions{Watch: true, FieldSelector: "spec.group=" + groupName}
	wIface, err := uiSettingsClient.Watch(ctx, opts)
	if err != nil {
		return fmt.Errorf("Error on watch")
	}

	err = uiSettingsClient.Delete(ctx, name2, metav1.DeleteOptions{})
	if err != nil {
		return fmt.Errorf("uiSettings should be deleted (%s)", err)
	}

	select {
	case e := <-wIface.ResultChan():
		// Received the watch event.
		fmt.Println("Watch object: ", e)
		return nil
	case <-ctx.Done():
		return ctx.Err()
	}
}

// TestCalicoNodeStatusClient exercises the CalicoNodeStatus client.
func TestCalicoNodeStatusClient(t *testing.T) {
	const name = "test-caliconodestatus"
	rootTestFunc := func() func(t *testing.T) {
		return func(t *testing.T) {
			client, shutdownServer := getFreshApiserverAndClient(t, func() runtime.Object {
				return &v3.CalicoNodeStatus{}
			}, true)
			defer shutdownServer()
			if err := testCalicoNodeStatusClient(client, name); err != nil {
				t.Fatal(err)
			}
		}
	}

	if !t.Run(name, rootTestFunc()) {
		t.Errorf("test-caliconodestatus test failed")
	}
}

func testCalicoNodeStatusClient(client calicoclient.Interface, name string) error {
	seconds := uint32(11)
	caliconodestatusClient := client.ProjectcalicoV3().CalicoNodeStatuses()
	caliconodestatus := &v3.CalicoNodeStatus{
		ObjectMeta: metav1.ObjectMeta{Name: name},

		Spec: v3.CalicoNodeStatusSpec{
			Node: "node1",
			Classes: []v3.NodeStatusClassType{
				v3.NodeStatusClassTypeAgent,
				v3.NodeStatusClassTypeBGP,
				v3.NodeStatusClassTypeRoutes,
			},
			UpdatePeriodSeconds: &seconds,
		},
	}
	ctx := context.Background()

	// start from scratch
	caliconodestatuses, err := caliconodestatusClient.List(ctx, metav1.ListOptions{})
	if err != nil {
		return fmt.Errorf("error listing caliconodestatuses (%s)", err)
	}
	if caliconodestatuses.Items == nil {
		return fmt.Errorf("items field should not be set to nil")
	}

	caliconodestatusNew, err := caliconodestatusClient.Create(ctx, caliconodestatus, metav1.CreateOptions{})
	if err != nil {
		return fmt.Errorf("error creating the object '%v' (%v)", caliconodestatus, err)
	}
	if name != caliconodestatusNew.Name {
		return fmt.Errorf("didn't get the same object back from the server \n%+v\n%+v", caliconodestatus, caliconodestatusNew)
	}

	_, err = caliconodestatusClient.Get(ctx, name, metav1.GetOptions{})
	if err != nil {
		return fmt.Errorf("error getting object %s (%s)", name, err)
	}

	err = caliconodestatusClient.Delete(ctx, name, metav1.DeleteOptions{})
	if err != nil {
		return fmt.Errorf("object should be deleted (%s)", err)
	}

	return nil
}

// TestIPAMConfigClient exercises the IPAMConfig client.
func TestIPAMConfigClient(t *testing.T) {
	const name = "test-ipamconfig"
	rootTestFunc := func() func(t *testing.T) {
		return func(t *testing.T) {
			client, shutdownServer := getFreshApiserverAndClient(t, func() runtime.Object {
				return &v3.IPAMConfiguration{}
			}, false)
			defer shutdownServer()
			if err := testIPAMConfigClient(client, name); err != nil {
				t.Fatal(err)
			}
		}
	}

	if !t.Run(name, rootTestFunc()) {
		t.Errorf("test-ipamconfig test failed")
	}
}

func testIPAMConfigClient(client calicoclient.Interface, name string) error {
	ipamConfigClient := client.ProjectcalicoV3().IPAMConfigurations()
	ipamConfig := &v3.IPAMConfiguration{
		ObjectMeta: metav1.ObjectMeta{Name: name},

		Spec: v3.IPAMConfigurationSpec{
			StrictAffinity:   true,
			MaxBlocksPerHost: 28,
		},
	}
	ctx := context.Background()

	_, err := ipamConfigClient.List(ctx, metav1.ListOptions{})
	if err != nil {
		return fmt.Errorf("error listing IPAMConfigurations: %s", err)
	}

	_, err = ipamConfigClient.Create(ctx, ipamConfig, metav1.CreateOptions{})
	if err == nil {
		return fmt.Errorf("should not be able to create ipam config %s ", ipamConfig.Name)
	}

	ipamConfig.Name = "default"
	ipamConfigNew, err := ipamConfigClient.Create(ctx, ipamConfig, metav1.CreateOptions{})
	if err != nil {
		return fmt.Errorf("error creating the object '%v' (%v)", ipamConfig, err)
	}

	if ipamConfigNew.Name != ipamConfig.Name {
		return fmt.Errorf("didn't get the same object back from the server \n%+v\n%+v", ipamConfig, ipamConfigNew)
	}

	if ipamConfigNew.Spec.StrictAffinity != true || ipamConfig.Spec.MaxBlocksPerHost != 28 {
		return fmt.Errorf("didn't get the correct object back from the server \n%+v\n%+v", ipamConfig, ipamConfigNew)
	}

	ipamConfigNew, err = ipamConfigClient.Get(ctx, ipamConfig.Name, metav1.GetOptions{})
	if err != nil {
		return fmt.Errorf("error getting object %s (%s)", ipamConfig.Name, err)
	}

	ipamConfigNew.Spec.StrictAffinity = false
	ipamConfigNew.Spec.MaxBlocksPerHost = 0

	_, err = ipamConfigClient.Update(ctx, ipamConfigNew, metav1.UpdateOptions{})
	if err != nil {
		return fmt.Errorf("error updating object %s (%s)", name, err)
	}

	ipamConfigUpdated, err := ipamConfigClient.Get(ctx, ipamConfig.Name, metav1.GetOptions{})
	if err != nil {
		return fmt.Errorf("error getting object %s (%s)", ipamConfig.Name, err)
	}

	if ipamConfigUpdated.Spec.StrictAffinity != false || ipamConfigUpdated.Spec.MaxBlocksPerHost != 0 {
		return fmt.Errorf("didn't get the correct object back from the server \n%+v\n%+v", ipamConfigUpdated, ipamConfigNew)
	}

	err = ipamConfigClient.Delete(ctx, ipamConfig.Name, metav1.DeleteOptions{})
	if err != nil {
		return fmt.Errorf("object should be deleted (%s)", err)
	}

	return nil
}

// TestBlockAffinityClient exercises the BlockAffinity client.
func TestBlockAffinityClient(t *testing.T) {
	const name = "test-blockaffinity"
	rootTestFunc := func() func(t *testing.T) {
		return func(t *testing.T) {
			client, shutdownServer := getFreshApiserverAndClient(t, func() runtime.Object {
				return &v3.BlockAffinity{}
			}, true)
			defer shutdownServer()
			if err := testBlockAffinityClient(client, name); err != nil {
				t.Fatal(err)
			}
		}
	}

	if !t.Run(name, rootTestFunc()) {
		t.Errorf("test-blockaffinity test failed")
	}
}

func testBlockAffinityClient(client calicoclient.Interface, name string) error {
	blockAffinityClient := client.ProjectcalicoV3().BlockAffinities()
	blockAffinity := &v3.BlockAffinity{
		ObjectMeta: metav1.ObjectMeta{Name: name},

		Spec: v3.BlockAffinitySpec{
			CIDR:  "10.0.0.0/24",
			Node:  "node1",
			State: "pending",
		},
	}
	libV3BlockAffinity := &libapiv3.BlockAffinity{
		ObjectMeta: metav1.ObjectMeta{Name: name},

		Spec: libapiv3.BlockAffinitySpec{
			CIDR:    "10.0.0.0/24",
			Node:    "node1",
			State:   "pending",
			Deleted: "false",
		},
	}
	ctx := context.Background()

	// Calico libv3 client instantiation in order to get around the API create restrictions
	// TODO: Currently these tests only run on a Kubernetes datastore since profile creation
	// does not work in etcd. Figure out how to divide this configuration to etcd once that
	// is fixed.
	config := apiconfig.NewCalicoAPIConfig()
	config.Spec = apiconfig.CalicoAPIConfigSpec{
		DatastoreType: apiconfig.Kubernetes,
		EtcdConfig: apiconfig.EtcdConfig{
			EtcdEndpoints: "http://localhost:2379",
		},
		KubeConfig: apiconfig.KubeConfig{
			Kubeconfig: os.Getenv("KUBECONFIG"),
		},
	}
	apiClient, err := libclient.New(*config)
	if err != nil {
		return fmt.Errorf("unable to create Calico lib v3 client: %s", err)
	}

	_, err = blockAffinityClient.Create(ctx, blockAffinity, metav1.CreateOptions{})
	if err == nil {
		return fmt.Errorf("should not be able to create block affinity %s ", blockAffinity.Name)
	}

	// Create the block affinity using the libv3 client.
	_, err = apiClient.BlockAffinities().Create(ctx, libV3BlockAffinity, options.SetOptions{})
	if err != nil {
		return fmt.Errorf("error creating the object through the Calico v3 API '%v' (%v)", libV3BlockAffinity, err)
	}

	blockAffinityNew, err := blockAffinityClient.Get(ctx, name, metav1.GetOptions{})
	if err != nil {
		return fmt.Errorf("error getting object %s (%s)", name, err)
	}

	blockAffinityList, err := blockAffinityClient.List(ctx, metav1.ListOptions{})
	if err != nil {
		return fmt.Errorf("error listing BlockAffinity (%s)", err)
	}
	if blockAffinityList.Items == nil {
		return fmt.Errorf("items field should not be set to nil")
	}

	blockAffinityNew.Spec.State = "confirmed"

	_, err = blockAffinityClient.Update(ctx, blockAffinityNew, metav1.UpdateOptions{})
	if err == nil {
		return fmt.Errorf("should not be able to update block affinity %s", blockAffinityNew.Name)
	}

	err = blockAffinityClient.Delete(ctx, name, metav1.DeleteOptions{})
	if nil == err {
		return fmt.Errorf("should not be able to delete block affinity %s", blockAffinity.Name)
	}

	// Test watch
	w, err := blockAffinityClient.Watch(ctx, metav1.ListOptions{})
	if err != nil {
		return fmt.Errorf("error watching block affinities (%s)", err)
	}

	_, err = apiClient.BlockAffinities().Delete(ctx, name, options.DeleteOptions{ResourceVersion: blockAffinityNew.ResourceVersion})
	if err != nil {
		return fmt.Errorf("error deleting the object through the Calico v3 API '%v' (%v)", name, err)
	}

	// Verify watch
	var events []watch.Event
	timeout := time.After(500 * time.Millisecond)
	var timeoutErr error
	// watch for 2 events
	for i := 0; i < 2; i++ {
		select {
		case e := <-w.ResultChan():
			events = append(events, e)
		case <-timeout:
			timeoutErr = fmt.Errorf("timed out waiting for events")
			break
		}
	}
	if timeoutErr != nil {
		return timeoutErr
	}
	if len(events) != 2 {
		return fmt.Errorf("expected 2 watch events got %d", len(events))
	}

	return nil
}

// TestBGPFilterClient exercises the BGPFilter client.
func TestBGPFilterClient(t *testing.T) {
	const name = "test-bgpfilter"
	rootTestFunc := func() func(t *testing.T) {
		return func(t *testing.T) {
			client, shutdownServer := getFreshApiserverAndClient(t, func() runtime.Object {
				return &v3.BGPFilter{}
			}, false)
			defer shutdownServer()
			if err := testBGPFilterClient(client, name); err != nil {
				t.Fatal(err)
			}
		}
	}

	if !t.Run(name, rootTestFunc()) {
		t.Errorf("test-bgpfilter test failed")
	}
}

func testBGPFilterClient(client calicoclient.Interface, name string) error {
	bgpFilterClient := client.ProjectcalicoV3().BGPFilters()
	r1v4 := v3.BGPFilterRuleV4{
		CIDR:          "10.10.10.0/24",
		MatchOperator: v3.In,
		Source:        v3.BGPFilterSourceRemotePeers,
		Interface:     "*.calico",
		Action:        v3.Accept,
	}
	r1v6 := v3.BGPFilterRuleV6{
		CIDR:          "dead:beef:1::/64",
		MatchOperator: v3.Equal,
		Source:        v3.BGPFilterSourceRemotePeers,
		Interface:     "*.calico",
		Action:        v3.Accept,
	}
	r2v4 := v3.BGPFilterRuleV4{
		CIDR:          "10.10.10.0/24",
		MatchOperator: v3.In,
		Source:        v3.BGPFilterSourceRemotePeers,
		Action:        v3.Accept,
	}
	r2v6 := v3.BGPFilterRuleV6{
		CIDR:          "dead:beef:1::/64",
		MatchOperator: v3.Equal,
		Source:        v3.BGPFilterSourceRemotePeers,
		Action:        v3.Accept,
	}
	r3v4 := v3.BGPFilterRuleV4{
		CIDR:          "10.10.10.0/24",
		MatchOperator: v3.In,
<<<<<<< HEAD
		Interface:     "*.calico",
		Action:        v3.Accept,
	}
	r3v6 := v3.BGPFilterRuleV6{
		CIDR:          "dead:beef:1::/64",
		MatchOperator: v3.Equal,
		Interface:     "*.calico",
		Action:        v3.Accept,
	}
	r4v4 := v3.BGPFilterRuleV4{
		Source:    v3.BGPFilterSourceRemotePeers,
		Interface: "*.calico",
		Action:    v3.Accept,
	}
	r4v6 := v3.BGPFilterRuleV6{
		Source:    v3.BGPFilterSourceRemotePeers,
		Interface: "*.calico",
		Action:    v3.Accept,
	}
	r5v4 := v3.BGPFilterRuleV4{
		CIDR:          "10.10.10.0/24",
		MatchOperator: v3.In,
		Action:        v3.Accept,
=======
		Source:        v3.BGPFilterSourceRemotePeers,
		Action:        v3.Accept,
	}
	rejectRuleV4 := v3.BGPFilterRuleV4{
		Action: v3.Reject,
>>>>>>> 2bb9ffe9
	}
	r5v6 := v3.BGPFilterRuleV6{
		CIDR:          "dead:beef:1::/64",
		MatchOperator: v3.Equal,
		Action:        v3.Accept,
	}
<<<<<<< HEAD
	r6v4 := v3.BGPFilterRuleV4{
		Source: v3.BGPFilterSourceRemotePeers,
		Action: v3.Accept,
	}
	r6v6 := v3.BGPFilterRuleV6{
		Source: v3.BGPFilterSourceRemotePeers,
		Action: v3.Accept,
=======
	rejectRuleV6 := v3.BGPFilterRuleV6{
		Source: v3.BGPFilterSourceRemotePeers,
		Action: v3.Reject,
>>>>>>> 2bb9ffe9
	}
	r7v4 := v3.BGPFilterRuleV4{
		Interface: "*.calico",
		Action:    v3.Accept,
	}
	r7v6 := v3.BGPFilterRuleV6{
		Interface: "*.calico",
		Action:    v3.Accept,
	}
	r8v4 := v3.BGPFilterRuleV4{
		Action: v3.Accept,
	}
	r8v6 := v3.BGPFilterRuleV6{
		Action: v3.Accept,
	}

	// This test expect equal number of rules in each of ExportV4, ImportV4, ExportV6 and ImportV6.
	bgpFilter := &v3.BGPFilter{
		ObjectMeta: metav1.ObjectMeta{Name: name},
		Spec: v3.BGPFilterSpec{
			ExportV4: []v3.BGPFilterRuleV4{r1v4, r7v4, r6v4, r5v4, r2v4, r8v4},
			ImportV4: []v3.BGPFilterRuleV4{r2v4, r3v4, r4v4, r7v4, r8v4, r1v4},
			ExportV6: []v3.BGPFilterRuleV6{r5v6, r1v6, r6v6, r4v6, r8v6, r2v6},
			ImportV6: []v3.BGPFilterRuleV6{r6v6, r1v6, r3v6, r7v6, r2v6, r4v6},
		},
	}
	ctx := context.Background()

	_, err := bgpFilterClient.List(ctx, metav1.ListOptions{})
	if err != nil {
		return fmt.Errorf("error listing BGPFilters: %s", err)
	}

	bgpFilterNew, err := bgpFilterClient.Create(ctx, bgpFilter, metav1.CreateOptions{})
	if err != nil {
		return fmt.Errorf("error creating the object '%v' (%v)", bgpFilter, err)
	}

	if bgpFilterNew.Name != bgpFilter.Name {
		return fmt.Errorf("didn't get the same object back from the server \n%+v\n%+v", bgpFilter, bgpFilterNew)
	}

	size := len(bgpFilter.Spec.ExportV4)
	if len(bgpFilterNew.Spec.ExportV4) != size || len(bgpFilterNew.Spec.ImportV4) != size ||
		len(bgpFilterNew.Spec.ExportV6) != size || len(bgpFilterNew.Spec.ImportV6) != size {
		return fmt.Errorf("didn't get the correct object back from the server \n%+v\n%+v", bgpFilter, bgpFilterNew)
	}

	for i := 0; i < size; i++ {
		if bgpFilterNew.Spec.ExportV4[i] != bgpFilter.Spec.ExportV4[i] {
			return fmt.Errorf("didn't get the correct object back from the server. Incorrect ExportV4: \n%+v\n%+v",
				bgpFilter.Spec.ExportV4, bgpFilterNew.Spec.ExportV4)
		}
		if bgpFilterNew.Spec.ImportV4[i] != bgpFilter.Spec.ImportV4[i] {
			return fmt.Errorf("didn't get the correct object back from the server. Incorrect ImportV4: \n%+v\n%+v",
				bgpFilter.Spec.ImportV4, bgpFilterNew.Spec.ImportV4)
		}
		if bgpFilterNew.Spec.ExportV6[i] != bgpFilter.Spec.ExportV6[i] {
			return fmt.Errorf("didn't get the correct object back from the server. Incorrect ExportV6: \n%+v\n%+v",
				bgpFilter.Spec.ExportV6, bgpFilterNew.Spec.ExportV6)
		}
		if bgpFilterNew.Spec.ImportV6[i] != bgpFilter.Spec.ImportV6[i] {
			return fmt.Errorf("didn't get the correct object back from the server. Incorrect ImportV6: \n%+v\n%+v",
				bgpFilter.Spec.ImportV6, bgpFilterNew.Spec.ImportV6)
		}
	}

	bgpFilterNew, err = bgpFilterClient.Get(ctx, bgpFilter.Name, metav1.GetOptions{})
	if err != nil {
		return fmt.Errorf("error getting object %s (%s)", bgpFilter.Name, err)
	}

	bgpFilterNew.Spec.ExportV4 = nil

	_, err = bgpFilterClient.Update(ctx, bgpFilterNew, metav1.UpdateOptions{})
	if err != nil {
		return fmt.Errorf("error updating object %s (%s)", name, err)
	}

	bgpFilterUpdated, err := bgpFilterClient.Get(ctx, bgpFilter.Name, metav1.GetOptions{})
	if err != nil {
		return fmt.Errorf("error getting object %s (%s)", bgpFilter.Name, err)
	}

	if bgpFilterUpdated.Spec.ExportV4 != nil {
		return fmt.Errorf("didn't get the correct object back from the server \n%+v\n%+v", bgpFilterUpdated, bgpFilterNew)
	}

	err = bgpFilterClient.Delete(ctx, bgpFilter.Name, metav1.DeleteOptions{})
	if err != nil {
		return fmt.Errorf("object should be deleted (%s)", err)
	}

	return nil
}

// TestExternalNetworkClient exercises the ExternalNetwork client.
func TestExternalNetworkClient(t *testing.T) {
	const name = "test-externalnetwork"
	rootTestFunc := func() func(t *testing.T) {
		return func(t *testing.T) {
			client, shutdownServer := getFreshApiserverAndClient(t, func() runtime.Object {
				return &v3.ExternalNetwork{}
			}, false)
			defer shutdownServer()
			if err := testExternalNetworkClient(client, name); err != nil {
				t.Fatal(err)
			}
		}
	}

	if !t.Run(name, rootTestFunc()) {
		t.Errorf("test-externalnetwork test failed")
	}
}

func testExternalNetworkClient(client calicoclient.Interface, name string) error {
	externalNetworkClient := client.ProjectcalicoV3().ExternalNetworks()
	index := uint32(28)
	externalNetwork := &v3.ExternalNetwork{
		ObjectMeta: metav1.ObjectMeta{Name: name},

		Spec: v3.ExternalNetworkSpec{
			RouteTableIndex: &index,
		},
	}
	ctx := context.Background()

	_, err := externalNetworkClient.List(ctx, metav1.ListOptions{})
	if err != nil {
		return fmt.Errorf("error listing ExternalNetworks: %s", err)
	}

	externalNetworkNew, err := externalNetworkClient.Create(ctx, externalNetwork, metav1.CreateOptions{})
	if err != nil {
		return fmt.Errorf("error creating the object '%v' (%v)", externalNetwork, err)
	}

	if externalNetworkNew.Name != externalNetwork.Name {
		return fmt.Errorf("didn't get the same object back from the server \n%+v\n%+v", externalNetwork, externalNetworkNew)
	}

	if *externalNetwork.Spec.RouteTableIndex != 28 {
		return fmt.Errorf("didn't get the correct object back from the server \n%+v\n%+v", externalNetwork, externalNetworkNew)
	}

	externalNetworkNew, err = externalNetworkClient.Get(ctx, externalNetwork.Name, metav1.GetOptions{})
	if err != nil {
		return fmt.Errorf("error getting object %s (%s)", externalNetwork.Name, err)
	}

	index = 10
	externalNetworkNew.Spec.RouteTableIndex = &index

	_, err = externalNetworkClient.Update(ctx, externalNetworkNew, metav1.UpdateOptions{})
	if err != nil {
		return fmt.Errorf("error updating object %s (%s)", name, err)
	}

	externalNetworkUpdated, err := externalNetworkClient.Get(ctx, externalNetwork.Name, metav1.GetOptions{})
	if err != nil {
		return fmt.Errorf("error getting object %s (%s)", externalNetwork.Name, err)
	}

	if *externalNetworkUpdated.Spec.RouteTableIndex != 10 {
		return fmt.Errorf("didn't get the correct object back from the server \n%+v\n%+v", externalNetworkUpdated, externalNetworkNew)
	}

	err = externalNetworkClient.Delete(ctx, externalNetwork.Name, metav1.DeleteOptions{})
	if err != nil {
		return fmt.Errorf("object should be deleted (%s)", err)
	}

	return nil
}

// TestEgressGatewayPolicyClient exercises the EgressGatewayPolicy client.
func TestEgressGatewayPolicyClient(t *testing.T) {
	const name = "test-egressgatewaypolicy"
	rootTestFunc := func() func(t *testing.T) {
		return func(t *testing.T) {
			client, shutdownServer := getFreshApiserverAndClient(t, func() runtime.Object {
				return &v3.EgressGatewayPolicy{}
			}, false)
			defer shutdownServer()
			if err := testEgressGatewayPolicyClient(client, name); err != nil {
				t.Fatal(err)
			}
		}
	}

	if !t.Run(name, rootTestFunc()) {
		t.Errorf("test-egressgatewaypolicy test failed")
	}
}

func testEgressGatewayPolicyClient(client calicoclient.Interface, name string) error {
	egressGWPolicyClient := client.ProjectcalicoV3().EgressGatewayPolicies()
	egressRuleOnPrem := v3.EgressGatewayRule{
		Destination: &v3.EgressGatewayPolicyDestinationSpec{
			CIDR: "10.10.10.0/24",
		},
		Description: "A sample network",
		Gateway: &v3.EgressSpec{
			NamespaceSelector: "projectcalico.org/name == 'default'",
			Selector:          "egress-code == 'red'",
			MaxNextHops:       2,
		},
	}
	egressGWPolicy := &v3.EgressGatewayPolicy{
		ObjectMeta: metav1.ObjectMeta{Name: name},

		Spec: v3.EgressGatewayPolicySpec{
			Rules: []v3.EgressGatewayRule{egressRuleOnPrem},
		},
	}
	ctx := context.Background()

	_, err := egressGWPolicyClient.List(ctx, metav1.ListOptions{})
	if err != nil {
		return fmt.Errorf("error listing EgressGatewayPolicies: %s", err)
	}

	egressGWPolicyNew, err := egressGWPolicyClient.Create(ctx, egressGWPolicy, metav1.CreateOptions{})
	if err != nil {
		return fmt.Errorf("error creating the object '%v' (%v)", egressGWPolicy, err)
	}

	if egressGWPolicyNew.Name != egressGWPolicy.Name {
		return fmt.Errorf("didn't get the same object back from the server \n%+v\n%+v", egressGWPolicy, egressGWPolicyNew)
	}

	if len(egressGWPolicyNew.Spec.Rules) != 1 || egressGWPolicyNew.Spec.Rules[0].Description != egressGWPolicy.Spec.Rules[0].Description {
		return fmt.Errorf("didn't get the correct object back from the server \n%+v\n%+v", egressGWPolicy, egressGWPolicyNew)
	}

	egressGWPolicyNew, err = egressGWPolicyClient.Get(ctx, egressGWPolicy.Name, metav1.GetOptions{})
	if err != nil {
		return fmt.Errorf("error getting object %s (%s)", egressGWPolicy.Name, err)
	}

	egressRuleInternet := v3.EgressGatewayRule{
		Destination: &v3.EgressGatewayPolicyDestinationSpec{
			CIDR: "0.0.0.0/0",
		},
		Description: "Internet access",
		Gateway: &v3.EgressSpec{
			NamespaceSelector: "projectcalico.org/name == 'default'",
			Selector:          "egress-code == 'blue'",
		},
	}
	egressGWPolicyNew.Spec.Rules = []v3.EgressGatewayRule{egressRuleOnPrem, egressRuleInternet}

	_, err = egressGWPolicyClient.Update(ctx, egressGWPolicyNew, metav1.UpdateOptions{})
	if err != nil {
		return fmt.Errorf("error updating object %s (%s)", name, err)
	}

	egressGWPolicyUpdated, err := egressGWPolicyClient.Get(ctx, egressGWPolicy.Name, metav1.GetOptions{})
	if err != nil {
		return fmt.Errorf("error getting object %s (%s)", egressGWPolicy.Name, err)
	}

	if len(egressGWPolicyUpdated.Spec.Rules) != 2 ||
		egressGWPolicyUpdated.Spec.Rules[0].Description != egressGWPolicyNew.Spec.Rules[0].Description ||
		egressGWPolicyUpdated.Spec.Rules[1].Description != egressGWPolicyNew.Spec.Rules[1].Description {
		return fmt.Errorf("didn't get the correct object back from the server \n%+v\n%+v", egressGWPolicyUpdated, egressGWPolicyNew)
	}

	egressPolicyList, err := egressGWPolicyClient.List(ctx, metav1.ListOptions{})
	if err != nil || len(egressPolicyList.Items) != 1 {
		return fmt.Errorf("error listing EgressGatwayPolicies: %s\n%+v", err, egressPolicyList.Items)
	}

	err = egressGWPolicyClient.Delete(ctx, egressGWPolicy.Name, metav1.DeleteOptions{})
	if err != nil {
		return fmt.Errorf("object should be deleted (%s)", err)
	}

	egressPolicyList, err = egressGWPolicyClient.List(ctx, metav1.ListOptions{})
	if err != nil || len(egressPolicyList.Items) != 0 {
		return fmt.Errorf("error listing EgressGatwayPolicies: %s\n%+v", err, egressPolicyList.Items)
	}

	return nil
}<|MERGE_RESOLUTION|>--- conflicted
+++ resolved
@@ -4512,7 +4512,6 @@
 	r3v4 := v3.BGPFilterRuleV4{
 		CIDR:          "10.10.10.0/24",
 		MatchOperator: v3.In,
-<<<<<<< HEAD
 		Interface:     "*.calico",
 		Action:        v3.Accept,
 	}
@@ -4535,21 +4534,14 @@
 	r5v4 := v3.BGPFilterRuleV4{
 		CIDR:          "10.10.10.0/24",
 		MatchOperator: v3.In,
-		Action:        v3.Accept,
-=======
 		Source:        v3.BGPFilterSourceRemotePeers,
 		Action:        v3.Accept,
-	}
-	rejectRuleV4 := v3.BGPFilterRuleV4{
-		Action: v3.Reject,
->>>>>>> 2bb9ffe9
 	}
 	r5v6 := v3.BGPFilterRuleV6{
 		CIDR:          "dead:beef:1::/64",
 		MatchOperator: v3.Equal,
 		Action:        v3.Accept,
 	}
-<<<<<<< HEAD
 	r6v4 := v3.BGPFilterRuleV4{
 		Source: v3.BGPFilterSourceRemotePeers,
 		Action: v3.Accept,
@@ -4557,11 +4549,6 @@
 	r6v6 := v3.BGPFilterRuleV6{
 		Source: v3.BGPFilterSourceRemotePeers,
 		Action: v3.Accept,
-=======
-	rejectRuleV6 := v3.BGPFilterRuleV6{
-		Source: v3.BGPFilterSourceRemotePeers,
-		Action: v3.Reject,
->>>>>>> 2bb9ffe9
 	}
 	r7v4 := v3.BGPFilterRuleV4{
 		Interface: "*.calico",
