--- conflicted
+++ resolved
@@ -34,7 +34,6 @@
 denial of service attack, data exfiltrating, or other attacks. The job looks for pods that are unusual
 with respect to their replica set, and replica sets which are unusual with respect to the rest of the cluster.
 
-<<<<<<< HEAD
 ### Process restarts anomaly 
 **Job ID**: `process_restarts`
 
@@ -42,7 +41,6 @@
 as resource problems or attacks. The job looks for pods that are unusual with respect to their process restart 
 behavior.
 
-=======
 ### DNS Latency anomaly 
 **Job ID**: `dns_latency`
 
@@ -54,5 +52,4 @@
 **Job ID**: `l7_latency`
 
 The job looks for the pods that have too high latency of the L7 requests. All HTTP requests measured here. 
-This anomaly could indicate a denial of service attack or other attacks.
->>>>>>> fbfc81e1
+This anomaly could indicate a denial of service attack or other attacks.