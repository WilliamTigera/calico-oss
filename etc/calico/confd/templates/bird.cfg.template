--- conflicted
+++ resolved
@@ -2,7 +2,7 @@
 {
   {{- $prefix_advertisements_key := ""}}
   {{- $node_prefix_advertisements_key := printf "/host/%s/prefix_advertisements/ip_v4" (getenv "NODENAME")}}
-  {{- if exists $node_prefix_advertisements_key}}  
+  {{- if exists $node_prefix_advertisements_key}}
     {{- $prefix_advertisements_key = $node_prefix_advertisements_key}}
   {{- else if exists "/global/prefix_advertisements/ip_v4"}}
     {{- $prefix_advertisements_key = "/global/prefix_advertisements/ip_v4"}}
@@ -273,13 +273,11 @@
   rr client;
   rr cluster id {{$node_cluster_id}};
 {{- end}}
-<<<<<<< HEAD
 {{- if $data.password}}
   password "{{$data.password}}";
-=======
+{{- end}}
 {{- if and (ne $data.as_num $node_as_num) ($data.keep_next_hop)}}
   next hop keep;
->>>>>>> ccabe3fe
 {{- end}}
 }
 {{- end}}
