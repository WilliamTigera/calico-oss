// Copyright (c) 2017 Tigera, Inc. All rights reserved.

// Licensed under the Apache License, Version 2.0 (the "License");
// you may not use this file except in compliance with the License.
// You may obtain a copy of the License at
//
//     http://www.apache.org/licenses/LICENSE-2.0
//
// Unless required by applicable law or agreed to in writing, software
// distributed under the License is distributed on an "AS IS" BASIS,
// WITHOUT WARRANTIES OR CONDITIONS OF ANY KIND, either express or implied.
// See the License for the specific language governing permissions and
// limitations under the License.

package intdataplane

import (
	"errors"
	"strings"

	log "github.com/Sirupsen/logrus"
	. "github.com/onsi/ginkgo"
	. "github.com/onsi/gomega"

	"github.com/projectcalico/felix/ip"
	"github.com/projectcalico/felix/ipsets"
	"github.com/projectcalico/felix/iptables"
	"github.com/projectcalico/felix/proto"
	"github.com/projectcalico/felix/routetable"
	"github.com/projectcalico/felix/rules"
	"github.com/projectcalico/felix/set"
	"github.com/projectcalico/felix/testutils"
)

var wlDispatchEmpty = []*iptables.Chain{
	{
		Name: "cali-to-wl-dispatch",
		Rules: []iptables.Rule{
			{
				Match:   iptables.Match(),
				Action:  iptables.DropAction{},
				Comment: "Unknown interface",
			},
		},
	},
	{
		Name: "cali-from-wl-dispatch",
		Rules: []iptables.Rule{
			{
				Match:   iptables.Match(),
				Action:  iptables.DropAction{},
				Comment: "Unknown interface",
			},
		},
	},
}

var hostDispatchEmpty = []*iptables.Chain{
	{
		Name:  "cali-to-host-endpoint",
		Rules: []iptables.Rule{},
	},
	{
		Name:  "cali-from-host-endpoint",
		Rules: []iptables.Rule{},
	},
}

func hostChainsForIfaces(ifaceMetadata []string) []*iptables.Chain {
	return chainsForIfaces(ifaceMetadata, true, false)
}

func rawChainsForIfaces(ifaceMetadata []string) []*iptables.Chain {
	return chainsForIfaces(ifaceMetadata, true, true)
}

func wlChainsForIfaces(ifaceMetadata []string) []*iptables.Chain {
	return chainsForIfaces(ifaceMetadata, false, false)
}

func chainsForIfaces(ifaceMetadata []string, host bool, raw bool) []*iptables.Chain {
	log.WithFields(log.Fields{
		"ifaces": ifaceMetadata,
		"host":   host,
		"raw":    raw,
	}).Debug("Calculating chains for interface")
	chains := []*iptables.Chain{}
	dispatchOut := []iptables.Rule{}
	dispatchIn := []iptables.Rule{}
	hostOrWlLetter := "w"
	hostOrWlDispatch := "wl-dispatch"
	if host {
		hostOrWlLetter = "h"
		hostOrWlDispatch = "host-endpoint"
	}
	for _, ifaceMetadata := range ifaceMetadata {
		var ifaceName, polName string
		nameParts := strings.Split(ifaceMetadata, "_")
		var untracked bool
		if len(nameParts) == 1 {
			// Just an interface name "eth0", apply no tweaks.
			log.Debug("Interface name only")
			ifaceName = nameParts[0]
			polName = ""
			untracked = false
		} else if len(nameParts) == 2 {
			// Interface name and a policy name  "eth0_polA".
			log.Debug("Interface name and policy name")
			ifaceName = nameParts[0]
			polName = nameParts[1]
			untracked = false
		} else {
			// Interface name, policy name and untracked "eth0_polA_untracked".
			log.Debug("Interface name policy name and untracked")
			ifaceName = nameParts[0]
			polName = nameParts[1]
			untracked = true
		}

		if raw && !untracked {
			continue
		}

		outRules := []iptables.Rule{}
		if host {
			outRules = append(outRules, iptables.Rule{
				Match:  iptables.Match(),
				Action: iptables.JumpAction{Target: "cali-failsafe-out"},
			})
		}
		outRules = append(outRules, iptables.Rule{
			Match:  iptables.Match(),
			Action: iptables.ClearMarkAction{Mark: 18}, // 0x8 + 0x0a (IptablesMarkAccept + IptablesMarkDrop)
		})
		if polName != "" && (raw == untracked) {
			outRules = append(outRules, iptables.Rule{
				Match:   iptables.Match(),
				Action:  iptables.ClearMarkAction{Mark: 16},
				Comment: "Start of policies",
			})
			outRules = append(outRules, iptables.Rule{
				Match:  iptables.Match().MarkClear(16),
				Action: iptables.JumpAction{Target: "cali-po-" + polName},
			})
			if untracked {
				outRules = append(outRules, iptables.Rule{
					Match:  iptables.Match().MarkSet(8),
					Action: iptables.NoTrackAction{},
				})
			}
			outRules = append(outRules, iptables.Rule{
				Match:   iptables.Match().MarkSet(8),
				Action:  iptables.ReturnAction{},
				Comment: "Return if policy accepted",
			})
			if !raw {
				// Only end with a drop rule in the filter chain.  In the raw chain,
				// we consider the policy as unfinished, because some of the
				// policy may live in the filter chain.
				outRules = append(outRules, iptables.Rule{
					Match: iptables.Match().MarkClear(16),
					Action: iptables.NflogAction{
						Group:  1,
						Prefix: "D/0/no-policy-match-inbound/" + tierName,
					},
				})
				outRules = append(outRules, iptables.Rule{
					Match:   iptables.Match().MarkClear(16),
					Action:  iptables.DropAction{},
					Comment: "Drop if no policies passed packet",
				})
			}
		}

		if !raw {
			outRules = append(outRules, iptables.Rule{
				Match: iptables.Match(),
				Action: iptables.NflogAction{
					Group:  1,
					Prefix: "D/0/no-profile-match-inbound",
				},
			})
			outRules = append(outRules, iptables.Rule{
				Match:   iptables.Match(),
				Action:  iptables.DropAction{},
				Comment: "Drop if no profiles matched",
			})
		}

		inRules := []iptables.Rule{}
		if host {
			inRules = append(inRules, iptables.Rule{
				Match:  iptables.Match(),
				Action: iptables.JumpAction{Target: "cali-failsafe-in"},
			})
		}
		inRules = append(inRules, iptables.Rule{
			Match:  iptables.Match(),
			Action: iptables.ClearMarkAction{Mark: 18}, // 0x8 + 0x0a (IptablesMarkAccept + IptablesMarkDrop)
		})
		if polName != "" && (raw == untracked) {
			inRules = append(inRules, iptables.Rule{
				Match:   iptables.Match(),
				Action:  iptables.ClearMarkAction{Mark: 16},
				Comment: "Start of policies",
			})
			// For untracked policy, we expect a tier with a policy in it.
			inRules = append(inRules, iptables.Rule{
				Match:  iptables.Match().MarkClear(16),
				Action: iptables.JumpAction{Target: "cali-pi-" + polName},
			})
			if untracked {
				inRules = append(inRules, iptables.Rule{
					Match:  iptables.Match().MarkSet(8),
					Action: iptables.NoTrackAction{},
				})
			}
			inRules = append(inRules, iptables.Rule{
				Match:   iptables.Match().MarkSet(8),
				Action:  iptables.ReturnAction{},
				Comment: "Return if policy accepted",
			})
			if !untracked {
				// Only end with a drop rule in the filter chain.  In the raw chain,
				// we consider the policy as unfinished, because some of the
				// policy may live in the filter chain.
				inRules = append(inRules, iptables.Rule{
					Match: iptables.Match().MarkClear(16),
					Action: iptables.NflogAction{
						Group:  2,
						Prefix: "D/0/no-policy-match-outbound/" + tierName,
					},
				})
				inRules = append(inRules, iptables.Rule{
					Match:   iptables.Match().MarkClear(16),
					Action:  iptables.DropAction{},
					Comment: "Drop if no policies passed packet",
				})
			}
		}
		if !raw {
			inRules = append(inRules, iptables.Rule{
				Match: iptables.Match(),
				Action: iptables.NflogAction{
					Group:  2,
					Prefix: "D/0/no-profile-match-outbound",
				},
			})
			inRules = append(inRules, iptables.Rule{
				Match:   iptables.Match(),
				Action:  iptables.DropAction{},
				Comment: "Drop if no profiles matched",
			})
		}
		chains = append(chains,
			&iptables.Chain{
				Name:  "cali-t" + hostOrWlLetter + "-" + ifaceName,
				Rules: outRules,
			},
			&iptables.Chain{
				Name:  "cali-f" + hostOrWlLetter + "-" + ifaceName,
				Rules: inRules,
			},
		)
		dispatchOut = append(dispatchOut,
			iptables.Rule{
				Match:  iptables.Match().OutInterface(ifaceName),
				Action: iptables.GotoAction{Target: "cali-t" + hostOrWlLetter + "-" + ifaceName},
			},
		)
		dispatchIn = append(dispatchIn,
			iptables.Rule{
				Match:  iptables.Match().InInterface(ifaceName),
				Action: iptables.GotoAction{Target: "cali-f" + hostOrWlLetter + "-" + ifaceName},
			},
		)
	}
	if !host {
		dispatchOut = append(dispatchOut,
			iptables.Rule{
				Match:   iptables.Match(),
				Action:  iptables.DropAction{},
				Comment: "Unknown interface",
			},
		)
		dispatchIn = append(dispatchIn,
			iptables.Rule{
				Match:   iptables.Match(),
				Action:  iptables.DropAction{},
				Comment: "Unknown interface",
			},
		)
	}
	chains = append(chains,
		&iptables.Chain{
			Name:  "cali-to-" + hostOrWlDispatch,
			Rules: dispatchOut,
		},
		&iptables.Chain{
			Name:  "cali-from-" + hostOrWlDispatch,
			Rules: dispatchIn,
		},
	)
	return chains
}

type mockRouteTable struct {
	currentRoutes map[string][]routetable.Target
}

func (t *mockRouteTable) SetRoutes(ifaceName string, targets []routetable.Target) {
	log.WithFields(log.Fields{
		"ifaceName": ifaceName,
		"targets":   targets,
	}).Debug("SetRoutes")
	t.currentRoutes[ifaceName] = targets
}

func (t *mockRouteTable) checkRoutes(ifaceName string, expected []routetable.Target) {
	Expect(t.currentRoutes[ifaceName]).To(Equal(expected))
}

type statusReportRecorder struct {
	currentState map[interface{}]string
}

func (r *statusReportRecorder) endpointStatusUpdateCallback(ipVersion uint8, id interface{}, status string) {
	log.WithFields(log.Fields{
		"ipVersion": ipVersion,
		"id":        id,
		"status":    status,
	}).Debug("endpointStatusUpdateCallback")
	if status == "" {
		delete(r.currentState, id)
	} else {
		r.currentState[id] = status
	}
}

type hostEpSpec struct {
	id        string
	name      string
	ipv4Addrs []string
	ipv6Addrs []string
	polName   string
}

func endpointManagerTests(ipVersion uint8) func() {
	return func() {
		const (
			ipv4     = "10.0.240.10"
			ipv4Eth1 = "10.0.240.30"
			ipv6     = "2001:db8::10.0.240.10"
		)
		var (
			epMgr           *endpointManager
			rawTable        *mockTable
			filterTable     *mockTable
			rrConfigNormal  rules.Config
			eth0Addrs       set.Set
			loAddrs         set.Set
			eth1Addrs       set.Set
			routeTable      *mockRouteTable
			mockProcSys     *testProcSys
			statusReportRec *statusReportRecorder
		)

		BeforeEach(func() {
			rrConfigNormal = rules.Config{
<<<<<<< HEAD
				IPIPEnabled:          true,
				IPIPTunnelAddress:    nil,
				IPSetConfigV4:        ipsets.NewIPVersionConfig(ipsets.IPFamilyV4, "cali", nil, nil),
				IPSetConfigV6:        ipsets.NewIPVersionConfig(ipsets.IPFamilyV6, "cali", nil, nil),
				IptablesMarkAccept:   0x8,
				IptablesMarkNextTier: 0x10,
				IptablesMarkDrop:     0x0a,
=======
				IPIPEnabled:        true,
				IPIPTunnelAddress:  nil,
				IPSetConfigV4:      ipsets.NewIPVersionConfig(ipsets.IPFamilyV4, "cali", nil, nil),
				IPSetConfigV6:      ipsets.NewIPVersionConfig(ipsets.IPFamilyV6, "cali", nil, nil),
				IptablesMarkAccept: 0x8,
				IptablesMarkPass:   0x10,
>>>>>>> fb5b330c
			}
			eth0Addrs = set.New()
			eth0Addrs.Add(ipv4)
			eth0Addrs.Add(ipv6)
			loAddrs = set.New()
			loAddrs.Add("127.0.1.1")
			loAddrs.Add("::1")
			eth1Addrs = set.New()
			eth1Addrs.Add(ipv4Eth1)
		})

		JustBeforeEach(func() {
			renderer := rules.NewRenderer(rrConfigNormal)
			rawTable = newMockTable("raw")
			filterTable = newMockTable("filter")
			routeTable = &mockRouteTable{
				currentRoutes: map[string][]routetable.Target{},
			}
			mockProcSys = &testProcSys{state: map[string]string{}}
			statusReportRec = &statusReportRecorder{currentState: map[interface{}]string{}}
			epMgr = newEndpointManagerWithShims(
				rawTable,
				filterTable,
				renderer,
				routeTable,
				ipVersion,
				[]string{"cali"},
				statusReportRec.endpointStatusUpdateCallback,
				mockProcSys.write,
			)
		})

		It("should be constructable", func() {
			Expect(epMgr).ToNot(BeNil())
		})

		configureHostEp := func(spec *hostEpSpec) func() {
			tiers := []*proto.TierInfo{}
			untrackedTiers := []*proto.TierInfo{}
			if spec.polName != "" {
				parts := strings.Split(spec.polName, "_")
				if len(parts) == 1 {
					tiers = append(tiers, &proto.TierInfo{
						Name:     "default",
						Policies: []string{spec.polName},
					})
				} else if len(parts) == 2 && parts[1] == "untracked" {
					untrackedTiers = append(untrackedTiers, &proto.TierInfo{
						Name:     "default",
						Policies: []string{parts[0]},
					})
				} else {
					panic("Failed to parse policy name " + spec.polName)
				}
			}
			return func() {
				epMgr.OnUpdate(&proto.HostEndpointUpdate{
					Id: &proto.HostEndpointID{
						EndpointId: spec.id,
					},
					Endpoint: &proto.HostEndpoint{
						Name:              spec.name,
						ProfileIds:        []string{},
						Tiers:             tiers,
						UntrackedTiers:    untrackedTiers,
						ExpectedIpv4Addrs: spec.ipv4Addrs,
						ExpectedIpv6Addrs: spec.ipv6Addrs,
					},
				})
				epMgr.CompleteDeferredWork()
			}
		}

		expectChainsFor := func(names ...string) func() {
			return func() {
				filterTable.checkChains([][]*iptables.Chain{
					wlDispatchEmpty,
					hostChainsForIfaces(names),
				})
				rawTable.checkChains([][]*iptables.Chain{
					rawChainsForIfaces(names),
				})
			}
		}

		expectEmptyChains := func() func() {
			return func() {
				filterTable.checkChains([][]*iptables.Chain{
					wlDispatchEmpty,
					hostDispatchEmpty,
				})
				rawTable.checkChains([][]*iptables.Chain{
					hostDispatchEmpty,
				})
			}
		}

		removeHostEp := func(id string) func() {
			return func() {
				epMgr.OnUpdate(&proto.HostEndpointRemove{
					Id: &proto.HostEndpointID{
						EndpointId: id,
					},
				})
				epMgr.CompleteDeferredWork()
			}
		}

		Context("with host interfaces eth0, lo", func() {
			JustBeforeEach(func() {
				epMgr.OnUpdate(&ifaceUpdate{
					Name:  "eth0",
					State: "up",
				})
				epMgr.OnUpdate(&ifaceAddrsUpdate{
					Name:  "eth0",
					Addrs: eth0Addrs,
				})
				epMgr.OnUpdate(&ifaceUpdate{
					Name:  "lo",
					State: "up",
				})
				epMgr.OnUpdate(&ifaceAddrsUpdate{
					Name:  "lo",
					Addrs: loAddrs,
				})
				epMgr.CompleteDeferredWork()
			})

			It("should have empty dispatch chains", expectEmptyChains())
			It("should make no status reports", func() {
				Expect(statusReportRec.currentState).To(BeEmpty())
			})

			// Configure host endpoints with tier names here, so we can check which of
			// the host endpoints gets used in the programming for a particular host
			// interface.  When more than one host endpoint matches a given interface,
			// we expect the one used to be the one with the alphabetically earliest ID.
			Describe("with host endpoint with tier matching eth0", func() {
				JustBeforeEach(configureHostEp(&hostEpSpec{
					id:      "id1",
					name:    "eth0",
					polName: "polA",
				}))
				It("should have expected chains", expectChainsFor("eth0_polA"))
				It("should report id1 up", func() {
					Expect(statusReportRec.currentState).To(Equal(map[interface{}]string{
						proto.HostEndpointID{EndpointId: "id1"}: "up",
					}))
				})

				Context("with another host ep (>ID) that matches the IPv4 address", func() {
					JustBeforeEach(configureHostEp(&hostEpSpec{
						id:        "id2",
						ipv4Addrs: []string{ipv4},
						polName:   "polB",
					}))
					It("should have expected chains", expectChainsFor("eth0_polA"))
					It("should report id1 up, but id2 now in error", func() {
						Expect(statusReportRec.currentState).To(Equal(map[interface{}]string{
							proto.HostEndpointID{EndpointId: "id1"}: "up",
							proto.HostEndpointID{EndpointId: "id2"}: "error",
						}))
					})

					Context("with the first host ep removed", func() {
						JustBeforeEach(removeHostEp("id1"))
						It("should have expected chains", expectChainsFor("eth0_polB"))
						It("should report id2 up only", func() {
							Expect(statusReportRec.currentState).To(Equal(map[interface{}]string{
								proto.HostEndpointID{EndpointId: "id2"}: "up",
							}))
						})
						Context("with both host eps removed", func() {
							JustBeforeEach(removeHostEp("id2"))
							It("should have empty dispatch chains", expectEmptyChains())
						})
					})
				})

				Context("with another host ep (<ID) that matches the IPv4 address", func() {
					JustBeforeEach(configureHostEp(&hostEpSpec{
						id:        "id0",
						ipv4Addrs: []string{ipv4},
						polName:   "polB",
					}))
					It("should have expected chains", expectChainsFor("eth0_polB"))
					It("should report id0 up, but id1 now in error", func() {
						Expect(statusReportRec.currentState).To(Equal(map[interface{}]string{
							proto.HostEndpointID{EndpointId: "id0"}: "up",
							proto.HostEndpointID{EndpointId: "id1"}: "error",
						}))
					})

					Context("with the first host ep removed", func() {
						JustBeforeEach(removeHostEp("id1"))
						It("should have expected chains", expectChainsFor("eth0_polB"))
						It("should report id0 up only", func() {
							Expect(statusReportRec.currentState).To(Equal(map[interface{}]string{
								proto.HostEndpointID{EndpointId: "id0"}: "up",
							}))
						})

						Context("with both host eps removed", func() {
							JustBeforeEach(removeHostEp("id0"))
							It("should have empty dispatch chains", expectEmptyChains())

							It("should remove all status reports", func() {
								Expect(statusReportRec.currentState).To(BeEmpty())
							})
						})
					})
				})

				Describe("replaced with untracked version", func() {
					JustBeforeEach(configureHostEp(&hostEpSpec{
						id:      "id1",
						name:    "eth0",
						polName: "polA_untracked",
					}))
					It("should have expected chains", expectChainsFor("eth0_polA_untracked"))
				})
			})

			Describe("with host endpoint with untracked tier matching eth0", func() {
				JustBeforeEach(configureHostEp(&hostEpSpec{
					id:      "id1",
					name:    "eth0",
					polName: "polA_untracked",
				}))
				It("should have expected chains", expectChainsFor("eth0_polA_untracked"))

				Context("with another host ep (<ID) that matches the IPv4 address", func() {
					JustBeforeEach(configureHostEp(&hostEpSpec{
						id:        "id0",
						ipv4Addrs: []string{ipv4},
						polName:   "polB_untracked",
					}))

					It("should have expected chains", expectChainsFor("eth0_polB_untracked"))

					Context("with the first host ep removed", func() {
						JustBeforeEach(removeHostEp("id1"))
						It("should have expected chains", expectChainsFor("eth0_polB_untracked"))

						Context("with both host eps removed", func() {
							JustBeforeEach(removeHostEp("id0"))
							It("should have empty dispatch chains", expectEmptyChains())
						})
					})
				})

				Describe("replaced with a tracked version", func() {
					JustBeforeEach(configureHostEp(&hostEpSpec{
						id:      "id1",
						name:    "eth0",
						polName: "polA",
					}))
					It("should have expected chains", expectChainsFor("eth0_polA"))
				})
			})

			Context("with a host ep that matches the IPv4 address with untracked policy", func() {
				JustBeforeEach(configureHostEp(&hostEpSpec{
					id:        "id0",
					ipv4Addrs: []string{ipv4},
					polName:   "polB_untracked",
				}))

				It("should have expected chains", expectChainsFor("eth0_polB_untracked"))
			})

			Describe("with host endpoint matching eth0", func() {
				JustBeforeEach(configureHostEp(&hostEpSpec{
					id:   "id1",
					name: "eth0",
				}))
				It("should have expected chains", expectChainsFor("eth0"))
				It("should report id1 up", func() {
					Expect(statusReportRec.currentState).To(Equal(map[interface{}]string{
						proto.HostEndpointID{EndpointId: "id1"}: "up",
					}))
				})

				Context("with another host interface eth1", func() {
					JustBeforeEach(func() {
						epMgr.OnUpdate(&ifaceUpdate{
							Name:  "eth1",
							State: "up",
						})
						epMgr.OnUpdate(&ifaceAddrsUpdate{
							Name:  "eth1",
							Addrs: eth1Addrs,
						})
						epMgr.CompleteDeferredWork()
					})

					It("should have expected chains", expectChainsFor("eth0"))
					It("should report id1 up", func() {
						Expect(statusReportRec.currentState).To(Equal(map[interface{}]string{
							proto.HostEndpointID{EndpointId: "id1"}: "up",
						}))
					})

					Context("with host ep matching eth1's IP", func() {
						JustBeforeEach(configureHostEp(&hostEpSpec{
							id:        "id22",
							ipv4Addrs: []string{ipv4Eth1},
						}))
						It("should have expected chains", expectChainsFor("eth0", "eth1"))
						It("should report id1 and id22 up", func() {
							Expect(statusReportRec.currentState).To(Equal(map[interface{}]string{
								proto.HostEndpointID{EndpointId: "id1"}:  "up",
								proto.HostEndpointID{EndpointId: "id22"}: "up",
							}))
						})
					})

					Context("with host ep matching eth1", func() {
						JustBeforeEach(configureHostEp(&hostEpSpec{
							id:   "id22",
							name: "eth1",
						}))
						It("should have expected chains", expectChainsFor("eth0", "eth1"))
						It("should report id1 and id22 up", func() {
							Expect(statusReportRec.currentState).To(Equal(map[interface{}]string{
								proto.HostEndpointID{EndpointId: "id1"}:  "up",
								proto.HostEndpointID{EndpointId: "id22"}: "up",
							}))
						})
					})
				})
			})

			Describe("with host endpoint matching non-existent interface", func() {
				JustBeforeEach(configureHostEp(&hostEpSpec{
					id:   "id3",
					name: "eth1",
				}))
				It("should have empty dispatch chains", expectEmptyChains())
				It("should report endpoint in error", func() {
					Expect(statusReportRec.currentState).To(Equal(map[interface{}]string{
						proto.HostEndpointID{EndpointId: "id3"}: "error",
					}))
				})
			})

			Describe("with host endpoint matching IPv4 address", func() {
				JustBeforeEach(configureHostEp(&hostEpSpec{
					id:        "id4",
					ipv4Addrs: []string{ipv4},
				}))
				It("should have expected chains", expectChainsFor("eth0"))
				It("should report id4 up", func() {
					Expect(statusReportRec.currentState).To(Equal(map[interface{}]string{
						proto.HostEndpointID{EndpointId: "id4"}: "up",
					}))
				})
			})

			Describe("with host endpoint matching IPv6 address", func() {
				JustBeforeEach(configureHostEp(&hostEpSpec{
					id:        "id5",
					ipv6Addrs: []string{ipv6},
				}))
				It("should have expected chains", expectChainsFor("eth0"))
				It("should report id5 up", func() {
					Expect(statusReportRec.currentState).To(Equal(map[interface{}]string{
						proto.HostEndpointID{EndpointId: "id5"}: "up",
					}))
				})
			})

			Describe("with host endpoint matching IPv4 address and correct interface name", func() {
				JustBeforeEach(configureHostEp(&hostEpSpec{
					id:        "id3",
					name:      "eth0",
					ipv4Addrs: []string{ipv4},
				}))
				It("should have expected chains", expectChainsFor("eth0"))
				It("should report id3 up", func() {
					Expect(statusReportRec.currentState).To(Equal(map[interface{}]string{
						proto.HostEndpointID{EndpointId: "id3"}: "up",
					}))
				})
			})

			Describe("with host endpoint matching IPv6 address and correct interface name", func() {
				JustBeforeEach(configureHostEp(&hostEpSpec{
					id:        "id3",
					name:      "eth0",
					ipv6Addrs: []string{ipv6},
				}))
				It("should have expected chains", expectChainsFor("eth0"))
				It("should report id3 up", func() {
					Expect(statusReportRec.currentState).To(Equal(map[interface{}]string{
						proto.HostEndpointID{EndpointId: "id3"}: "up",
					}))
				})
			})

			Describe("with host endpoint matching IPv4 address and wrong interface name", func() {
				JustBeforeEach(configureHostEp(&hostEpSpec{
					id:        "id3",
					name:      "eth1",
					ipv4Addrs: []string{ipv4},
				}))
				It("should have empty dispatch chains", expectEmptyChains())
				It("should report id3 error", func() {
					Expect(statusReportRec.currentState).To(Equal(map[interface{}]string{
						proto.HostEndpointID{EndpointId: "id3"}: "error",
					}))
				})
			})

			Describe("with host endpoint matching IPv6 address and wrong interface name", func() {
				JustBeforeEach(configureHostEp(&hostEpSpec{
					id:        "id3",
					name:      "eth1",
					ipv6Addrs: []string{ipv6},
				}))
				It("should have empty dispatch chains", expectEmptyChains())
				It("should report id3 error", func() {
					Expect(statusReportRec.currentState).To(Equal(map[interface{}]string{
						proto.HostEndpointID{EndpointId: "id3"}: "error",
					}))
				})
			})

			Describe("with host endpoint with unmatched IPv4 address", func() {
				JustBeforeEach(configureHostEp(&hostEpSpec{
					id:        "id4",
					ipv4Addrs: []string{"8.8.8.8"},
				}))
				It("should have empty dispatch chains", expectEmptyChains())
				It("should report id4 error", func() {
					Expect(statusReportRec.currentState).To(Equal(map[interface{}]string{
						proto.HostEndpointID{EndpointId: "id4"}: "error",
					}))
				})
			})

			Describe("with host endpoint with unmatched IPv6 address", func() {
				JustBeforeEach(configureHostEp(&hostEpSpec{
					id:        "id5",
					ipv6Addrs: []string{"fe08::2"},
				}))
				It("should have empty dispatch chains", expectEmptyChains())
				It("should report id5 error", func() {
					Expect(statusReportRec.currentState).To(Equal(map[interface{}]string{
						proto.HostEndpointID{EndpointId: "id5"}: "error",
					}))
				})
			})

		})

		Context("with host endpoint configured before interface signaled", func() {
			JustBeforeEach(configureHostEp(&hostEpSpec{
				id:   "id3",
				name: "eth0",
			}))
			It("should have empty dispatch chains", expectEmptyChains())
			It("should report id3 error", func() {
				Expect(statusReportRec.currentState).To(Equal(map[interface{}]string{
					proto.HostEndpointID{EndpointId: "id3"}: "error",
				}))
			})

			Context("with interface signaled", func() {
				JustBeforeEach(func() {
					epMgr.OnUpdate(&ifaceUpdate{
						Name:  "eth0",
						State: "up",
					})
					epMgr.OnUpdate(&ifaceAddrsUpdate{
						Name:  "eth0",
						Addrs: eth0Addrs,
					})
					epMgr.CompleteDeferredWork()
				})
				It("should have expected chains", expectChainsFor("eth0"))
				It("should report id3 up", func() {
					Expect(statusReportRec.currentState).To(Equal(map[interface{}]string{
						proto.HostEndpointID{EndpointId: "id3"}: "up",
					}))
				})
			})
		})

		expectWlChainsFor := func(names ...string) func() {
			return func() {
				filterTable.checkChains([][]*iptables.Chain{
					hostDispatchEmpty,
					wlChainsForIfaces(names),
				})
			}
		}

		Describe("workload endpoints", func() {

			Context("with a workload endpoint", func() {
				wlEPID1 := proto.WorkloadEndpointID{
					OrchestratorId: "k8s",
					WorkloadId:     "pod-11",
					EndpointId:     "endpoint-id-11",
				}
				JustBeforeEach(func() {
					epMgr.OnUpdate(&proto.WorkloadEndpointUpdate{
						Id: &wlEPID1,
						Endpoint: &proto.WorkloadEndpoint{
							State:      "active",
							Mac:        "01:02:03:04:05:06",
							Name:       "cali12345-ab",
							ProfileIds: []string{},
							Tiers:      []*proto.TierInfo{},
							Ipv4Nets:   []string{"10.0.240.2/24"},
							Ipv6Nets:   []string{"2001:db8:2::2/128"},
						},
					})
					epMgr.CompleteDeferredWork()
				})

				It("should have expected chains", expectWlChainsFor("cali12345-ab"))

				It("should set routes", func() {
					if ipVersion == 6 {
						routeTable.checkRoutes("cali12345-ab", []routetable.Target{{
							CIDR:    ip.MustParseCIDR("2001:db8:2::2/128"),
							DestMAC: testutils.MustParseMAC("01:02:03:04:05:06"),
						}})
					} else {
						routeTable.checkRoutes("cali12345-ab", []routetable.Target{{
							CIDR:    ip.MustParseCIDR("10.0.240.0/24"),
							DestMAC: testutils.MustParseMAC("01:02:03:04:05:06"),
						}})
					}
				})
				It("should report endpoint down", func() {
					Expect(statusReportRec.currentState).To(Equal(map[interface{}]string{
						wlEPID1: "down",
					}))
				})

				Context("with updates for the workload's iface and proc/sys failure", func() {
					JustBeforeEach(func() {
						mockProcSys.Fail = true
						epMgr.OnUpdate(&ifaceUpdate{
							Name:  "cali12345-ab",
							State: "up",
						})
						epMgr.OnUpdate(&ifaceAddrsUpdate{
							Name:  "cali12345-ab",
							Addrs: set.New(),
						})
						epMgr.CompleteDeferredWork()
					})
					It("should report the interface in error", func() {
						Expect(statusReportRec.currentState).To(Equal(map[interface{}]string{
							wlEPID1: "error",
						}))
					})
				})

				Context("with updates for the workload's iface", func() {
					JustBeforeEach(func() {
						epMgr.OnUpdate(&ifaceUpdate{
							Name:  "cali12345-ab",
							State: "up",
						})
						epMgr.OnUpdate(&ifaceAddrsUpdate{
							Name:  "cali12345-ab",
							Addrs: set.New(),
						})
						epMgr.CompleteDeferredWork()
					})

					It("should have expected chains", expectWlChainsFor("cali12345-ab"))
					It("should report endpoint up", func() {
						Expect(statusReportRec.currentState).To(Equal(map[interface{}]string{
							wlEPID1: "up",
						}))
					})

					It("should write /proc/sys entries", func() {
						if ipVersion == 6 {
							mockProcSys.checkState(map[string]string{
								"/proc/sys/net/ipv6/conf/cali12345-ab/proxy_ndp": "1",
							})
						} else {
							mockProcSys.checkState(map[string]string{
								"/proc/sys/net/ipv4/conf/cali12345-ab/rp_filter":      "1",
								"/proc/sys/net/ipv4/conf/cali12345-ab/route_localnet": "1",
								"/proc/sys/net/ipv4/conf/cali12345-ab/proxy_arp":      "1",
								"/proc/sys/net/ipv4/neigh/cali12345-ab/proxy_delay":   "0",
							})
						}
					})

					Context("with floating IPs added to the endpoint", func() {
						JustBeforeEach(func() {
							epMgr.OnUpdate(&proto.WorkloadEndpointUpdate{
								Id: &wlEPID1,
								Endpoint: &proto.WorkloadEndpoint{
									State:      "active",
									Mac:        "01:02:03:04:05:06",
									Name:       "cali12345-ab",
									ProfileIds: []string{},
									Tiers:      []*proto.TierInfo{},
									Ipv4Nets:   []string{"10.0.240.2/24"},
									Ipv6Nets:   []string{"2001:db8:2::2/128"},
									Ipv4Nat: []*proto.NatInfo{
										{ExtIp: "172.16.1.3", IntIp: "10.0.240.2"},
										{ExtIp: "172.18.1.4", IntIp: "10.0.240.2"},
									},
									Ipv6Nat: []*proto.NatInfo{
										{ExtIp: "2001:db8:3::2", IntIp: "2001:db8:2::2"},
										{ExtIp: "2001:db8:4::2", IntIp: "2001:db8:4::2"},
									},
								},
							})
							epMgr.CompleteDeferredWork()
						})

						It("should have expected chains", expectWlChainsFor("cali12345-ab"))

						It("should set routes", func() {
							if ipVersion == 6 {
								routeTable.checkRoutes("cali12345-ab", []routetable.Target{
									{
										CIDR:    ip.MustParseCIDR("2001:db8:2::2/128"),
										DestMAC: testutils.MustParseMAC("01:02:03:04:05:06"),
									},
									{
										CIDR:    ip.MustParseCIDR("2001:db8:3::2/128"),
										DestMAC: testutils.MustParseMAC("01:02:03:04:05:06"),
									},
									{
										CIDR:    ip.MustParseCIDR("2001:db8:4::2/128"),
										DestMAC: testutils.MustParseMAC("01:02:03:04:05:06"),
									},
								})
							} else {
								routeTable.checkRoutes("cali12345-ab", []routetable.Target{
									{
										CIDR:    ip.MustParseCIDR("10.0.240.0/24"),
										DestMAC: testutils.MustParseMAC("01:02:03:04:05:06"),
									},
									{
										CIDR:    ip.MustParseCIDR("172.16.1.3/32"),
										DestMAC: testutils.MustParseMAC("01:02:03:04:05:06"),
									},
									{
										CIDR:    ip.MustParseCIDR("172.18.1.4/32"),
										DestMAC: testutils.MustParseMAC("01:02:03:04:05:06"),
									},
								})
							}
						})
					})

					Context("with the endpoint removed", func() {
						JustBeforeEach(func() {
							epMgr.OnUpdate(&proto.WorkloadEndpointRemove{
								Id: &wlEPID1,
							})
							epMgr.CompleteDeferredWork()
						})

						It("should have empty dispatch chains", expectEmptyChains())

						It("should have removed routes", func() {
							routeTable.checkRoutes("cali12345-ab", nil)
						})
						It("should report endpoint gone", func() {
							Expect(statusReportRec.currentState).To(BeEmpty())
						})
					})

					Context("changing the endpoint to another up interface", func() {
						JustBeforeEach(func() {
							epMgr.OnUpdate(&ifaceUpdate{
								Name:  "cali12345-cd",
								State: "up",
							})
							epMgr.OnUpdate(&ifaceAddrsUpdate{
								Name:  "cali12345-cd",
								Addrs: set.New(),
							})
							epMgr.OnUpdate(&proto.WorkloadEndpointUpdate{
								Id: &wlEPID1,
								Endpoint: &proto.WorkloadEndpoint{
									State:      "active",
									Mac:        "01:02:03:04:05:06",
									Name:       "cali12345-cd",
									ProfileIds: []string{},
									Tiers:      []*proto.TierInfo{},
									Ipv4Nets:   []string{"10.0.240.2/24"},
									Ipv6Nets:   []string{"2001:db8:2::2/128"},
								},
							})
							epMgr.CompleteDeferredWork()
						})

						It("should have expected chains", expectWlChainsFor("cali12345-cd"))

						It("should have removed routes for old iface", func() {
							routeTable.checkRoutes("cali12345-ab", nil)
						})
						It("should report endpoint up", func() {
							Expect(statusReportRec.currentState).To(Equal(map[interface{}]string{
								wlEPID1: "up",
							}))
						})

						It("should have set routes for new iface", func() {
							if ipVersion == 6 {
								routeTable.checkRoutes("cali12345-cd", []routetable.Target{{
									CIDR:    ip.MustParseCIDR("2001:db8:2::2/128"),
									DestMAC: testutils.MustParseMAC("01:02:03:04:05:06"),
								}})
							} else {
								routeTable.checkRoutes("cali12345-cd", []routetable.Target{{
									CIDR:    ip.MustParseCIDR("10.0.240.0/24"),
									DestMAC: testutils.MustParseMAC("01:02:03:04:05:06"),
								}})
							}
						})
					})
				})
			})

			Context("with an inactiveworkload endpoint", func() {
				wlEPID1 := proto.WorkloadEndpointID{
					OrchestratorId: "k8s",
					WorkloadId:     "pod-11",
					EndpointId:     "endpoint-id-11",
				}
				JustBeforeEach(func() {
					epMgr.OnUpdate(&proto.WorkloadEndpointUpdate{
						Id: &wlEPID1,
						Endpoint: &proto.WorkloadEndpoint{
							State:      "inactive",
							Mac:        "01:02:03:04:05:06",
							Name:       "cali12345-ab",
							ProfileIds: []string{},
							Tiers:      []*proto.TierInfo{},
							Ipv4Nets:   []string{"10.0.240.2/24"},
							Ipv6Nets:   []string{"2001:db8:2::2/128"},
						},
					})
					epMgr.CompleteDeferredWork()
				})

				It("should have expected chains", func() {
					Expect(filterTable.currentChains["cali-tw-cali12345-ab"]).To(Equal(
						&iptables.Chain{
							Name: "cali-tw-cali12345-ab",
							Rules: []iptables.Rule{{
								Action:  iptables.DropAction{},
								Comment: "Endpoint admin disabled",
							}},
						},
					))
					Expect(filterTable.currentChains["cali-fw-cali12345-ab"]).To(Equal(
						&iptables.Chain{
							Name: "cali-fw-cali12345-ab",
							Rules: []iptables.Rule{{
								Action:  iptables.DropAction{},
								Comment: "Endpoint admin disabled",
							}},
						},
					))
				})

				It("should remove routes", func() {
					routeTable.checkRoutes("cali12345-ab", nil)
				})
			})
		})
	}
}

var _ = Describe("EndpointManager IPv4", endpointManagerTests(4))

var _ = Describe("EndpointManager IPv6", endpointManagerTests(6))

type testProcSys struct {
	state map[string]string
	Fail  bool
}

var (
	procSysFail = errors.New("mock proc sys failure")
)

func (t *testProcSys) write(path, value string) error {
	log.WithFields(log.Fields{
		"path":  path,
		"value": value,
	}).Info("testProcSys writer")
	if t.Fail {
		return procSysFail
	}
	t.state[path] = value
	return nil
}

func (t *testProcSys) checkState(expected map[string]string) {
	Expect(t.state).To(Equal(expected))
}<|MERGE_RESOLUTION|>--- conflicted
+++ resolved
@@ -66,21 +66,21 @@
 	},
 }
 
-func hostChainsForIfaces(ifaceMetadata []string) []*iptables.Chain {
-	return chainsForIfaces(ifaceMetadata, true, false)
-}
-
-func rawChainsForIfaces(ifaceMetadata []string) []*iptables.Chain {
-	return chainsForIfaces(ifaceMetadata, true, true)
-}
-
-func wlChainsForIfaces(ifaceMetadata []string) []*iptables.Chain {
-	return chainsForIfaces(ifaceMetadata, false, false)
-}
-
-func chainsForIfaces(ifaceMetadata []string, host bool, raw bool) []*iptables.Chain {
+func hostChainsForIfaces(ifaceTierNames []string) []*iptables.Chain {
+	return chainsForIfaces(ifaceTierNames, true, false)
+}
+
+func rawChainsForIfaces(ifaceTierNames []string) []*iptables.Chain {
+	return chainsForIfaces(ifaceTierNames, true, true)
+}
+
+func wlChainsForIfaces(ifaceTierNames []string) []*iptables.Chain {
+	return chainsForIfaces(ifaceTierNames, false, false)
+}
+
+func chainsForIfaces(ifaceTierNames []string, host bool, raw bool) []*iptables.Chain {
 	log.WithFields(log.Fields{
-		"ifaces": ifaceMetadata,
+		"ifaces": ifaceTierNames,
 		"host":   host,
 		"raw":    raw,
 	}).Debug("Calculating chains for interface")
@@ -93,27 +93,27 @@
 		hostOrWlLetter = "h"
 		hostOrWlDispatch = "host-endpoint"
 	}
-	for _, ifaceMetadata := range ifaceMetadata {
-		var ifaceName, polName string
-		nameParts := strings.Split(ifaceMetadata, "_")
+	for _, ifaceTierName := range ifaceTierNames {
+		var ifaceName, tierName string
+		nameParts := strings.Split(ifaceTierName, "_")
 		var untracked bool
 		if len(nameParts) == 1 {
 			// Just an interface name "eth0", apply no tweaks.
 			log.Debug("Interface name only")
 			ifaceName = nameParts[0]
-			polName = ""
+			tierName = ""
 			untracked = false
 		} else if len(nameParts) == 2 {
-			// Interface name and a policy name  "eth0_polA".
-			log.Debug("Interface name and policy name")
+			// Interface name and a policy name  "eth0_tierA".
+			log.Debug("Interface name and tier name")
 			ifaceName = nameParts[0]
-			polName = nameParts[1]
+			tierName = nameParts[1]
 			untracked = false
 		} else {
-			// Interface name, policy name and untracked "eth0_polA_untracked".
-			log.Debug("Interface name policy name and untracked")
+			// Interface name, policy name and untracked "eth0_tierA_untracked".
+			log.Debug("Interface name tier name and untracked")
 			ifaceName = nameParts[0]
-			polName = nameParts[1]
+			tierName = nameParts[1]
 			untracked = true
 		}
 
@@ -132,27 +132,27 @@
 			Match:  iptables.Match(),
 			Action: iptables.ClearMarkAction{Mark: 18}, // 0x8 + 0x0a (IptablesMarkAccept + IptablesMarkDrop)
 		})
-		if polName != "" && (raw == untracked) {
+		if tierName != "" && (raw == untracked) {
 			outRules = append(outRules, iptables.Rule{
 				Match:   iptables.Match(),
 				Action:  iptables.ClearMarkAction{Mark: 16},
-				Comment: "Start of policies",
-			})
-			outRules = append(outRules, iptables.Rule{
-				Match:  iptables.Match().MarkClear(16),
-				Action: iptables.JumpAction{Target: "cali-po-" + polName},
+				Comment: "Start of tier " + tierName,
 			})
 			if untracked {
+				outRules = append(outRules, iptables.Rule{
+					Match:  iptables.Match().MarkClear(16),
+					Action: iptables.JumpAction{Target: "cali-po-" + tierName + "/a"},
+				})
 				outRules = append(outRules, iptables.Rule{
 					Match:  iptables.Match().MarkSet(8),
 					Action: iptables.NoTrackAction{},
 				})
+				outRules = append(outRules, iptables.Rule{
+					Match:   iptables.Match().MarkSet(8),
+					Action:  iptables.ReturnAction{},
+					Comment: "Return if policy accepted",
+				})
 			}
-			outRules = append(outRules, iptables.Rule{
-				Match:   iptables.Match().MarkSet(8),
-				Action:  iptables.ReturnAction{},
-				Comment: "Return if policy accepted",
-			})
 			if !raw {
 				// Only end with a drop rule in the filter chain.  In the raw chain,
 				// we consider the policy as unfinished, because some of the
@@ -198,28 +198,28 @@
 			Match:  iptables.Match(),
 			Action: iptables.ClearMarkAction{Mark: 18}, // 0x8 + 0x0a (IptablesMarkAccept + IptablesMarkDrop)
 		})
-		if polName != "" && (raw == untracked) {
+		if tierName != "" && (raw == untracked) {
 			inRules = append(inRules, iptables.Rule{
 				Match:   iptables.Match(),
 				Action:  iptables.ClearMarkAction{Mark: 16},
-				Comment: "Start of policies",
-			})
-			// For untracked policy, we expect a tier with a policy in it.
-			inRules = append(inRules, iptables.Rule{
-				Match:  iptables.Match().MarkClear(16),
-				Action: iptables.JumpAction{Target: "cali-pi-" + polName},
+				Comment: "Start of tier " + tierName,
 			})
 			if untracked {
+				// For untracked policy, we expect a tier with a policy in it.
+				inRules = append(inRules, iptables.Rule{
+					Match:  iptables.Match().MarkClear(16),
+					Action: iptables.JumpAction{Target: "cali-pi-" + tierName + "/a"},
+				})
 				inRules = append(inRules, iptables.Rule{
 					Match:  iptables.Match().MarkSet(8),
 					Action: iptables.NoTrackAction{},
 				})
+				inRules = append(inRules, iptables.Rule{
+					Match:   iptables.Match().MarkSet(8),
+					Action:  iptables.ReturnAction{},
+					Comment: "Return if policy accepted",
+				})
 			}
-			inRules = append(inRules, iptables.Rule{
-				Match:   iptables.Match().MarkSet(8),
-				Action:  iptables.ReturnAction{},
-				Comment: "Return if policy accepted",
-			})
 			if !untracked {
 				// Only end with a drop rule in the filter chain.  In the raw chain,
 				// we consider the policy as unfinished, because some of the
@@ -342,7 +342,7 @@
 	name      string
 	ipv4Addrs []string
 	ipv6Addrs []string
-	polName   string
+	tierName  string
 }
 
 func endpointManagerTests(ipVersion uint8) func() {
@@ -367,22 +367,13 @@
 
 		BeforeEach(func() {
 			rrConfigNormal = rules.Config{
-<<<<<<< HEAD
-				IPIPEnabled:          true,
-				IPIPTunnelAddress:    nil,
-				IPSetConfigV4:        ipsets.NewIPVersionConfig(ipsets.IPFamilyV4, "cali", nil, nil),
-				IPSetConfigV6:        ipsets.NewIPVersionConfig(ipsets.IPFamilyV6, "cali", nil, nil),
-				IptablesMarkAccept:   0x8,
-				IptablesMarkNextTier: 0x10,
-				IptablesMarkDrop:     0x0a,
-=======
 				IPIPEnabled:        true,
 				IPIPTunnelAddress:  nil,
 				IPSetConfigV4:      ipsets.NewIPVersionConfig(ipsets.IPFamilyV4, "cali", nil, nil),
 				IPSetConfigV6:      ipsets.NewIPVersionConfig(ipsets.IPFamilyV6, "cali", nil, nil),
 				IptablesMarkAccept: 0x8,
 				IptablesMarkPass:   0x10,
->>>>>>> fb5b330c
+				IptablesMarkDrop:   0x0a,
 			}
 			eth0Addrs = set.New()
 			eth0Addrs.Add(ipv4)
@@ -422,20 +413,17 @@
 		configureHostEp := func(spec *hostEpSpec) func() {
 			tiers := []*proto.TierInfo{}
 			untrackedTiers := []*proto.TierInfo{}
-			if spec.polName != "" {
-				parts := strings.Split(spec.polName, "_")
+			if spec.tierName != "" {
+				parts := strings.Split(spec.tierName, "_")
 				if len(parts) == 1 {
-					tiers = append(tiers, &proto.TierInfo{
-						Name:     "default",
-						Policies: []string{spec.polName},
-					})
+					tiers = append(tiers, &proto.TierInfo{Name: spec.tierName})
 				} else if len(parts) == 2 && parts[1] == "untracked" {
 					untrackedTiers = append(untrackedTiers, &proto.TierInfo{
-						Name:     "default",
-						Policies: []string{parts[0]},
+						Name:     parts[0],
+						Policies: []string{"a"},
 					})
 				} else {
-					panic("Failed to parse policy name " + spec.polName)
+					panic("Failed to parse policy name " + spec.tierName)
 				}
 			}
 			return func() {
@@ -523,11 +511,11 @@
 			// we expect the one used to be the one with the alphabetically earliest ID.
 			Describe("with host endpoint with tier matching eth0", func() {
 				JustBeforeEach(configureHostEp(&hostEpSpec{
-					id:      "id1",
-					name:    "eth0",
-					polName: "polA",
-				}))
-				It("should have expected chains", expectChainsFor("eth0_polA"))
+					id:       "id1",
+					name:     "eth0",
+					tierName: "tierA",
+				}))
+				It("should have expected chains", expectChainsFor("eth0_tierA"))
 				It("should report id1 up", func() {
 					Expect(statusReportRec.currentState).To(Equal(map[interface{}]string{
 						proto.HostEndpointID{EndpointId: "id1"}: "up",
@@ -538,9 +526,9 @@
 					JustBeforeEach(configureHostEp(&hostEpSpec{
 						id:        "id2",
 						ipv4Addrs: []string{ipv4},
-						polName:   "polB",
-					}))
-					It("should have expected chains", expectChainsFor("eth0_polA"))
+						tierName:  "tierB",
+					}))
+					It("should have expected chains", expectChainsFor("eth0_tierA"))
 					It("should report id1 up, but id2 now in error", func() {
 						Expect(statusReportRec.currentState).To(Equal(map[interface{}]string{
 							proto.HostEndpointID{EndpointId: "id1"}: "up",
@@ -550,7 +538,7 @@
 
 					Context("with the first host ep removed", func() {
 						JustBeforeEach(removeHostEp("id1"))
-						It("should have expected chains", expectChainsFor("eth0_polB"))
+						It("should have expected chains", expectChainsFor("eth0_tierB"))
 						It("should report id2 up only", func() {
 							Expect(statusReportRec.currentState).To(Equal(map[interface{}]string{
 								proto.HostEndpointID{EndpointId: "id2"}: "up",
@@ -567,9 +555,9 @@
 					JustBeforeEach(configureHostEp(&hostEpSpec{
 						id:        "id0",
 						ipv4Addrs: []string{ipv4},
-						polName:   "polB",
-					}))
-					It("should have expected chains", expectChainsFor("eth0_polB"))
+						tierName:  "tierB",
+					}))
+					It("should have expected chains", expectChainsFor("eth0_tierB"))
 					It("should report id0 up, but id1 now in error", func() {
 						Expect(statusReportRec.currentState).To(Equal(map[interface{}]string{
 							proto.HostEndpointID{EndpointId: "id0"}: "up",
@@ -579,7 +567,7 @@
 
 					Context("with the first host ep removed", func() {
 						JustBeforeEach(removeHostEp("id1"))
-						It("should have expected chains", expectChainsFor("eth0_polB"))
+						It("should have expected chains", expectChainsFor("eth0_tierB"))
 						It("should report id0 up only", func() {
 							Expect(statusReportRec.currentState).To(Equal(map[interface{}]string{
 								proto.HostEndpointID{EndpointId: "id0"}: "up",
@@ -599,34 +587,34 @@
 
 				Describe("replaced with untracked version", func() {
 					JustBeforeEach(configureHostEp(&hostEpSpec{
-						id:      "id1",
-						name:    "eth0",
-						polName: "polA_untracked",
-					}))
-					It("should have expected chains", expectChainsFor("eth0_polA_untracked"))
+						id:       "id1",
+						name:     "eth0",
+						tierName: "tierA_untracked",
+					}))
+					It("should have expected chains", expectChainsFor("eth0_tierA_untracked"))
 				})
 			})
 
 			Describe("with host endpoint with untracked tier matching eth0", func() {
 				JustBeforeEach(configureHostEp(&hostEpSpec{
-					id:      "id1",
-					name:    "eth0",
-					polName: "polA_untracked",
-				}))
-				It("should have expected chains", expectChainsFor("eth0_polA_untracked"))
+					id:       "id1",
+					name:     "eth0",
+					tierName: "tierA_untracked",
+				}))
+				It("should have expected chains", expectChainsFor("eth0_tierA_untracked"))
 
 				Context("with another host ep (<ID) that matches the IPv4 address", func() {
 					JustBeforeEach(configureHostEp(&hostEpSpec{
 						id:        "id0",
 						ipv4Addrs: []string{ipv4},
-						polName:   "polB_untracked",
-					}))
-
-					It("should have expected chains", expectChainsFor("eth0_polB_untracked"))
+						tierName:  "tierB_untracked",
+					}))
+
+					It("should have expected chains", expectChainsFor("eth0_tierB_untracked"))
 
 					Context("with the first host ep removed", func() {
 						JustBeforeEach(removeHostEp("id1"))
-						It("should have expected chains", expectChainsFor("eth0_polB_untracked"))
+						It("should have expected chains", expectChainsFor("eth0_tierB_untracked"))
 
 						Context("with both host eps removed", func() {
 							JustBeforeEach(removeHostEp("id0"))
@@ -637,11 +625,11 @@
 
 				Describe("replaced with a tracked version", func() {
 					JustBeforeEach(configureHostEp(&hostEpSpec{
-						id:      "id1",
-						name:    "eth0",
-						polName: "polA",
-					}))
-					It("should have expected chains", expectChainsFor("eth0_polA"))
+						id:       "id1",
+						name:     "eth0",
+						tierName: "tierA",
+					}))
+					It("should have expected chains", expectChainsFor("eth0_tierA"))
 				})
 			})
 
@@ -649,10 +637,10 @@
 				JustBeforeEach(configureHostEp(&hostEpSpec{
 					id:        "id0",
 					ipv4Addrs: []string{ipv4},
-					polName:   "polB_untracked",
-				}))
-
-				It("should have expected chains", expectChainsFor("eth0_polB_untracked"))
+					tierName:  "tierB_untracked",
+				}))
+
+				It("should have expected chains", expectChainsFor("eth0_tierB_untracked"))
 			})
 
 			Describe("with host endpoint matching eth0", func() {
