// Copyright (c) 2017 Tigera, Inc. All rights reserved.

// Licensed under the Apache License, Version 2.0 (the "License");
// you may not use this file except in compliance with the License.
// You may obtain a copy of the License at
//
//     http://www.apache.org/licenses/LICENSE-2.0
//
// Unless required by applicable law or agreed to in writing, software
// distributed under the License is distributed on an "AS IS" BASIS,
// WITHOUT WARRANTIES OR CONDITIONS OF ANY KIND, either express or implied.
// See the License for the specific language governing permissions and
// limitations under the License.

package intdataplane

import (
	"errors"
	"strings"

	. "github.com/onsi/ginkgo"
	. "github.com/onsi/gomega"
	log "github.com/sirupsen/logrus"

	"github.com/projectcalico/felix/ip"
	"github.com/projectcalico/felix/ipsets"
	"github.com/projectcalico/felix/iptables"
	"github.com/projectcalico/felix/proto"
	"github.com/projectcalico/felix/routetable"
	"github.com/projectcalico/felix/rules"
	"github.com/projectcalico/felix/testutils"
	"github.com/projectcalico/libcalico-go/lib/set"
)

var wlDispatchEmpty = []*iptables.Chain{
	{
		Name: "cali-to-wl-dispatch",
		Rules: []iptables.Rule{
			{
				Match:   iptables.Match(),
				Action:  iptables.DropAction{},
				Comment: "Unknown interface",
			},
		},
	},
	{
		Name: "cali-from-wl-dispatch",
		Rules: []iptables.Rule{
			{
				Match:   iptables.Match(),
				Action:  iptables.DropAction{},
				Comment: "Unknown interface",
			},
		},
	},
}

var hostDispatchEmpty = []*iptables.Chain{
	{
		Name:  "cali-to-host-endpoint",
		Rules: []iptables.Rule{},
	},
	{
		Name:  "cali-from-host-endpoint",
		Rules: []iptables.Rule{},
	},
}

var fromHostDispatchEmpty = []*iptables.Chain{
	{
		Name:  "cali-from-host-endpoint",
		Rules: []iptables.Rule{},
	},
}

func hostChainsForIfaces(ifaceTierNames []string) []*iptables.Chain {
	return chainsForIfaces(ifaceTierNames, true, "normal")
}

func rawChainsForIfaces(ifaceTierNames []string) []*iptables.Chain {
	return chainsForIfaces(ifaceTierNames, true, "untracked")
}

func preDNATChainsForIfaces(ifaceTierNames []string) []*iptables.Chain {
	return chainsForIfaces(ifaceTierNames, true, "preDNAT")
}

func wlChainsForIfaces(ifaceTierNames []string) []*iptables.Chain {
	return chainsForIfaces(ifaceTierNames, false, "normal")
}

func chainsForIfaces(ifaceTierNames []string, host bool, tableKind string) []*iptables.Chain {
	log.WithFields(log.Fields{
		"ifaces":    ifaceTierNames,
		"host":      host,
		"tableKind": tableKind,
	}).Debug("Calculating chains for interface")
	chains := []*iptables.Chain{}
	dispatchOut := []iptables.Rule{}
	dispatchIn := []iptables.Rule{}
	hostOrWlLetter := "w"
	hostOrWlDispatch := "wl-dispatch"
	outPrefix := "cali-from-"
	inPrefix := "cali-to-"
	if host {
		hostOrWlLetter = "h"
		hostOrWlDispatch = "host-endpoint"
		outPrefix = "cali-to-"
		inPrefix = "cali-from-"
	}
<<<<<<< HEAD
	for _, ifaceTierName := range ifaceTierNames {
		var ifaceName, tierName string
		nameParts := strings.Split(ifaceTierName, "_")
		var ifaceKind string
		var polName string
=======
	for _, ifaceMetadata := range ifaceMetadata {
		var ifaceName, polName string
		nameParts := strings.Split(ifaceMetadata, "_")
		ifaceKind := "normal"
		ingress := true
		egress := true
>>>>>>> 64caa629
		if len(nameParts) == 1 {
			// Just an interface name "eth0", apply no tweaks.
			ifaceName = nameParts[0]
<<<<<<< HEAD
			tierName = ""
			ifaceKind = "normal"
=======
			polName = ""
>>>>>>> 64caa629
		} else if len(nameParts) == 2 {
			// Interface name and a policy name  "eth0_tierA".
			ifaceName = nameParts[0]
<<<<<<< HEAD
			if strings.HasPrefix(nameParts[1], "pol") {
				tierName = "default"
				polName = "/" + nameParts[1]
			} else {
				tierName = nameParts[1]
				polName = "/a"
			}
			ifaceKind = "normal"
		} else {
			// Interface name, policy name and untracked "eth0_tierA_untracked".
			ifaceName = nameParts[0]
			if strings.HasPrefix(nameParts[1], "pol") {
				tierName = "default"
				polName = "/" + nameParts[1]
			} else {
				tierName = nameParts[1]
				polName = "/a"
			}
			ifaceKind = nameParts[2]
=======
			polName = nameParts[1]
		} else {
			// Interface name, policy name and untracked "eth0_polA_untracked".
			log.Debug("Interface name policy name and untracked/ingress/egress")
			ifaceName = nameParts[0]
			polName = nameParts[1]
			switch nameParts[2] {
			case "ingress":
				egress = false
			case "egress":
				ingress = false
			default:
				ifaceKind = nameParts[2]
			}
>>>>>>> 64caa629
		}

		if tableKind != ifaceKind && tableKind != "normal" {
			continue
		}

		outRules := []iptables.Rule{}

		if tableKind != "untracked" {
			outRules = append(outRules,
				iptables.Rule{
					Match:  iptables.Match().ConntrackState("RELATED,ESTABLISHED"),
					Action: iptables.AcceptAction{},
				},
			)
			outRules = append(outRules, iptables.Rule{
				Match:  iptables.Match().ConntrackState("INVALID"),
				Action: iptables.DropAction{},
			})
		}

		if host {
			outRules = append(outRules, iptables.Rule{
				Match:  iptables.Match(),
				Action: iptables.JumpAction{Target: "cali-failsafe-out"},
			})
		}
		outRules = append(outRules, iptables.Rule{
			Match:  iptables.Match(),
			Action: iptables.ClearMarkAction{Mark: 136}, // 0x8 + 0x80 (IptablesMarkAccept + IptablesMarkDrop)
		})
<<<<<<< HEAD
		if tierName != "" && tableKind == ifaceKind {
=======
		if egress && polName != "" && tableKind == ifaceKind {
>>>>>>> 64caa629
			outRules = append(outRules, iptables.Rule{
				Match:   iptables.Match(),
				Action:  iptables.ClearMarkAction{Mark: 16},
				Comment: "Start of tier " + tierName,
			})
			outRules = append(outRules, iptables.Rule{
				Match:  iptables.Match().MarkClear(16),
				Action: iptables.JumpAction{Target: "cali-po-" + tierName + polName},
			})
			if tableKind == "untracked" {
				outRules = append(outRules, iptables.Rule{
					Match:  iptables.Match().MarkSet(8),
					Action: iptables.NoTrackAction{},
				})
			}
			outRules = append(outRules, iptables.Rule{
				Match:   iptables.Match().MarkSet(8),
				Action:  iptables.ReturnAction{},
				Comment: "Return if policy accepted",
			})
			if tableKind == "normal" {
				// Only end with a drop rule in the filter chain.  In the raw chain,
				// we consider the policy as unfinished, because some of the
				// policy may live in the filter chain.
				outRules = append(outRules, iptables.Rule{
					Match: iptables.Match().MarkClear(16),
					Action: iptables.NflogAction{
						Group:  1,
						Prefix: "D/0/no-policy-match-inbound/" + tierName,
					},
				})
				outRules = append(outRules, iptables.Rule{
					Match:   iptables.Match().MarkClear(16),
					Action:  iptables.DropAction{},
					Comment: "Drop if no policies passed packet",
				})
			}
		}

		if tableKind == "normal" {
			outRules = append(outRules, iptables.Rule{
				Match: iptables.Match(),
				Action: iptables.NflogAction{
					Group:  1,
					Prefix: "D/0/no-profile-match-inbound",
				},
			})
			outRules = append(outRules, iptables.Rule{
				Match:   iptables.Match(),
				Action:  iptables.DropAction{},
				Comment: "Drop if no profiles matched",
			})
		}

		inRules := []iptables.Rule{}

		if tableKind != "untracked" {
			inRules = append(inRules,
				iptables.Rule{
					Match:  iptables.Match().ConntrackState("RELATED,ESTABLISHED"),
					Action: iptables.AcceptAction{},
				},
			)
			inRules = append(inRules, iptables.Rule{
				Match:  iptables.Match().ConntrackState("INVALID"),
				Action: iptables.DropAction{},
			})
		}

		if host {
			inRules = append(inRules, iptables.Rule{
				Match:  iptables.Match(),
				Action: iptables.JumpAction{Target: "cali-failsafe-in"},
			})
		}
		inRules = append(inRules, iptables.Rule{
			Match:  iptables.Match(),
			Action: iptables.ClearMarkAction{Mark: 136}, // 0x8 + 0x80 (IptablesMarkAccept + IptablesMarkDrop)
		})
<<<<<<< HEAD
		if tierName != "" && tableKind == ifaceKind {
=======
		if ingress && polName != "" && tableKind == ifaceKind {
>>>>>>> 64caa629
			inRules = append(inRules, iptables.Rule{
				Match:   iptables.Match(),
				Action:  iptables.ClearMarkAction{Mark: 16},
				Comment: "Start of tier " + tierName,
			})
			// For untracked policy, we expect a tier with a policy in it.
			inRules = append(inRules, iptables.Rule{
				Match:  iptables.Match().MarkClear(16),
				Action: iptables.JumpAction{Target: "cali-pi-" + tierName + polName},
			})
			if tableKind == "untracked" {
				inRules = append(inRules, iptables.Rule{
					Match:  iptables.Match().MarkSet(8),
					Action: iptables.NoTrackAction{},
				})
			}
			inRules = append(inRules, iptables.Rule{
				Match:   iptables.Match().MarkSet(8),
				Action:  iptables.ReturnAction{},
				Comment: "Return if policy accepted",
			})
			if tableKind == "normal" {
				// Only end with a drop rule in the filter chain.  In the raw chain,
				// we consider the policy as unfinished, because some of the
				// policy may live in the filter chain.
				inRules = append(inRules, iptables.Rule{
					Match: iptables.Match().MarkClear(16),
					Action: iptables.NflogAction{
						Group:  2,
						Prefix: "D/0/no-policy-match-outbound/" + tierName,
					},
				})
				inRules = append(inRules, iptables.Rule{
					Match:   iptables.Match().MarkClear(16),
					Action:  iptables.DropAction{},
					Comment: "Drop if no policies passed packet",
				})
			}
		}
		if tableKind == "normal" {
			inRules = append(inRules, iptables.Rule{
				Match: iptables.Match(),
				Action: iptables.NflogAction{
					Group:  2,
					Prefix: "D/0/no-profile-match-outbound",
				},
			})
			inRules = append(inRules, iptables.Rule{
				Match:   iptables.Match(),
				Action:  iptables.DropAction{},
				Comment: "Drop if no profiles matched",
			})
		}
		if tableKind == "preDNAT" {
			chains = append(chains,
				&iptables.Chain{
					Name:  inPrefix[:6] + hostOrWlLetter + "-" + ifaceName,
					Rules: inRules,
				},
			)
		} else {
			chains = append(chains,
				&iptables.Chain{
					Name:  outPrefix[:6] + hostOrWlLetter + "-" + ifaceName,
					Rules: outRules,
				},
				&iptables.Chain{
					Name:  inPrefix[:6] + hostOrWlLetter + "-" + ifaceName,
					Rules: inRules,
				},
			)
		}
		if host {
			dispatchOut = append(dispatchOut,
				iptables.Rule{
					Match:  iptables.Match().OutInterface(ifaceName),
					Action: iptables.GotoAction{Target: outPrefix[:6] + hostOrWlLetter + "-" + ifaceName},
				},
			)
			dispatchIn = append(dispatchIn,
				iptables.Rule{
					Match:  iptables.Match().InInterface(ifaceName),
					Action: iptables.GotoAction{Target: inPrefix[:6] + hostOrWlLetter + "-" + ifaceName},
				},
			)
		} else {
			dispatchOut = append(dispatchOut,
				iptables.Rule{
					Match:  iptables.Match().InInterface(ifaceName),
					Action: iptables.GotoAction{Target: outPrefix[:6] + hostOrWlLetter + "-" + ifaceName},
				},
			)
			dispatchIn = append(dispatchIn,
				iptables.Rule{
					Match:  iptables.Match().OutInterface(ifaceName),
					Action: iptables.GotoAction{Target: inPrefix[:6] + hostOrWlLetter + "-" + ifaceName},
				},
			)
		}
	}
	if !host {
		dispatchOut = append(dispatchOut,
			iptables.Rule{
				Match:   iptables.Match(),
				Action:  iptables.DropAction{},
				Comment: "Unknown interface",
			},
		)
		dispatchIn = append(dispatchIn,
			iptables.Rule{
				Match:   iptables.Match(),
				Action:  iptables.DropAction{},
				Comment: "Unknown interface",
			},
		)
	}
	if tableKind == "preDNAT" {
		chains = append(chains,
			&iptables.Chain{
				Name:  inPrefix + hostOrWlDispatch,
				Rules: dispatchIn,
			},
		)
	} else {
		chains = append(chains,
			&iptables.Chain{
				Name:  outPrefix + hostOrWlDispatch,
				Rules: dispatchOut,
			},
			&iptables.Chain{
				Name:  inPrefix + hostOrWlDispatch,
				Rules: dispatchIn,
			},
		)
	}
	return chains
}

type mockRouteTable struct {
	currentRoutes map[string][]routetable.Target
}

func (t *mockRouteTable) SetRoutes(ifaceName string, targets []routetable.Target) {
	log.WithFields(log.Fields{
		"ifaceName": ifaceName,
		"targets":   targets,
	}).Debug("SetRoutes")
	t.currentRoutes[ifaceName] = targets
}

func (t *mockRouteTable) checkRoutes(ifaceName string, expected []routetable.Target) {
	Expect(t.currentRoutes[ifaceName]).To(Equal(expected))
}

type statusReportRecorder struct {
	currentState map[interface{}]string
}

func (r *statusReportRecorder) endpointStatusUpdateCallback(ipVersion uint8, id interface{}, status string) {
	log.WithFields(log.Fields{
		"ipVersion": ipVersion,
		"id":        id,
		"status":    status,
	}).Debug("endpointStatusUpdateCallback")
	if status == "" {
		delete(r.currentState, id)
	} else {
		r.currentState[id] = status
	}
}

type hostEpSpec struct {
	id        string
	name      string
	ipv4Addrs []string
	ipv6Addrs []string
	tierName  string
}

func endpointManagerTests(ipVersion uint8) func() {
	return func() {
		const (
			ipv4     = "10.0.240.10"
			ipv4Eth1 = "10.0.240.30"
			ipv6     = "2001:db8::10.0.240.10"
		)
		var (
			epMgr           *endpointManager
			rawTable        *mockTable
			mangleTable     *mockTable
			filterTable     *mockTable
			rrConfigNormal  rules.Config
			eth0Addrs       set.Set
			loAddrs         set.Set
			eth1Addrs       set.Set
			routeTable      *mockRouteTable
			mockProcSys     *testProcSys
			statusReportRec *statusReportRecorder
		)

		BeforeEach(func() {
			rrConfigNormal = rules.Config{
				IPIPEnabled:          true,
				IPIPTunnelAddress:    nil,
				IPSetConfigV4:        ipsets.NewIPVersionConfig(ipsets.IPFamilyV4, "cali", nil, nil),
				IPSetConfigV6:        ipsets.NewIPVersionConfig(ipsets.IPFamilyV6, "cali", nil, nil),
				IptablesMarkAccept:   0x8,
				IptablesMarkPass:     0x10,
				IptablesMarkScratch0: 0x20,
				IptablesMarkScratch1: 0x40,
				IptablesMarkDrop:     0x80,
			}
			eth0Addrs = set.New()
			eth0Addrs.Add(ipv4)
			eth0Addrs.Add(ipv6)
			loAddrs = set.New()
			loAddrs.Add("127.0.1.1")
			loAddrs.Add("::1")
			eth1Addrs = set.New()
			eth1Addrs.Add(ipv4Eth1)
		})

		JustBeforeEach(func() {
			renderer := rules.NewRenderer(rrConfigNormal)
			rawTable = newMockTable("raw")
			mangleTable = newMockTable("mangle")
			filterTable = newMockTable("filter")
			routeTable = &mockRouteTable{
				currentRoutes: map[string][]routetable.Target{},
			}
			mockProcSys = &testProcSys{state: map[string]string{}}
			statusReportRec = &statusReportRecorder{currentState: map[interface{}]string{}}
			epMgr = newEndpointManagerWithShims(
				rawTable,
				mangleTable,
				filterTable,
				renderer,
				routeTable,
				ipVersion,
				[]string{"cali"},
				statusReportRec.endpointStatusUpdateCallback,
				mockProcSys.write,
			)
		})

		It("should be constructable", func() {
			Expect(epMgr).ToNot(BeNil())
		})

		configureHostEp := func(spec *hostEpSpec) func() {
			tiers := []*proto.TierInfo{}
			untrackedTiers := []*proto.TierInfo{}
			preDNATTiers := []*proto.TierInfo{}
			if spec.tierName != "" {
				parts := strings.Split(spec.tierName, "_")
				var tierName string
				var policies []string
				if len(parts) == 1 {
					if strings.HasPrefix(parts[0], "pol") {
						tierName = "default"
						policies = []string{parts[0]}
					} else {
						tierName = parts[0]
						policies = []string{"a"}
					}
					tiers = append(tiers, &proto.TierInfo{
<<<<<<< HEAD
						Name:     tierName,
						Policies: policies,
=======
						Name:            "default",
						IngressPolicies: []string{spec.polName},
						EgressPolicies:  []string{spec.polName},
>>>>>>> 64caa629
					})
				} else if len(parts) == 2 && parts[1] == "untracked" {
					if strings.HasPrefix(parts[0], "pol") {
						tierName = "default"
						policies = []string{parts[0]}
					} else {
						tierName = parts[0]
						policies = []string{"a"}
					}
					untrackedTiers = append(untrackedTiers, &proto.TierInfo{
<<<<<<< HEAD
						Name:     tierName,
						Policies: policies,
=======
						Name:            "default",
						IngressPolicies: []string{parts[0]},
						EgressPolicies:  []string{parts[0]},
>>>>>>> 64caa629
					})
				} else if len(parts) == 2 && parts[1] == "preDNAT" {
					if strings.HasPrefix(parts[0], "pol") {
						tierName = "default"
						policies = []string{parts[0]}
					} else {
						tierName = parts[0]
						policies = []string{"a"}
					}
					preDNATTiers = append(preDNATTiers, &proto.TierInfo{
<<<<<<< HEAD
						Name:     tierName,
						Policies: policies,
=======
						Name:            "default",
						IngressPolicies: []string{parts[0]},
					})
				} else if len(parts) == 2 && parts[1] == "ingress" {
					tiers = append(tiers, &proto.TierInfo{
						Name:            "default",
						IngressPolicies: []string{parts[0]},
					})
				} else if len(parts) == 2 && parts[1] == "egress" {
					tiers = append(tiers, &proto.TierInfo{
						Name:           "default",
						EgressPolicies: []string{parts[0]},
>>>>>>> 64caa629
					})
				} else {
					panic("Failed to parse policy name " + spec.tierName)
				}
			}
			return func() {
				epMgr.OnUpdate(&proto.HostEndpointUpdate{
					Id: &proto.HostEndpointID{
						EndpointId: spec.id,
					},
					Endpoint: &proto.HostEndpoint{
						Name:              spec.name,
						ProfileIds:        []string{},
						Tiers:             tiers,
						UntrackedTiers:    untrackedTiers,
						PreDnatTiers:      preDNATTiers,
						ExpectedIpv4Addrs: spec.ipv4Addrs,
						ExpectedIpv6Addrs: spec.ipv6Addrs,
					},
				})
				epMgr.CompleteDeferredWork()
			}
		}

		expectChainsFor := func(names ...string) func() {
			return func() {
				filterTable.checkChains([][]*iptables.Chain{
					wlDispatchEmpty,
					hostChainsForIfaces(names),
				})
				rawTable.checkChains([][]*iptables.Chain{
					rawChainsForIfaces(names),
				})
				mangleTable.checkChains([][]*iptables.Chain{
					preDNATChainsForIfaces(names),
				})
			}
		}

		expectEmptyChains := func() func() {
			return func() {
				filterTable.checkChains([][]*iptables.Chain{
					wlDispatchEmpty,
					hostDispatchEmpty,
				})
				rawTable.checkChains([][]*iptables.Chain{
					hostDispatchEmpty,
				})
				mangleTable.checkChains([][]*iptables.Chain{
					fromHostDispatchEmpty,
				})
			}
		}

		removeHostEp := func(id string) func() {
			return func() {
				epMgr.OnUpdate(&proto.HostEndpointRemove{
					Id: &proto.HostEndpointID{
						EndpointId: id,
					},
				})
				epMgr.CompleteDeferredWork()
			}
		}

		Context("with host interfaces eth0, lo", func() {
			JustBeforeEach(func() {
				epMgr.OnUpdate(&ifaceUpdate{
					Name:  "eth0",
					State: "up",
				})
				epMgr.OnUpdate(&ifaceAddrsUpdate{
					Name:  "eth0",
					Addrs: eth0Addrs,
				})
				epMgr.OnUpdate(&ifaceUpdate{
					Name:  "lo",
					State: "up",
				})
				epMgr.OnUpdate(&ifaceAddrsUpdate{
					Name:  "lo",
					Addrs: loAddrs,
				})
				epMgr.CompleteDeferredWork()
			})

			It("should have empty dispatch chains", expectEmptyChains())
			It("should make no status reports", func() {
				Expect(statusReportRec.currentState).To(BeEmpty())
			})

			// Configure host endpoints with tier names here, so we can check which of
			// the host endpoints gets used in the programming for a particular host
			// interface.  When more than one host endpoint matches a given interface,
			// we expect the one used to be the one with the alphabetically earliest ID.
			Describe("with host endpoint with tier matching eth0", func() {
				JustBeforeEach(configureHostEp(&hostEpSpec{
					id:       "id1",
					name:     "eth0",
					tierName: "tierA",
				}))
				It("should have expected chains", expectChainsFor("eth0_tierA"))
				It("should report id1 up", func() {
					Expect(statusReportRec.currentState).To(Equal(map[interface{}]string{
						proto.HostEndpointID{EndpointId: "id1"}: "up",
					}))
				})

				Context("with another host ep (>ID) that matches the IPv4 address", func() {
					JustBeforeEach(configureHostEp(&hostEpSpec{
						id:        "id2",
						ipv4Addrs: []string{ipv4},
						tierName:  "tierB",
					}))
					It("should have expected chains", expectChainsFor("eth0_tierA"))
					It("should report id1 up, but id2 now in error", func() {
						Expect(statusReportRec.currentState).To(Equal(map[interface{}]string{
							proto.HostEndpointID{EndpointId: "id1"}: "up",
							proto.HostEndpointID{EndpointId: "id2"}: "error",
						}))
					})

					Context("with the first host ep removed", func() {
						JustBeforeEach(removeHostEp("id1"))
						It("should have expected chains", expectChainsFor("eth0_tierB"))
						It("should report id2 up only", func() {
							Expect(statusReportRec.currentState).To(Equal(map[interface{}]string{
								proto.HostEndpointID{EndpointId: "id2"}: "up",
							}))
						})
						Context("with both host eps removed", func() {
							JustBeforeEach(removeHostEp("id2"))
							It("should have empty dispatch chains", expectEmptyChains())
						})
					})
				})

				Context("with another host ep (<ID) that matches the IPv4 address", func() {
					JustBeforeEach(configureHostEp(&hostEpSpec{
						id:        "id0",
						ipv4Addrs: []string{ipv4},
						tierName:  "tierB",
					}))
					It("should have expected chains", expectChainsFor("eth0_tierB"))
					It("should report id0 up, but id1 now in error", func() {
						Expect(statusReportRec.currentState).To(Equal(map[interface{}]string{
							proto.HostEndpointID{EndpointId: "id0"}: "up",
							proto.HostEndpointID{EndpointId: "id1"}: "error",
						}))
					})

					Context("with the first host ep removed", func() {
						JustBeforeEach(removeHostEp("id1"))
						It("should have expected chains", expectChainsFor("eth0_tierB"))
						It("should report id0 up only", func() {
							Expect(statusReportRec.currentState).To(Equal(map[interface{}]string{
								proto.HostEndpointID{EndpointId: "id0"}: "up",
							}))
						})

						Context("with both host eps removed", func() {
							JustBeforeEach(removeHostEp("id0"))
							It("should have empty dispatch chains", expectEmptyChains())

							It("should remove all status reports", func() {
								Expect(statusReportRec.currentState).To(BeEmpty())
							})
						})
					})
				})

				Describe("replaced with untracked version", func() {
					JustBeforeEach(configureHostEp(&hostEpSpec{
						id:       "id1",
						name:     "eth0",
						tierName: "tierA_untracked",
					}))
					It("should have expected chains", expectChainsFor("eth0_tierA_untracked"))
				})

				Describe("replaced with pre-DNAT version", func() {
					JustBeforeEach(configureHostEp(&hostEpSpec{
						id:       "id1",
						name:     "eth0",
						tierName: "polA_preDNAT",
					}))
					It("should have expected chains", expectChainsFor("eth0_polA_preDNAT"))
				})

				Describe("replaced with ingress-only version", func() {
					JustBeforeEach(configureHostEp(&hostEpSpec{
						id:      "id1",
						name:    "eth0",
						polName: "polA_ingress",
					}))
					It("should have expected chains", expectChainsFor("eth0_polA_ingress"))
				})

				Describe("replaced with egress-only version", func() {
					JustBeforeEach(configureHostEp(&hostEpSpec{
						id:      "id1",
						name:    "eth0",
						polName: "polA_egress",
					}))
					It("should have expected chains", expectChainsFor("eth0_polA_egress"))
				})
			})

			Describe("with host endpoint with untracked tier matching eth0", func() {
				JustBeforeEach(configureHostEp(&hostEpSpec{
					id:       "id1",
					name:     "eth0",
					tierName: "tierA_untracked",
				}))
				It("should have expected chains", expectChainsFor("eth0_tierA_untracked"))

				Context("with another host ep (<ID) that matches the IPv4 address", func() {
					JustBeforeEach(configureHostEp(&hostEpSpec{
						id:        "id0",
						ipv4Addrs: []string{ipv4},
						tierName:  "tierB_untracked",
					}))

					It("should have expected chains", expectChainsFor("eth0_tierB_untracked"))

					Context("with the first host ep removed", func() {
						JustBeforeEach(removeHostEp("id1"))
						It("should have expected chains", expectChainsFor("eth0_tierB_untracked"))

						Context("with both host eps removed", func() {
							JustBeforeEach(removeHostEp("id0"))
							It("should have empty dispatch chains", expectEmptyChains())
						})
					})
				})

				Describe("replaced with a tracked version", func() {
					JustBeforeEach(configureHostEp(&hostEpSpec{
						id:       "id1",
						name:     "eth0",
						tierName: "tierA",
					}))
					It("should have expected chains", expectChainsFor("eth0_tierA"))
				})
			})

			Context("with a host ep that matches the IPv4 address with untracked policy", func() {
				JustBeforeEach(configureHostEp(&hostEpSpec{
					id:        "id0",
					ipv4Addrs: []string{ipv4},
					tierName:  "tierB_untracked",
				}))

				It("should have expected chains", expectChainsFor("eth0_tierB_untracked"))
			})

			Describe("with host endpoint with pre-DNAT tier matching eth0", func() {
				JustBeforeEach(configureHostEp(&hostEpSpec{
					id:       "id1",
					name:     "eth0",
					tierName: "polA_preDNAT",
				}))
				It("should have expected chains", expectChainsFor("eth0_polA_preDNAT"))

				Context("with another host ep (<ID) that matches the IPv4 address", func() {
					JustBeforeEach(configureHostEp(&hostEpSpec{
						id:        "id0",
						ipv4Addrs: []string{ipv4},
						tierName:  "polB_preDNAT",
					}))

					It("should have expected chains", expectChainsFor("eth0_polB_preDNAT"))

					Context("with the first host ep removed", func() {
						JustBeforeEach(removeHostEp("id1"))
						It("should have expected chains", expectChainsFor("eth0_polB_preDNAT"))

						Context("with both host eps removed", func() {
							JustBeforeEach(removeHostEp("id0"))
							It("should have empty dispatch chains", expectEmptyChains())
						})
					})
				})

				Describe("replaced with a tracked version", func() {
					JustBeforeEach(configureHostEp(&hostEpSpec{
						id:       "id1",
						name:     "eth0",
						tierName: "polA",
					}))
					It("should have expected chains", expectChainsFor("eth0_polA"))
				})
			})

			Context("with a host ep that matches the IPv4 address with pre-DNAT policy", func() {
				JustBeforeEach(configureHostEp(&hostEpSpec{
					id:        "id0",
					ipv4Addrs: []string{ipv4},
					tierName:  "polB_preDNAT",
				}))

				It("should have expected chains", expectChainsFor("eth0_polB_preDNAT"))
			})

			Describe("with host endpoint matching eth0", func() {
				JustBeforeEach(configureHostEp(&hostEpSpec{
					id:   "id1",
					name: "eth0",
				}))
				It("should have expected chains", expectChainsFor("eth0"))
				It("should report id1 up", func() {
					Expect(statusReportRec.currentState).To(Equal(map[interface{}]string{
						proto.HostEndpointID{EndpointId: "id1"}: "up",
					}))
				})

				Context("with another host interface eth1", func() {
					JustBeforeEach(func() {
						epMgr.OnUpdate(&ifaceUpdate{
							Name:  "eth1",
							State: "up",
						})
						epMgr.OnUpdate(&ifaceAddrsUpdate{
							Name:  "eth1",
							Addrs: eth1Addrs,
						})
						epMgr.CompleteDeferredWork()
					})

					It("should have expected chains", expectChainsFor("eth0"))
					It("should report id1 up", func() {
						Expect(statusReportRec.currentState).To(Equal(map[interface{}]string{
							proto.HostEndpointID{EndpointId: "id1"}: "up",
						}))
					})

					Context("with host ep matching eth1's IP", func() {
						JustBeforeEach(configureHostEp(&hostEpSpec{
							id:        "id22",
							ipv4Addrs: []string{ipv4Eth1},
						}))
						It("should have expected chains", expectChainsFor("eth0", "eth1"))
						It("should report id1 and id22 up", func() {
							Expect(statusReportRec.currentState).To(Equal(map[interface{}]string{
								proto.HostEndpointID{EndpointId: "id1"}:  "up",
								proto.HostEndpointID{EndpointId: "id22"}: "up",
							}))
						})
					})

					Context("with host ep matching eth1", func() {
						JustBeforeEach(configureHostEp(&hostEpSpec{
							id:   "id22",
							name: "eth1",
						}))
						It("should have expected chains", expectChainsFor("eth0", "eth1"))
						It("should report id1 and id22 up", func() {
							Expect(statusReportRec.currentState).To(Equal(map[interface{}]string{
								proto.HostEndpointID{EndpointId: "id1"}:  "up",
								proto.HostEndpointID{EndpointId: "id22"}: "up",
							}))
						})
					})
				})
			})

			Describe("with host endpoint matching non-existent interface", func() {
				JustBeforeEach(configureHostEp(&hostEpSpec{
					id:   "id3",
					name: "eth1",
				}))
				It("should have empty dispatch chains", expectEmptyChains())
				It("should report endpoint in error", func() {
					Expect(statusReportRec.currentState).To(Equal(map[interface{}]string{
						proto.HostEndpointID{EndpointId: "id3"}: "error",
					}))
				})
			})

			Describe("with host endpoint matching IPv4 address", func() {
				JustBeforeEach(configureHostEp(&hostEpSpec{
					id:        "id4",
					ipv4Addrs: []string{ipv4},
				}))
				It("should have expected chains", expectChainsFor("eth0"))
				It("should report id4 up", func() {
					Expect(statusReportRec.currentState).To(Equal(map[interface{}]string{
						proto.HostEndpointID{EndpointId: "id4"}: "up",
					}))
				})
			})

			Describe("with host endpoint matching IPv6 address", func() {
				JustBeforeEach(configureHostEp(&hostEpSpec{
					id:        "id5",
					ipv6Addrs: []string{ipv6},
				}))
				It("should have expected chains", expectChainsFor("eth0"))
				It("should report id5 up", func() {
					Expect(statusReportRec.currentState).To(Equal(map[interface{}]string{
						proto.HostEndpointID{EndpointId: "id5"}: "up",
					}))
				})
			})

			Describe("with host endpoint matching IPv4 address and correct interface name", func() {
				JustBeforeEach(configureHostEp(&hostEpSpec{
					id:        "id3",
					name:      "eth0",
					ipv4Addrs: []string{ipv4},
				}))
				It("should have expected chains", expectChainsFor("eth0"))
				It("should report id3 up", func() {
					Expect(statusReportRec.currentState).To(Equal(map[interface{}]string{
						proto.HostEndpointID{EndpointId: "id3"}: "up",
					}))
				})
			})

			Describe("with host endpoint matching IPv6 address and correct interface name", func() {
				JustBeforeEach(configureHostEp(&hostEpSpec{
					id:        "id3",
					name:      "eth0",
					ipv6Addrs: []string{ipv6},
				}))
				It("should have expected chains", expectChainsFor("eth0"))
				It("should report id3 up", func() {
					Expect(statusReportRec.currentState).To(Equal(map[interface{}]string{
						proto.HostEndpointID{EndpointId: "id3"}: "up",
					}))
				})
			})

			Describe("with host endpoint matching IPv4 address and wrong interface name", func() {
				JustBeforeEach(configureHostEp(&hostEpSpec{
					id:        "id3",
					name:      "eth1",
					ipv4Addrs: []string{ipv4},
				}))
				It("should have empty dispatch chains", expectEmptyChains())
				It("should report id3 error", func() {
					Expect(statusReportRec.currentState).To(Equal(map[interface{}]string{
						proto.HostEndpointID{EndpointId: "id3"}: "error",
					}))
				})
			})

			Describe("with host endpoint matching IPv6 address and wrong interface name", func() {
				JustBeforeEach(configureHostEp(&hostEpSpec{
					id:        "id3",
					name:      "eth1",
					ipv6Addrs: []string{ipv6},
				}))
				It("should have empty dispatch chains", expectEmptyChains())
				It("should report id3 error", func() {
					Expect(statusReportRec.currentState).To(Equal(map[interface{}]string{
						proto.HostEndpointID{EndpointId: "id3"}: "error",
					}))
				})
			})

			Describe("with host endpoint with unmatched IPv4 address", func() {
				JustBeforeEach(configureHostEp(&hostEpSpec{
					id:        "id4",
					ipv4Addrs: []string{"8.8.8.8"},
				}))
				It("should have empty dispatch chains", expectEmptyChains())
				It("should report id4 error", func() {
					Expect(statusReportRec.currentState).To(Equal(map[interface{}]string{
						proto.HostEndpointID{EndpointId: "id4"}: "error",
					}))
				})
			})

			Describe("with host endpoint with unmatched IPv6 address", func() {
				JustBeforeEach(configureHostEp(&hostEpSpec{
					id:        "id5",
					ipv6Addrs: []string{"fe08::2"},
				}))
				It("should have empty dispatch chains", expectEmptyChains())
				It("should report id5 error", func() {
					Expect(statusReportRec.currentState).To(Equal(map[interface{}]string{
						proto.HostEndpointID{EndpointId: "id5"}: "error",
					}))
				})
			})

		})

		Context("with host endpoint configured before interface signaled", func() {
			JustBeforeEach(configureHostEp(&hostEpSpec{
				id:   "id3",
				name: "eth0",
			}))
			It("should have empty dispatch chains", expectEmptyChains())
			It("should report id3 error", func() {
				Expect(statusReportRec.currentState).To(Equal(map[interface{}]string{
					proto.HostEndpointID{EndpointId: "id3"}: "error",
				}))
			})

			Context("with interface signaled", func() {
				JustBeforeEach(func() {
					epMgr.OnUpdate(&ifaceUpdate{
						Name:  "eth0",
						State: "up",
					})
					epMgr.OnUpdate(&ifaceAddrsUpdate{
						Name:  "eth0",
						Addrs: eth0Addrs,
					})
					epMgr.CompleteDeferredWork()
				})
				It("should have expected chains", expectChainsFor("eth0"))
				It("should report id3 up", func() {
					Expect(statusReportRec.currentState).To(Equal(map[interface{}]string{
						proto.HostEndpointID{EndpointId: "id3"}: "up",
					}))
				})
			})
		})

		expectWlChainsFor := func(names ...string) func() {
			return func() {
				filterTable.checkChains([][]*iptables.Chain{
					hostDispatchEmpty,
					wlChainsForIfaces(names),
				})
				mangleTable.checkChains([][]*iptables.Chain{
					fromHostDispatchEmpty,
				})
			}
		}

		Describe("workload endpoints", func() {

			Context("with a workload endpoint", func() {
				wlEPID1 := proto.WorkloadEndpointID{
					OrchestratorId: "k8s",
					WorkloadId:     "pod-11",
					EndpointId:     "endpoint-id-11",
				}
				var tiers []*proto.TierInfo

				BeforeEach(func() {
					tiers = []*proto.TierInfo{}
				})

				JustBeforeEach(func() {
					epMgr.OnUpdate(&proto.WorkloadEndpointUpdate{
						Id: &wlEPID1,
						Endpoint: &proto.WorkloadEndpoint{
							State:      "active",
							Mac:        "01:02:03:04:05:06",
							Name:       "cali12345-ab",
							ProfileIds: []string{},
							Tiers:      tiers,
							Ipv4Nets:   []string{"10.0.240.2/24"},
							Ipv6Nets:   []string{"2001:db8:2::2/128"},
						},
					})
					epMgr.CompleteDeferredWork()
				})

				Context("with policy", func() {
					BeforeEach(func() {
						tiers = []*proto.TierInfo{&proto.TierInfo{
							Name:            "default",
							IngressPolicies: []string{"policy1"},
							EgressPolicies:  []string{"policy1"},
						}}
					})

					It("should have expected chains", expectWlChainsFor("cali12345-ab_policy1"))
				})

				Context("with ingress-only policy", func() {
					BeforeEach(func() {
						tiers = []*proto.TierInfo{&proto.TierInfo{
							Name:            "default",
							IngressPolicies: []string{"policy1"},
						}}
					})

					It("should have expected chains", expectWlChainsFor("cali12345-ab_policy1_ingress"))
				})

				Context("with egress-only policy", func() {
					BeforeEach(func() {
						tiers = []*proto.TierInfo{&proto.TierInfo{
							Name:           "default",
							EgressPolicies: []string{"policy1"},
						}}
					})

					It("should have expected chains", expectWlChainsFor("cali12345-ab_policy1_egress"))
				})

				It("should have expected chains", expectWlChainsFor("cali12345-ab"))

				It("should set routes", func() {
					if ipVersion == 6 {
						routeTable.checkRoutes("cali12345-ab", []routetable.Target{{
							CIDR:    ip.MustParseCIDR("2001:db8:2::2/128"),
							DestMAC: testutils.MustParseMAC("01:02:03:04:05:06"),
						}})
					} else {
						routeTable.checkRoutes("cali12345-ab", []routetable.Target{{
							CIDR:    ip.MustParseCIDR("10.0.240.0/24"),
							DestMAC: testutils.MustParseMAC("01:02:03:04:05:06"),
						}})
					}
				})
				It("should report endpoint down", func() {
					Expect(statusReportRec.currentState).To(Equal(map[interface{}]string{
						wlEPID1: "down",
					}))
				})

				Context("with updates for the workload's iface and proc/sys failure", func() {
					JustBeforeEach(func() {
						mockProcSys.Fail = true
						epMgr.OnUpdate(&ifaceUpdate{
							Name:  "cali12345-ab",
							State: "up",
						})
						epMgr.OnUpdate(&ifaceAddrsUpdate{
							Name:  "cali12345-ab",
							Addrs: set.New(),
						})
						epMgr.CompleteDeferredWork()
					})
					It("should report the interface in error", func() {
						Expect(statusReportRec.currentState).To(Equal(map[interface{}]string{
							wlEPID1: "error",
						}))
					})
				})

				Context("with updates for the workload's iface", func() {
					JustBeforeEach(func() {
						epMgr.OnUpdate(&ifaceUpdate{
							Name:  "cali12345-ab",
							State: "up",
						})
						epMgr.OnUpdate(&ifaceAddrsUpdate{
							Name:  "cali12345-ab",
							Addrs: set.New(),
						})
						epMgr.CompleteDeferredWork()
					})

					It("should have expected chains", expectWlChainsFor("cali12345-ab"))
					It("should report endpoint up", func() {
						Expect(statusReportRec.currentState).To(Equal(map[interface{}]string{
							wlEPID1: "up",
						}))
					})

					It("should write /proc/sys entries", func() {
						if ipVersion == 6 {
							mockProcSys.checkState(map[string]string{
								"/proc/sys/net/ipv6/conf/cali12345-ab/proxy_ndp":  "1",
								"/proc/sys/net/ipv6/conf/cali12345-ab/forwarding": "1",
							})
						} else {
							mockProcSys.checkState(map[string]string{
								"/proc/sys/net/ipv4/conf/cali12345-ab/forwarding":     "1",
								"/proc/sys/net/ipv4/conf/cali12345-ab/rp_filter":      "1",
								"/proc/sys/net/ipv4/conf/cali12345-ab/route_localnet": "1",
								"/proc/sys/net/ipv4/conf/cali12345-ab/proxy_arp":      "1",
								"/proc/sys/net/ipv4/neigh/cali12345-ab/proxy_delay":   "0",
							})
						}
					})

					Context("with floating IPs added to the endpoint", func() {
						JustBeforeEach(func() {
							epMgr.OnUpdate(&proto.WorkloadEndpointUpdate{
								Id: &wlEPID1,
								Endpoint: &proto.WorkloadEndpoint{
									State:      "active",
									Mac:        "01:02:03:04:05:06",
									Name:       "cali12345-ab",
									ProfileIds: []string{},
									Tiers:      []*proto.TierInfo{},
									Ipv4Nets:   []string{"10.0.240.2/24"},
									Ipv6Nets:   []string{"2001:db8:2::2/128"},
									Ipv4Nat: []*proto.NatInfo{
										{ExtIp: "172.16.1.3", IntIp: "10.0.240.2"},
										{ExtIp: "172.18.1.4", IntIp: "10.0.240.2"},
									},
									Ipv6Nat: []*proto.NatInfo{
										{ExtIp: "2001:db8:3::2", IntIp: "2001:db8:2::2"},
										{ExtIp: "2001:db8:4::2", IntIp: "2001:db8:4::2"},
									},
								},
							})
							epMgr.CompleteDeferredWork()
						})

						It("should have expected chains", expectWlChainsFor("cali12345-ab"))

						It("should set routes", func() {
							if ipVersion == 6 {
								routeTable.checkRoutes("cali12345-ab", []routetable.Target{
									{
										CIDR:    ip.MustParseCIDR("2001:db8:2::2/128"),
										DestMAC: testutils.MustParseMAC("01:02:03:04:05:06"),
									},
									{
										CIDR:    ip.MustParseCIDR("2001:db8:3::2/128"),
										DestMAC: testutils.MustParseMAC("01:02:03:04:05:06"),
									},
									{
										CIDR:    ip.MustParseCIDR("2001:db8:4::2/128"),
										DestMAC: testutils.MustParseMAC("01:02:03:04:05:06"),
									},
								})
							} else {
								routeTable.checkRoutes("cali12345-ab", []routetable.Target{
									{
										CIDR:    ip.MustParseCIDR("10.0.240.0/24"),
										DestMAC: testutils.MustParseMAC("01:02:03:04:05:06"),
									},
									{
										CIDR:    ip.MustParseCIDR("172.16.1.3/32"),
										DestMAC: testutils.MustParseMAC("01:02:03:04:05:06"),
									},
									{
										CIDR:    ip.MustParseCIDR("172.18.1.4/32"),
										DestMAC: testutils.MustParseMAC("01:02:03:04:05:06"),
									},
								})
							}
						})
					})

					Context("with the endpoint removed", func() {
						JustBeforeEach(func() {
							epMgr.OnUpdate(&proto.WorkloadEndpointRemove{
								Id: &wlEPID1,
							})
							epMgr.CompleteDeferredWork()
						})

						It("should have empty dispatch chains", expectEmptyChains())

						It("should have removed routes", func() {
							routeTable.checkRoutes("cali12345-ab", nil)
						})
						It("should report endpoint gone", func() {
							Expect(statusReportRec.currentState).To(BeEmpty())
						})
					})

					Context("changing the endpoint to another up interface", func() {
						JustBeforeEach(func() {
							epMgr.OnUpdate(&ifaceUpdate{
								Name:  "cali12345-cd",
								State: "up",
							})
							epMgr.OnUpdate(&ifaceAddrsUpdate{
								Name:  "cali12345-cd",
								Addrs: set.New(),
							})
							epMgr.OnUpdate(&proto.WorkloadEndpointUpdate{
								Id: &wlEPID1,
								Endpoint: &proto.WorkloadEndpoint{
									State:      "active",
									Mac:        "01:02:03:04:05:06",
									Name:       "cali12345-cd",
									ProfileIds: []string{},
									Tiers:      []*proto.TierInfo{},
									Ipv4Nets:   []string{"10.0.240.2/24"},
									Ipv6Nets:   []string{"2001:db8:2::2/128"},
								},
							})
							epMgr.CompleteDeferredWork()
						})

						It("should have expected chains", expectWlChainsFor("cali12345-cd"))

						It("should have removed routes for old iface", func() {
							routeTable.checkRoutes("cali12345-ab", nil)
						})
						It("should report endpoint up", func() {
							Expect(statusReportRec.currentState).To(Equal(map[interface{}]string{
								wlEPID1: "up",
							}))
						})

						It("should have set routes for new iface", func() {
							if ipVersion == 6 {
								routeTable.checkRoutes("cali12345-cd", []routetable.Target{{
									CIDR:    ip.MustParseCIDR("2001:db8:2::2/128"),
									DestMAC: testutils.MustParseMAC("01:02:03:04:05:06"),
								}})
							} else {
								routeTable.checkRoutes("cali12345-cd", []routetable.Target{{
									CIDR:    ip.MustParseCIDR("10.0.240.0/24"),
									DestMAC: testutils.MustParseMAC("01:02:03:04:05:06"),
								}})
							}
						})
					})
				})
			})

			Context("with an inactive workload endpoint", func() {
				wlEPID1 := proto.WorkloadEndpointID{
					OrchestratorId: "k8s",
					WorkloadId:     "pod-11",
					EndpointId:     "endpoint-id-11",
				}
				JustBeforeEach(func() {
					epMgr.OnUpdate(&proto.WorkloadEndpointUpdate{
						Id: &wlEPID1,
						Endpoint: &proto.WorkloadEndpoint{
							State:      "inactive",
							Mac:        "01:02:03:04:05:06",
							Name:       "cali12345-ab",
							ProfileIds: []string{},
							Tiers:      []*proto.TierInfo{},
							Ipv4Nets:   []string{"10.0.240.2/24"},
							Ipv6Nets:   []string{"2001:db8:2::2/128"},
						},
					})
					epMgr.CompleteDeferredWork()
				})

				It("should have expected chains", func() {
					Expect(filterTable.currentChains["cali-tw-cali12345-ab"]).To(Equal(
						&iptables.Chain{
							Name: "cali-tw-cali12345-ab",
							Rules: []iptables.Rule{{
								Action:  iptables.DropAction{},
								Comment: "Endpoint admin disabled",
							}},
						},
					))
					Expect(filterTable.currentChains["cali-fw-cali12345-ab"]).To(Equal(
						&iptables.Chain{
							Name: "cali-fw-cali12345-ab",
							Rules: []iptables.Rule{{
								Action:  iptables.DropAction{},
								Comment: "Endpoint admin disabled",
							}},
						},
					))
					_, ok := mangleTable.currentChains["cali-tw-cali12345-ab"]
					Expect(ok).To(BeFalse())
					_, ok = mangleTable.currentChains["cali-fw-cali12345-ab"]
					Expect(ok).To(BeFalse())
				})

				It("should remove routes", func() {
					routeTable.checkRoutes("cali12345-ab", nil)
				})
			})
		})
	}
}

var _ = Describe("EndpointManager IPv4", endpointManagerTests(4))

var _ = Describe("EndpointManager IPv6", endpointManagerTests(6))

type testProcSys struct {
	state map[string]string
	Fail  bool
}

var (
	procSysFail = errors.New("mock proc sys failure")
)

func (t *testProcSys) write(path, value string) error {
	log.WithFields(log.Fields{
		"path":  path,
		"value": value,
	}).Info("testProcSys writer")
	if t.Fail {
		return procSysFail
	}
	t.state[path] = value
	return nil
}

func (t *testProcSys) checkState(expected map[string]string) {
	Expect(t.state).To(Equal(expected))
}<|MERGE_RESOLUTION|>--- conflicted
+++ resolved
@@ -94,7 +94,7 @@
 		"ifaces":    ifaceTierNames,
 		"host":      host,
 		"tableKind": tableKind,
-	}).Debug("Calculating chains for interface")
+	}).Info("Calculating chains for interface")
 	chains := []*iptables.Chain{}
 	dispatchOut := []iptables.Rule{}
 	dispatchIn := []iptables.Rule{}
@@ -102,39 +102,34 @@
 	hostOrWlDispatch := "wl-dispatch"
 	outPrefix := "cali-from-"
 	inPrefix := "cali-to-"
+	inboundSuffix := "inbound"
+	inboundGroup := uint16(1)
+	outboundSuffix := "outbound"
+	outboundGroup := uint16(2)
 	if host {
 		hostOrWlLetter = "h"
 		hostOrWlDispatch = "host-endpoint"
 		outPrefix = "cali-to-"
 		inPrefix = "cali-from-"
+		inboundSuffix = "outbound"
+		inboundGroup = uint16(2)
+		outboundSuffix = "inbound"
+		outboundGroup = uint16(1)
 	}
-<<<<<<< HEAD
 	for _, ifaceTierName := range ifaceTierNames {
-		var ifaceName, tierName string
+		var ifaceName, tierName, polName string
 		nameParts := strings.Split(ifaceTierName, "_")
-		var ifaceKind string
-		var polName string
-=======
-	for _, ifaceMetadata := range ifaceMetadata {
-		var ifaceName, polName string
-		nameParts := strings.Split(ifaceMetadata, "_")
 		ifaceKind := "normal"
 		ingress := true
 		egress := true
->>>>>>> 64caa629
 		if len(nameParts) == 1 {
 			// Just an interface name "eth0", apply no tweaks.
 			ifaceName = nameParts[0]
-<<<<<<< HEAD
 			tierName = ""
-			ifaceKind = "normal"
-=======
 			polName = ""
->>>>>>> 64caa629
 		} else if len(nameParts) == 2 {
 			// Interface name and a policy name  "eth0_tierA".
 			ifaceName = nameParts[0]
-<<<<<<< HEAD
 			if strings.HasPrefix(nameParts[1], "pol") {
 				tierName = "default"
 				polName = "/" + nameParts[1]
@@ -145,6 +140,7 @@
 			ifaceKind = "normal"
 		} else {
 			// Interface name, policy name and untracked "eth0_tierA_untracked".
+			log.Debug("Interface name policy name and untracked/ingress/egress")
 			ifaceName = nameParts[0]
 			if strings.HasPrefix(nameParts[1], "pol") {
 				tierName = "default"
@@ -153,14 +149,6 @@
 				tierName = nameParts[1]
 				polName = "/a"
 			}
-			ifaceKind = nameParts[2]
-=======
-			polName = nameParts[1]
-		} else {
-			// Interface name, policy name and untracked "eth0_polA_untracked".
-			log.Debug("Interface name policy name and untracked/ingress/egress")
-			ifaceName = nameParts[0]
-			polName = nameParts[1]
 			switch nameParts[2] {
 			case "ingress":
 				egress = false
@@ -169,7 +157,6 @@
 			default:
 				ifaceKind = nameParts[2]
 			}
->>>>>>> 64caa629
 		}
 
 		if tableKind != ifaceKind && tableKind != "normal" {
@@ -201,11 +188,7 @@
 			Match:  iptables.Match(),
 			Action: iptables.ClearMarkAction{Mark: 136}, // 0x8 + 0x80 (IptablesMarkAccept + IptablesMarkDrop)
 		})
-<<<<<<< HEAD
-		if tierName != "" && tableKind == ifaceKind {
-=======
-		if egress && polName != "" && tableKind == ifaceKind {
->>>>>>> 64caa629
+		if egress && tierName != "" && tableKind == ifaceKind {
 			outRules = append(outRules, iptables.Rule{
 				Match:   iptables.Match(),
 				Action:  iptables.ClearMarkAction{Mark: 16},
@@ -233,8 +216,8 @@
 				outRules = append(outRules, iptables.Rule{
 					Match: iptables.Match().MarkClear(16),
 					Action: iptables.NflogAction{
-						Group:  1,
-						Prefix: "D/0/no-policy-match-inbound/" + tierName,
+						Group:  outboundGroup,
+						Prefix: "D/0/no-policy-match-" + outboundSuffix + "/" + tierName,
 					},
 				})
 				outRules = append(outRules, iptables.Rule{
@@ -249,8 +232,8 @@
 			outRules = append(outRules, iptables.Rule{
 				Match: iptables.Match(),
 				Action: iptables.NflogAction{
-					Group:  1,
-					Prefix: "D/0/no-profile-match-inbound",
+					Group:  outboundGroup,
+					Prefix: "D/0/no-profile-match-" + outboundSuffix,
 				},
 			})
 			outRules = append(outRules, iptables.Rule{
@@ -285,11 +268,7 @@
 			Match:  iptables.Match(),
 			Action: iptables.ClearMarkAction{Mark: 136}, // 0x8 + 0x80 (IptablesMarkAccept + IptablesMarkDrop)
 		})
-<<<<<<< HEAD
-		if tierName != "" && tableKind == ifaceKind {
-=======
-		if ingress && polName != "" && tableKind == ifaceKind {
->>>>>>> 64caa629
+		if ingress && tierName != "" && tableKind == ifaceKind {
 			inRules = append(inRules, iptables.Rule{
 				Match:   iptables.Match(),
 				Action:  iptables.ClearMarkAction{Mark: 16},
@@ -318,8 +297,8 @@
 				inRules = append(inRules, iptables.Rule{
 					Match: iptables.Match().MarkClear(16),
 					Action: iptables.NflogAction{
-						Group:  2,
-						Prefix: "D/0/no-policy-match-outbound/" + tierName,
+						Group:  inboundGroup,
+						Prefix: "D/0/no-policy-match-" + inboundSuffix + "/" + tierName,
 					},
 				})
 				inRules = append(inRules, iptables.Rule{
@@ -333,8 +312,8 @@
 			inRules = append(inRules, iptables.Rule{
 				Match: iptables.Match(),
 				Action: iptables.NflogAction{
-					Group:  2,
-					Prefix: "D/0/no-profile-match-outbound",
+					Group:  inboundGroup,
+					Prefix: "D/0/no-profile-match-" + inboundSuffix,
 				},
 			})
 			inRules = append(inRules, iptables.Rule{
@@ -556,14 +535,9 @@
 						policies = []string{"a"}
 					}
 					tiers = append(tiers, &proto.TierInfo{
-<<<<<<< HEAD
-						Name:     tierName,
-						Policies: policies,
-=======
-						Name:            "default",
-						IngressPolicies: []string{spec.polName},
-						EgressPolicies:  []string{spec.polName},
->>>>>>> 64caa629
+						Name:            tierName,
+						IngressPolicies: policies,
+						EgressPolicies:  policies,
 					})
 				} else if len(parts) == 2 && parts[1] == "untracked" {
 					if strings.HasPrefix(parts[0], "pol") {
@@ -574,14 +548,9 @@
 						policies = []string{"a"}
 					}
 					untrackedTiers = append(untrackedTiers, &proto.TierInfo{
-<<<<<<< HEAD
-						Name:     tierName,
-						Policies: policies,
-=======
-						Name:            "default",
-						IngressPolicies: []string{parts[0]},
-						EgressPolicies:  []string{parts[0]},
->>>>>>> 64caa629
+						Name:            tierName,
+						IngressPolicies: policies,
+						EgressPolicies:  policies,
 					})
 				} else if len(parts) == 2 && parts[1] == "preDNAT" {
 					if strings.HasPrefix(parts[0], "pol") {
@@ -592,23 +561,32 @@
 						policies = []string{"a"}
 					}
 					preDNATTiers = append(preDNATTiers, &proto.TierInfo{
-<<<<<<< HEAD
-						Name:     tierName,
-						Policies: policies,
-=======
-						Name:            "default",
-						IngressPolicies: []string{parts[0]},
+						Name:            tierName,
+						IngressPolicies: policies,
 					})
 				} else if len(parts) == 2 && parts[1] == "ingress" {
+					if strings.HasPrefix(parts[0], "pol") {
+						tierName = "default"
+						policies = []string{parts[0]}
+					} else {
+						tierName = parts[0]
+						policies = []string{"a"}
+					}
 					tiers = append(tiers, &proto.TierInfo{
-						Name:            "default",
-						IngressPolicies: []string{parts[0]},
+						Name:            tierName,
+						IngressPolicies: policies,
 					})
 				} else if len(parts) == 2 && parts[1] == "egress" {
+					if strings.HasPrefix(parts[0], "pol") {
+						tierName = "default"
+						policies = []string{parts[0]}
+					} else {
+						tierName = parts[0]
+						policies = []string{"a"}
+					}
 					tiers = append(tiers, &proto.TierInfo{
-						Name:           "default",
-						EgressPolicies: []string{parts[0]},
->>>>>>> 64caa629
+						Name:           tierName,
+						EgressPolicies: policies,
 					})
 				} else {
 					panic("Failed to parse policy name " + spec.tierName)
@@ -800,18 +778,18 @@
 
 				Describe("replaced with ingress-only version", func() {
 					JustBeforeEach(configureHostEp(&hostEpSpec{
-						id:      "id1",
-						name:    "eth0",
-						polName: "polA_ingress",
+						id:       "id1",
+						name:     "eth0",
+						tierName: "polA_ingress",
 					}))
 					It("should have expected chains", expectChainsFor("eth0_polA_ingress"))
 				})
 
 				Describe("replaced with egress-only version", func() {
 					JustBeforeEach(configureHostEp(&hostEpSpec{
-						id:      "id1",
-						name:    "eth0",
-						polName: "polA_egress",
+						id:       "id1",
+						name:     "eth0",
+						tierName: "polA_egress",
 					}))
 					It("should have expected chains", expectChainsFor("eth0_polA_egress"))
 				})
