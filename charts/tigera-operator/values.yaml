imagePullSecrets: {}

installation:
  enabled: true
  variant: TigeraSecureEnterprise
  kubernetesProvider: ""

apiServer:
  enabled: true

intrusionDetection:
  enabled: true

logCollector:
  enabled: true

logStorage:
  enabled: true
  nodes:
    count: 1

manager:
  enabled: true

monitor:
  enabled: true

compliance:
  enabled: true

# Optional configuration for setting custom BGP templates where
# key is the filename of the template and value is the contents of the template.
bgp: {}

certs:
  node:
    key:
    cert:
    commonName:
  typha:
    key:
    cert:
    commonName:
    caBundle:
  manager:
    key:
    cert:
  elasticsearch:
    key:
    cert:
  kibana:
    key:
    cert:
  apiServer:
    key:
    cert:
  compliance:
    key:
    cert:

# Resource requests and limits for the tigera/operator pod.
resources: {}

# Tolerations for the tigera/operator pod.
tolerations:
- effect: NoExecute
  operator: Exists
- effect: NoSchedule
  operator: Exists

# NodeSelector for the tigera/operator pod.
nodeSelector:
  kubernetes.io/os: linux

# Custom annotations for the tigera/operator pod.
podAnnotations: {}

# Custom labels for the tigera/operator pod.
podLabels: {}

# Image and registry configuration for the tigera/operator pod.
tigeraOperator:
  image: tigera/operator
  version: v1.28.0
  registry: quay.io

calicoctl:
  enabled: false
  image: docker.io/calico/ctl
<<<<<<< HEAD
  tag: master
  binPath: /bin

techPreviewOptions:
  # set to name of desired apparmor policy for the calico-node container and
  # pod will be annotated with 'container.apparmor.security.beta.kubernetes.io/calico-node'
  nodeApparmorPolicyName: ""
=======
  tag: v3.24.0
>>>>>>> 228488d6
<|MERGE_RESOLUTION|>--- conflicted
+++ resolved
@@ -87,7 +87,6 @@
 calicoctl:
   enabled: false
   image: docker.io/calico/ctl
-<<<<<<< HEAD
   tag: master
   binPath: /bin
 
@@ -95,6 +94,3 @@
   # set to name of desired apparmor policy for the calico-node container and
   # pod will be annotated with 'container.apparmor.security.beta.kubernetes.io/calico-node'
   nodeApparmorPolicyName: ""
-=======
-  tag: v3.24.0
->>>>>>> 228488d6
