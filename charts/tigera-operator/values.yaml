--- conflicted
+++ resolved
@@ -99,7 +99,6 @@
   registry: quay.io
 
 calicoctl:
-<<<<<<< HEAD
   enabled: false
   image: gcr.io/unique-caldron-775/cnx/tigera/calicoctl:master
   tag: master
@@ -109,9 +108,5 @@
   # set to name of desired apparmor policy for the calico-node container and
   # pod will be annotated with 'container.apparmor.security.beta.kubernetes.io/calico-node'
   nodeApparmorPolicyName: ""
-=======
-  image: docker.io/calico/ctl
-  tag: master
 
-kubeletVolumePluginPath: /var/lib/kubelet
->>>>>>> 623d5d1f
+kubeletVolumePluginPath: /var/lib/kubelet