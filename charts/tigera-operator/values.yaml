# imagePullSecrets is a special helm field which, when specified, creates a secret
# containing the pull secret which is used to pull all images deployed by this helm chart and the resulting operator.
# this field is a map where the key is the desired secret name and the value is the contents of the imagePullSecret.
#
# Example: --set-file imagePullSecrets.gcr=./pull-secret.json
imagePullSecrets: {}

installation:
  enabled: true
  variant: TigeraSecureEnterprise
  kubernetesProvider: ""
  # imagePullSecrets are configured on all images deployed by the tigera-operator.
  # secrets specified here must exist in the tigera-operator namespace; they won't be created by the operator or helm.
  # imagePullSecrets are a slice of LocalObjectReferences, which is the same format they appear as on deployments.
  #
  # Example: --set installation.imagePullSecrets[0].name=my-existing-secret
  imagePullSecrets: []

apiServer:
  enabled: true

# When enabled a subchart called tigera-prometheus-operator will be installed.
# Set the tags and subchart to false if you want to bring your own Prometheus
# operator to your cluster.
# Alternatively, you can pass the following flags to your installation command:
#   --set tags.tigera-prometheus-operator=false
#   --set tigera-prometheus-operator.enabled=false
tigera-prometheus-operator:
  enabled: true
tags:
  tigera-prometheus-operator: true

intrusionDetection:
  enabled: true

logCollector:
  enabled: true

logStorage:
  enabled: true
  nodes:
    count: 1

manager:
  enabled: true

monitor:
  enabled: true

compliance:
  enabled: true

policyRecommendation:
  enabled: true

authentication:
  enabled: false

applicationLayer:
  enabled: false

amazonCloudIntegration:
  enabled: false

defaultFelixConfiguration:
  enabled: false

# MCM configuration options.
# Management cluster.
managementCluster:
  enabled: false
  address:
  service:
    type:
    port: 9449
    nodePort:
    targetPort: 9449
    protocol: TCP
    annotations:
      - key:
        value:

managedClusters:
  enabled: false
  clusters:
  - name:
    certificate:

# Managed cluster.
managementClusterConnection:
  enabled: false
  managementClusterAddress:
  management:
    base64:
      tls:
        crt:
    tls:
      crt:
  managed:
    base64:
      tls:
        crt:
        key:
    tls:
      crt:
      key:

# Optional configuration for setting custom BGP templates where
# key is the filename of the template and value is the contents of the template.
bgp: {}

certs:
  node:
    key:
    cert:
    commonName:
  typha:
    key:
    cert:
    commonName:
    caBundle:
  manager:
    key:
    cert:
  elasticsearch:
    key:
    cert:
  kibana:
    key:
    cert:
  apiServer:
    key:
    cert:
  compliance:
    key:
    cert:

# Resource requests and limits for the tigera/operator pod.
resources: {}

# Tolerations for the tigera/operator pod.
tolerations:
- effect: NoExecute
  operator: Exists
- effect: NoSchedule
  operator: Exists

# NodeSelector for the tigera/operator pod.
nodeSelector:
  kubernetes.io/os: linux

# Custom annotations for the tigera/operator pod.
podAnnotations: {}

# Custom labels for the tigera/operator pod.
podLabels: {}

# Image and registry configuration for the tigera/operator pod.
tigeraOperator:
  image: tigera/operator
  version: master
  registry: quay.io

calicoctl:
  enabled: false
  image: gcr.io/unique-caldron-775/cnx/tigera/calicoctl:master
  tag: master
  binPath: /bin

techPreviewOptions:
  # set to name of desired apparmor policy for the calico-node container and
  # pod will be annotated with 'container.apparmor.security.beta.kubernetes.io/calico-node'
<<<<<<< HEAD
  nodeApparmorPolicyName: ""

kubeletVolumePluginPath: /var/lib/kubelet
=======
  nodeApparmorPolicyName: ""
>>>>>>> ce4e9495
<|MERGE_RESOLUTION|>--- conflicted
+++ resolved
@@ -170,10 +170,6 @@
 techPreviewOptions:
   # set to name of desired apparmor policy for the calico-node container and
   # pod will be annotated with 'container.apparmor.security.beta.kubernetes.io/calico-node'
-<<<<<<< HEAD
   nodeApparmorPolicyName: ""
 
-kubeletVolumePluginPath: /var/lib/kubelet
-=======
-  nodeApparmorPolicyName: ""
->>>>>>> ce4e9495
+kubeletVolumePluginPath: /var/lib/kubelet