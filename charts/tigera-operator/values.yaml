--- conflicted
+++ resolved
@@ -40,7 +40,6 @@
   enabled: true
 policyRecommendation:
   enabled: true
-<<<<<<< HEAD
 
 # compliance:
 #   enabled: false
@@ -48,13 +47,6 @@
 # packetCaptureAPI:
 #   enabled: false
 
-=======
-#compliance:
-#  enabled: false
-
-#packetCaptureAPI:
-#  enabled: false
->>>>>>> fd75b93a
 authentication:
   enabled: false
 applicationLayer:
@@ -153,12 +145,12 @@
 # Image and registry configuration for the tigera/operator pod.
 tigeraOperator:
   image: tigera/operator
-  version: v1.35.0
+  version: master
   registry: quay.io
 calicoctl:
   enabled: false
-  image: quay.io/tigera/calicoctl
-  tag: v3.20.0-1.0
+  image: gcr.io/unique-caldron-775/cnx/tigera/calicoctl
+  tag: master
   binPath: /bin
 techPreviewOptions:
   # set to name of desired apparmor policy for the calico-node container and
