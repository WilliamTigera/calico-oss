{{ $secrets := list }}
{{ range $name := keys .Values.imagePullSecrets -}}
{{ $item := dict "name" $name }}
{{ $secrets = append $secrets $item }}
{{ end }}

apiVersion: v1
kind: ServiceAccount
metadata:
<<<<<<< HEAD
  name: {{.Release.Namespace}}
  namespace: {{.Release.Namespace}}
=======
  name: tigera-operator
  namespace: {{.Release.Namespace}}
imagePullSecrets: {{- $secrets | toYaml | nindent 2 }}
>>>>>>> b54ad939
<|MERGE_RESOLUTION|>--- conflicted
+++ resolved
@@ -7,11 +7,6 @@
 apiVersion: v1
 kind: ServiceAccount
 metadata:
-<<<<<<< HEAD
   name: {{.Release.Namespace}}
   namespace: {{.Release.Namespace}}
-=======
-  name: tigera-operator
-  namespace: {{.Release.Namespace}}
-imagePullSecrets: {{- $secrets | toYaml | nindent 2 }}
->>>>>>> b54ad939
+imagePullSecrets: {{- $secrets | toYaml | nindent 2 }}