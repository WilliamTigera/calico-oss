--- conflicted
+++ resolved
@@ -402,10 +402,6 @@
     resources:
       - certificatesigningrequests
     verbs:
-<<<<<<< HEAD
-      - list
-=======
       - list
       - watch  
-{{- end }}
->>>>>>> 12146d24
+{{- end }}