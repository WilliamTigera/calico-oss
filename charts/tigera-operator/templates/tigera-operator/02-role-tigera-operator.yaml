--- conflicted
+++ resolved
@@ -388,7 +388,6 @@
       - create
       - update
       - delete
-<<<<<<< HEAD
 {{- end }}
   # Permissions below this point are required for TSEE only.
   # For AWS security group setup. In enterprise, also needed for IDS installer and curator cronjob.
@@ -523,7 +522,4 @@
       - update
       - get
       - create
-      - delete
-=======
-{{- end }}
->>>>>>> 17a63522
+      - delete