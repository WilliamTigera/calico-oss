--- conflicted
+++ resolved
@@ -191,20 +191,6 @@
   - apiGroups:
     - crd.projectcalico.org
     resources:
-<<<<<<< HEAD
-    - ippools
-    verbs:
-    - create
-    - patch
-    - list
-    - get
-    - watch
-    - update
-  - apiGroups:
-    - crd.projectcalico.org
-    resources:
-=======
->>>>>>> eb7fe1b4
     - kubecontrollersconfigurations
     - bgpconfigurations
     - externalnetworks
