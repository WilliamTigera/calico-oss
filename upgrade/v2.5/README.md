# Upgrading to Calico v2.5.0 or later with Kubernetes datastore

## Why this is required

Kubernetes v1.7 introduces a new CustomResourceDefinition (CRD) API resource. The CRD resource will replace the alpha ThirdPartyResource (TPR). Support for TPR will end in Kubernetes v1.8. 

If you are using the Kubernetes datastore with Calico v2.4.x or earlier, you must migrate Calico's configuration data from TPR to CRD before upgrading to Calico v2.5.0 or later. If you fail to migrate the data before upgrading calico/node, calico/node will not come up after the upgrade and your connectivity will be affected. 

To read more about the new CRD resource, see [TPR Is Dead! Kubernetes 1.7 Turns to CRD](https://coreos.com/blog/custom-resource-kubernetes-v17). 

## Steps required

At a high level you must complete the following steps to ensure a successful upgrade.

 1. [Check to make sure you need to do the migration.](#1-before-you-begin)
 2. [Back up your TPR data.](#12-back-up-your-configuration-data) Data is in TPR.
 3. [Copy the data from TPR to CRD.](#2-migration-process) Data is in both TPR and CRD.
 4. [Verify the migration.](#3-verify-that-the-data-has-been-copied-correctly) Data is still in both TPR and CRD. Calico is still using TPR.
 5. [Upgrade Calico.](#4-upgrade-calico) Data is still in TPR and CRD, but Calico now uses CRD.
 6. Verify Calico policy and networking works as expected.
 7. [Delete the TPRs.](#5-delete-the-old-tprs)

## 1. Before you begin

### 1.1 Do I need to go through this migration process?

This is only required if you meet ALL of the following criteria:

- Running Calico with Kubernetes datastore (**Tip**: If `calicoctl version` returns a `Cluster Type` of `KDD`, you are using the Kubernetes datastore.)
- Current Kubernetes version is `v1.7.x`
- Current Calico version is `v2.4.x` or earlier
- Upgrading Calico to `v2.5.x` or later
<<<<<<< HEAD

### 1.2 Back up your configuration data

We highly recommend backing up your configuration data before proceeding with the migration process.
We only need to back up the configuration data stored as TPR resources. In the event the migration needs to be halted, this will allow you to restore the original data.

> Note: the migration job does not delete your old data, so your configuration data stored in TPR will still be there until [deleted manually](#5-delete-the-old-tprs).

> Note: use [`calicoctl` version v1.4.1](https://github.com/projectcalico/calicoctl/releases/tag/v1.4.1) and [`kubectl` version v1.7.4](https://kubernetes.io/docs/tasks/tools/install-kubectl/) to back up the data. Since we will need [`calicoctl` version v1.4.1](https://github.com/projectcalico/calicoctl/releases/tag/v1.4.1) and [v1.5.0](https://github.com/projectcalico/calicoctl/releases/tag/v1.5.0) for this upgrade,
=======

### 1.2 Back up your configuration data

We highly recommend backing up your configuration data before proceeding with the migration process.
We only need to back up the configuration data stored as TPR resources. In the event the migration needs to be halted, this will allow you to restore the original data.

> **Note**: the migration job does not delete your old data, so your configuration data stored in TPR will still be there until [deleted manually](#5-delete-the-old-tprs).

> **Note**: use [`calicoctl` version v1.4.1](https://github.com/projectcalico/calicoctl/releases/tag/v1.4.1) and [`kubectl` version v1.7.4](https://kubernetes.io/docs/tasks/tools/install-kubectl/) to back up the data. Since we will need [`calicoctl` version v1.4.1](https://github.com/projectcalico/calicoctl/releases/tag/v1.4.1) and [v1.5.0](https://github.com/projectcalico/calicoctl/releases/tag/v1.5.0) for this upgrade,
>>>>>>> a145d128
 we recommend downloading them both and suffixing the binaries with their respective versions. You can check the version by running `calicoctl version`.
 
 Run the following commands in sequence to back up your configuration data:

  1.2.1. `calicoctl_v1.4 get ippools -o yaml > ippool.yaml`
  
  1.2.2. `calicoctl_v1.4 get bgppeers -o yaml > bgppeer.yaml`
  
  1.2.3. `kubectl get globalconfig --all-namespaces -o yaml > tpr-felixconfig.yaml`
  
  1.2.4. `kubectl get globalbgpconfig --all-namespaces -o yaml > tpr-bgpconfig.yaml`

> **Note**: you may not have some of these resources if you're using Calico in policy-only mode.

## 2. Migration process

  2.1. Create the migration kubernetes job for your cluster: `kubectl apply -f https://raw.githubusercontent.com/projectcalico/calico/master/upgrade/v2.5/manifests/upgrade-job.yaml`.
<<<<<<< HEAD

  2.2. Check the job status `kubectl describe job/calico-upgrade-v2.5`.

  2.3. Check the upgrade job logs `kubectl logs <upgrade-pod-name>` to make sure there aren't any errors. (You can get the upgrade job's pod name from the previous command output `Message` field.)

## 3. Verify that the data has been copied correctly

Make sure you have all the `IPPools`, `BGPPeers`, `GlobalFelixConfig`, and `GlobalBGPConfig` resource configs you had before the migration:

=======

  2.2. Check the job status `kubectl describe job/calico-upgrade-v2.5`.

  2.3. Check the upgrade job logs `kubectl logs <upgrade-pod-name>` to make sure there aren't any errors. (You can get the upgrade job's pod name from the previous command output `Message` field.)

## 3. Verify that the data has been copied correctly

Make sure you have all the `IPPools`, `BGPPeers`, `GlobalFelixConfig`, and `GlobalBGPConfig` resource configs you had before the migration:

>>>>>>> a145d128
  3.1. `calicoctl_v1.5 get ippools -o wide`
  
  3.2. `calicoctl_v1.5 get bgppeers -o wide` (This is only if you're running Calico BGP networking.)
  
  3.3. `kubectl get globalfelixconfigs.crd.projectcalico.org -o wide`
  
  3.4. `kubectl get globalbgpconfigs.crd.projectcalico.org -o wide`

## 4. Upgrade calico

<<<<<<< HEAD
  4.1. If you have RBAC enabled, apply the updated RBAC manifest `kubectl apply -f https://docs.projectcalico.org/v2.5/getting-started/kubernetes/installation/hosted/rbac-kdd.yaml`. (This will revoke access to TPRs from calico-node.)
  
  4.2. Now you can upgrade the Calico version to `v2.5.0` in your Kubernetes Calico DaemonSet. (Make sure you reboot your calico-node pods one at a time if calico-node `updateStrategy` is not set to `RollingUpdate`.) 
=======
  > **Note**: If you are updating a [Canal](https://github.com/projectcalico/canal/tree/master/k8s-install)
  deployment do not use the RBAC manifest in the following step, instead use the
  appropriate [Canal RBAC manifest](https://github.com/projectcalico/canal/blob/master/k8s-install/1.7/rbac.yaml).

  4.1. If you have RBAC enabled, apply the updated RBAC manifest `kubectl apply -f https://docs.projectcalico.org/v2.5/getting-started/kubernetes/installation/hosted/rbac-kdd.yaml`. (This will revoke access to TPRs from calico-node.)
  
  4.2. Now you can upgrade the calico/node and calico/cni images in your Kubernetes Calico DaemonSet. (Make sure you reboot your calico-node pods one at a time if calico-node `updateStrategy` is not set to `RollingUpdate`.)
>>>>>>> a145d128
  
  4.3. Verify that everything is working as expected.

## 5. Delete the old TPRs

You can now delete your TPRs by running the following command: 
`kubectl delete -f https://raw.githubusercontent.com/projectcalico/calico/master/upgrade/v2.5/manifests/tprs.yaml`<|MERGE_RESOLUTION|>--- conflicted
+++ resolved
@@ -30,17 +30,6 @@
 - Current Kubernetes version is `v1.7.x`
 - Current Calico version is `v2.4.x` or earlier
 - Upgrading Calico to `v2.5.x` or later
-<<<<<<< HEAD
-
-### 1.2 Back up your configuration data
-
-We highly recommend backing up your configuration data before proceeding with the migration process.
-We only need to back up the configuration data stored as TPR resources. In the event the migration needs to be halted, this will allow you to restore the original data.
-
-> Note: the migration job does not delete your old data, so your configuration data stored in TPR will still be there until [deleted manually](#5-delete-the-old-tprs).
-
-> Note: use [`calicoctl` version v1.4.1](https://github.com/projectcalico/calicoctl/releases/tag/v1.4.1) and [`kubectl` version v1.7.4](https://kubernetes.io/docs/tasks/tools/install-kubectl/) to back up the data. Since we will need [`calicoctl` version v1.4.1](https://github.com/projectcalico/calicoctl/releases/tag/v1.4.1) and [v1.5.0](https://github.com/projectcalico/calicoctl/releases/tag/v1.5.0) for this upgrade,
-=======
 
 ### 1.2 Back up your configuration data
 
@@ -50,7 +39,6 @@
 > **Note**: the migration job does not delete your old data, so your configuration data stored in TPR will still be there until [deleted manually](#5-delete-the-old-tprs).
 
 > **Note**: use [`calicoctl` version v1.4.1](https://github.com/projectcalico/calicoctl/releases/tag/v1.4.1) and [`kubectl` version v1.7.4](https://kubernetes.io/docs/tasks/tools/install-kubectl/) to back up the data. Since we will need [`calicoctl` version v1.4.1](https://github.com/projectcalico/calicoctl/releases/tag/v1.4.1) and [v1.5.0](https://github.com/projectcalico/calicoctl/releases/tag/v1.5.0) for this upgrade,
->>>>>>> a145d128
  we recommend downloading them both and suffixing the binaries with their respective versions. You can check the version by running `calicoctl version`.
  
  Run the following commands in sequence to back up your configuration data:
@@ -68,7 +56,6 @@
 ## 2. Migration process
 
   2.1. Create the migration kubernetes job for your cluster: `kubectl apply -f https://raw.githubusercontent.com/projectcalico/calico/master/upgrade/v2.5/manifests/upgrade-job.yaml`.
-<<<<<<< HEAD
 
   2.2. Check the job status `kubectl describe job/calico-upgrade-v2.5`.
 
@@ -78,17 +65,6 @@
 
 Make sure you have all the `IPPools`, `BGPPeers`, `GlobalFelixConfig`, and `GlobalBGPConfig` resource configs you had before the migration:
 
-=======
-
-  2.2. Check the job status `kubectl describe job/calico-upgrade-v2.5`.
-
-  2.3. Check the upgrade job logs `kubectl logs <upgrade-pod-name>` to make sure there aren't any errors. (You can get the upgrade job's pod name from the previous command output `Message` field.)
-
-## 3. Verify that the data has been copied correctly
-
-Make sure you have all the `IPPools`, `BGPPeers`, `GlobalFelixConfig`, and `GlobalBGPConfig` resource configs you had before the migration:
-
->>>>>>> a145d128
   3.1. `calicoctl_v1.5 get ippools -o wide`
   
   3.2. `calicoctl_v1.5 get bgppeers -o wide` (This is only if you're running Calico BGP networking.)
@@ -99,11 +75,6 @@
 
 ## 4. Upgrade calico
 
-<<<<<<< HEAD
-  4.1. If you have RBAC enabled, apply the updated RBAC manifest `kubectl apply -f https://docs.projectcalico.org/v2.5/getting-started/kubernetes/installation/hosted/rbac-kdd.yaml`. (This will revoke access to TPRs from calico-node.)
-  
-  4.2. Now you can upgrade the Calico version to `v2.5.0` in your Kubernetes Calico DaemonSet. (Make sure you reboot your calico-node pods one at a time if calico-node `updateStrategy` is not set to `RollingUpdate`.) 
-=======
   > **Note**: If you are updating a [Canal](https://github.com/projectcalico/canal/tree/master/k8s-install)
   deployment do not use the RBAC manifest in the following step, instead use the
   appropriate [Canal RBAC manifest](https://github.com/projectcalico/canal/blob/master/k8s-install/1.7/rbac.yaml).
@@ -111,7 +82,6 @@
   4.1. If you have RBAC enabled, apply the updated RBAC manifest `kubectl apply -f https://docs.projectcalico.org/v2.5/getting-started/kubernetes/installation/hosted/rbac-kdd.yaml`. (This will revoke access to TPRs from calico-node.)
   
   4.2. Now you can upgrade the calico/node and calico/cni images in your Kubernetes Calico DaemonSet. (Make sure you reboot your calico-node pods one at a time if calico-node `updateStrategy` is not set to `RollingUpdate`.)
->>>>>>> a145d128
   
   4.3. Verify that everything is working as expected.
 
