--- conflicted
+++ resolved
@@ -1,8 +1,4 @@
-<<<<<<< HEAD
-// Copyright (c) 2019-2020 Tigera, Inc. All rights reserved.
-=======
-// Copyright (c) 2019,2021 Tigera, Inc. All rights reserved.
->>>>>>> 645bf8d9
+// Copyright (c) 2019-2021 Tigera, Inc. All rights reserved.
 
 // Licensed under the Apache License, Version 2.0 (the "License");
 // you may not use this file except in compliance with the License.
@@ -26,8 +22,8 @@
 
 	"k8s.io/apimachinery/pkg/runtime"
 
+	api "github.com/projectcalico/api/pkg/apis/projectcalico/v3"
 	"github.com/projectcalico/calicoctl/v3/calicoctl/resourcemgr"
-	api "github.com/projectcalico/api/pkg/apis/projectcalico/v3"
 
 	. "github.com/onsi/ginkgo"
 	. "github.com/onsi/gomega"
