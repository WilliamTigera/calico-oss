--- conflicted
+++ resolved
@@ -1,8 +1,4 @@
-<<<<<<< HEAD
-// Copyright (c) 2019-2021 Tigera, Inc. All rights reserved.
-=======
 // Copyright (c) 2019-2024 Tigera, Inc. All rights reserved.
->>>>>>> 7ae10271
 
 // Licensed under the Apache License, Version 2.0 (the "License");
 // you may not use this file except in compliance with the License.
@@ -22,17 +18,11 @@
 	"strings"
 	"testing"
 
-<<<<<<< HEAD
-	log "github.com/sirupsen/logrus"
-
-	licutils "github.com/projectcalico/calico/licensing/utils"
-
-=======
->>>>>>> 7ae10271
 	. "github.com/onsi/gomega"
 
 	. "github.com/projectcalico/calico/calicoctl/tests/fv/utils"
 	"github.com/projectcalico/calico/libcalico-go/lib/logutils"
+	licutils "github.com/projectcalico/calico/licensing/utils"
 )
 
 func init() {
