// Copyright (c) 2019,2021 Tigera, Inc. All rights reserved.

// Licensed under the Apache License, Version 2.0 (the "License");
// you may not use this file except in compliance with the License.
// You may obtain a copy of the License at
//
//     http://www.apache.org/licenses/LICENSE-2.0
//
// Unless required by applicable law or agreed to in writing, software
// distributed under the License is distributed on an "AS IS" BASIS,
// WITHOUT WARRANTIES OR CONDITIONS OF ANY KIND, either express or implied.
// See the License for the specific language governing permissions and
// limitations under the License.

package fv_test

import (
	"context"
	"encoding/json"
	"fmt"
	"io/ioutil"
	"os"
	"regexp"
	"strconv"
	"strings"
	"testing"

	. "github.com/onsi/gomega"
	v3 "github.com/projectcalico/api/pkg/apis/projectcalico/v3"
	log "github.com/sirupsen/logrus"
	corev1 "k8s.io/api/core/v1"
	metav1 "k8s.io/apimachinery/pkg/apis/meta/v1"

	bapi "github.com/projectcalico/calico/libcalico-go/lib/backend/api"
	"github.com/projectcalico/calico/libcalico-go/lib/backend/k8s"
	"github.com/projectcalico/calico/libcalico-go/lib/backend/model"

<<<<<<< HEAD
	log "github.com/sirupsen/logrus"

	v3 "github.com/tigera/api/pkg/apis/projectcalico/v3"

=======
>>>>>>> c4f28c96
	ipamcmd "github.com/projectcalico/calico/calicoctl/calicoctl/commands/ipam"
	. "github.com/projectcalico/calico/calicoctl/tests/fv/utils"
	libapi "github.com/projectcalico/calico/libcalico-go/lib/apis/v3"
	"github.com/projectcalico/calico/libcalico-go/lib/clientv3"
	"github.com/projectcalico/calico/libcalico-go/lib/ipam"
	"github.com/projectcalico/calico/libcalico-go/lib/logutils"
	cnet "github.com/projectcalico/calico/libcalico-go/lib/net"
	"github.com/projectcalico/calico/libcalico-go/lib/options"
)

func init() {
	log.AddHook(logutils.ContextHook{})
	log.SetFormatter(&logutils.Formatter{})
}

func TestIPAM(t *testing.T) {
<<<<<<< HEAD
	RegisterTestingT(t)

	ctx := context.Background()

	// Create a Calico client.
	config := apiconfig.NewCalicoAPIConfig()
	config.Spec.DatastoreType = "etcdv3"
	config.Spec.EtcdEndpoints = "http://127.0.0.1:2379"
	client, err := clientv3.New(*config)
	Expect(err).NotTo(HaveOccurred())

	// Create an IPv4 pool.
	pool := v3.NewIPPool()
	pool.Name = "ipam-test-v4"
	pool.Spec.CIDR = "10.65.0.0/16"
	_, err = client.IPPools().Create(ctx, pool, options.SetOptions{})
	Expect(err).NotTo(HaveOccurred())

	// Create an IPv6 pool.
	pool = v3.NewIPPool()
	pool.Name = "ipam-test-v6"
	pool.Spec.CIDR = "fd5f:abcd:64::0/48"
	_, err = client.IPPools().Create(ctx, pool, options.SetOptions{})
	Expect(err).NotTo(HaveOccurred())

	// Create a Node resource for this host.
	var nodeName string
	hostname, err := os.Hostname()
	Expect(err).NotTo(HaveOccurred())
	node := libapi.NewNode()
	nodeName = strings.ToLower(hostname)
	node.Name = nodeName
	_, err = client.Nodes().Create(ctx, node, options.SetOptions{})
	Expect(err).NotTo(HaveOccurred())

	// Set Calico version in ClusterInformation
	out, err := SetCalicoVersion(false)
	Expect(err).ToNot(HaveOccurred())
	Expect(out).To(ContainSubstring("Calico version set to"))

	// ipam show with specific unallocated IP.
	out = Calicoctl(false, "ipam", "show", "--ip=10.65.0.2")
	Expect(out).To(ContainSubstring("10.65.0.2 is not assigned"))

	// ipam show, with no allocations yet.
	out = Calicoctl(false, "ipam", "show")
	Expect(out).To(ContainSubstring("IPS IN USE"))

	// Assign some IPs.
	var v4, v6 []cnet.IPNet
	v4Assignments, v6Assignments, err := client.IPAM().AutoAssign(ctx, ipam.AutoAssignArgs{
		Num4:        5,
		Num6:        7,
		Attrs:       map[string]string{"note": "reserved by ipam_test.go"},
		IntendedUse: v3.IPPoolAllowedUseWorkload,
	})
	Expect(err).NotTo(HaveOccurred())
	if v4Assignments != nil {
		v4 = v4Assignments.IPs
	}
	if v6Assignments != nil {
		v6 = v6Assignments.IPs
	}
=======
	RunDatastoreTest(t, func(t *testing.T, kdd bool, client clientv3.Interface) {
		ctx := context.Background()

		// Create an IPv4 pool.
		pool := v3.NewIPPool()
		pool.Name = "ipam-test-v4"
		pool.Spec.CIDR = "10.65.0.0/16"
		_, err := client.IPPools().Create(ctx, pool, options.SetOptions{})
		Expect(err).NotTo(HaveOccurred())
>>>>>>> c4f28c96

		// Create an IPv6 pool.
		pool = v3.NewIPPool()
		pool.Name = "ipam-test-v6"
		pool.Spec.CIDR = "fd5f:abcd:64::0/48"
		_, err = client.IPPools().Create(ctx, pool, options.SetOptions{})
		Expect(err).NotTo(HaveOccurred())

		// Create a Node resource for this host.
		cleanupNode := createNodeForLocalhost(t, ctx, client)
		defer cleanupNode()

		// Set Calico version in ClusterInformation
		out, err := SetCalicoVersion(kdd)
		Expect(err).ToNot(HaveOccurred())
		Expect(out).To(ContainSubstring("Calico version set to"))

		// ipam show with specific unallocated IP.
		out = Calicoctl(kdd, "ipam", "show", "--ip=10.65.0.2")
		Expect(out).To(ContainSubstring("10.65.0.2 is not assigned"))

		// ipam show, with no allocations yet.
		out = Calicoctl(kdd, "ipam", "show")
		Expect(out).To(ContainSubstring("IPS IN USE"))

		// Assign some IPs.
		var v4, v6 []cnet.IPNet
		v4Assignments, v6Assignments, err := client.IPAM().AutoAssign(ctx, ipam.AutoAssignArgs{
			Num4:        5,
			Num6:        7,
			Attrs:       map[string]string{"note": "reserved by ipam_test.go"},
			IntendedUse: v3.IPPoolAllowedUseWorkload,
		})
		Expect(err).NotTo(HaveOccurred())
		if v4Assignments != nil {
			v4 = v4Assignments.IPs
		}
		if v6Assignments != nil {
			v6 = v6Assignments.IPs
		}

<<<<<<< HEAD
	// ipam show, including blocks.
	//
	// Example output here:
	// +----------+-------------------------------------------+------------+------------+-------------------+
	// | GROUPING |                   CIDR                    | IPS TOTAL  | IPS IN USE |     IPS FREE      |
	// +----------+-------------------------------------------+------------+------------+-------------------+
	// | IP Pool  | 10.65.0.0/16                              |      65536 | 5 (0%)     | 65531 (100%)      |
	// | Block    | 10.65.79.0/26                             |         64 | 5 (8%)     | 59 (92%)          |
	// | IP Pool  | 10.66.0.0/16                              |      65536 | 11 (0%)    | 65525 (100%)      |
	// | Block    | 10.66.137.224/29                          |          8 | 8 (100%)   | 0 (0%)            |
	// | Block    | 10.66.137.232/29                          |          8 | 3 (38%)    | 5 (62%)           |
	// | IP Pool  | fd5f:abcd:64::/48                         | 1.2089e+24 | 7 (0%)     | 1.2089e+24 (100%) |
	// | Block    | fd5f:abcd:64:4f2c:ec1b:27b9:1989:77c0/122 |         64 | 7 (11%)    | 57 (89%)          |
	// +----------+-------------------------------------------+------------+------------+-------------------+
	outLines := strings.Split(Calicoctl(false, "ipam", "show", "--show-blocks"), "\n")
	Expect(outLines).To(ContainElement(And(ContainSubstring("Block"), ContainSubstring("10.66"), ContainSubstring("8 (100%)"), ContainSubstring("0 (0%)"))))
	Expect(outLines).To(ContainElement(And(ContainSubstring("IP Pool"), ContainSubstring("fd5f"), ContainSubstring("7 (0%)"))))

	// Clean up resources
	cidrs := append(v4, v4More...)
	cidrs = append(cidrs, v6...)
	cidrs = append(cidrs, v6More...)
	Expect(err).NotTo(HaveOccurred())
	var ips []ipam.ReleaseOptions
	for _, cidr := range cidrs {
		err = client.IPAM().ReleaseAffinity(ctx, cidr, nodeName, false)
		Expect(err).NotTo(HaveOccurred())
		ip := cnet.ParseIP(cidr.IP.String())
		ips = append(ips, ipam.ReleaseOptions{Address: ip.IP.String()})
	}
	// Release the IPs
	_, err = client.IPAM().ReleaseIPs(ctx, ips...)
	Expect(err).NotTo(HaveOccurred())

	_, err = client.IPPools().Delete(ctx, "ipam-test-v4", options.DeleteOptions{})
	Expect(err).NotTo(HaveOccurred())
	_, err = client.IPPools().Delete(ctx, "ipam-test-v6", options.DeleteOptions{})
	Expect(err).NotTo(HaveOccurred())
	_, err = client.Nodes().Delete(ctx, nodeName, options.DeleteOptions{})
	Expect(err).NotTo(HaveOccurred())
	_, err = client.IPPools().Delete(ctx, "ipam-test-v4-b29", options.DeleteOptions{})
	Expect(err).NotTo(HaveOccurred())
=======
		// ipam show, pools only.
		out = Calicoctl(kdd, "ipam", "show")
		Expect(out).To(ContainSubstring("IPS IN USE"))
		Expect(out).To(ContainSubstring("10.65.0.0/16"))
		Expect(out).To(ContainSubstring("5 (0%)"))
		Expect(out).To(ContainSubstring("65531 (100%)"))
		Expect(out).To(ContainSubstring("fd5f:abcd:64::/48"))

		// ipam show, including blocks.
		out = Calicoctl(kdd, "ipam", "show", "--show-blocks")
		Expect(out).To(ContainSubstring("Block"))
		Expect(out).To(ContainSubstring("5 (8%)"))
		Expect(out).To(ContainSubstring("59 (92%)"))

		// Find out the allocation block.
		var allocatedIP string
		r, err := regexp.Compile(`(10\.65\.[0-9]+\.)([0-9]+)/26`)
		Expect(err).NotTo(HaveOccurred())
		for _, line := range strings.Split(out, "\n") {
			sm := r.FindStringSubmatch(line)
			if len(sm) > 0 {
				ordinalBase, err := strconv.Atoi(sm[2])
				Expect(err).NotTo(HaveOccurred())
				allocatedIP = sm[1] + strconv.Itoa(ordinalBase+2)
				break
			}
		}
		Expect(allocatedIP).NotTo(BeEmpty())

		// ipam show with specific IP that is now allocated.
		out = Calicoctl(kdd, "ipam", "show", "--ip="+allocatedIP)
		Expect(out).To(ContainSubstring(allocatedIP + " is in use"))
		Expect(out).To(ContainSubstring("Attributes:"))
		Expect(out).To(ContainSubstring("note: reserved by ipam_test.go"))

		// ipam show with an invalid IP.
		out, err = CalicoctlMayFail(kdd, "ipam", "show", "--ip=10.240.0.300")
		Expect(err).To(HaveOccurred())
		Expect(out).To(ContainSubstring("invalid IP address"))

		// Create a pool with blocksize 29, so we can easily allocate
		// an entire block.
		pool = v3.NewIPPool()
		pool.Name = "ipam-test-v4-b29"
		pool.Spec.CIDR = "10.66.0.0/16"
		pool.Spec.BlockSize = 29
		_, err = client.IPPools().Create(ctx, pool, options.SetOptions{})
		Expect(err).NotTo(HaveOccurred())

		// Allocate more than one block's worth (8) of IPs from that
		// pool.
		// Assign some IPs.
		var v4More, v6More []cnet.IPNet
		v4MoreAssignments, v6MoreAssignments, err := client.IPAM().AutoAssign(ctx, ipam.AutoAssignArgs{
			Num4:        11,
			IPv4Pools:   []cnet.IPNet{cnet.MustParseNetwork(pool.Spec.CIDR)},
			IntendedUse: v3.IPPoolAllowedUseWorkload,
		})
		Expect(err).NotTo(HaveOccurred())
		if v4MoreAssignments != nil {
			v4More = v4MoreAssignments.IPs
		}
		if v6MoreAssignments != nil {
			v6More = v6MoreAssignments.IPs
		}

		// ipam show, including blocks.
		//
		// Example output here:
		// +----------+-------------------------------------------+------------+------------+-------------------+
		// | GROUPING |                   CIDR                    | IPS TOTAL  | IPS IN USE |     IPS FREE      |
		// +----------+-------------------------------------------+------------+------------+-------------------+
		// | IP Pool  | 10.65.0.0/16                              |      65536 | 5 (0%)     | 65531 (100%)      |
		// | Block    | 10.65.79.0/26                             |         64 | 5 (8%)     | 59 (92%)          |
		// | IP Pool  | 10.66.0.0/16                              |      65536 | 11 (0%)    | 65525 (100%)      |
		// | Block    | 10.66.137.224/29                          |          8 | 8 (100%)   | 0 (0%)            |
		// | Block    | 10.66.137.232/29                          |          8 | 3 (38%)    | 5 (62%)           |
		// | IP Pool  | fd5f:abcd:64::/48                         | 1.2089e+24 | 7 (0%)     | 1.2089e+24 (100%) |
		// | Block    | fd5f:abcd:64:4f2c:ec1b:27b9:1989:77c0/122 |         64 | 7 (11%)    | 57 (89%)          |
		// +----------+-------------------------------------------+------------+------------+-------------------+
		outLines := strings.Split(Calicoctl(kdd, "ipam", "show", "--show-blocks"), "\n")
		Expect(outLines).To(ContainElement(And(ContainSubstring("Block"), ContainSubstring("10.66"), ContainSubstring("8 (100%)"), ContainSubstring("0 (0%)"))))
		Expect(outLines).To(ContainElement(And(ContainSubstring("IP Pool"), ContainSubstring("fd5f"), ContainSubstring("7 (0%)"))))

		// Clean up resources
		cidrs := append(v4, v4More...)
		cidrs = append(cidrs, v6...)
		cidrs = append(cidrs, v6More...)
		nodename, err := os.Hostname()
		Expect(err).NotTo(HaveOccurred())
		var ips []ipam.ReleaseOptions
		for _, cidr := range cidrs {
			err = client.IPAM().ReleaseAffinity(ctx, cidr, nodename, false)
			Expect(err).NotTo(HaveOccurred())
			ip := cnet.ParseIP(cidr.IP.String())
			ips = append(ips, ipam.ReleaseOptions{Address: ip.IP.String()})
		}
		// Release the IPs
		_, err = client.IPAM().ReleaseIPs(ctx, ips...)
		Expect(err).NotTo(HaveOccurred())
	})
>>>>>>> c4f28c96
}

func TestIPAMCleanup(t *testing.T) {
	RunDatastoreTest(t, func(t *testing.T, kdd bool, client clientv3.Interface) {
		ctx := context.Background()

		out, err := SetCalicoVersion(kdd)
		Expect(err).ToNot(HaveOccurred())
		Expect(out).To(ContainSubstring("Calico version set to"))

		// Create an IPv4 pool.
		pool := v3.NewIPPool()
		pool.Name = "ipam-test-v4-handle-clean"
		pool.Spec.CIDR = "10.66.0.0/16"
		_, err = client.IPPools().Create(ctx, pool, options.SetOptions{})
		Expect(err).NotTo(HaveOccurred())

		// Create a Node resource for this host.
		cleanupNode := createNodeForLocalhost(t, ctx, client)
		defer cleanupNode()

		// Assign some IPs.
		myHandle := "TestIPAMCleanup"
		v4Assignments, _, err := client.IPAM().AutoAssign(ctx, ipam.AutoAssignArgs{
			Num4:        1,
			Attrs:       map[string]string{"note": "reserved by ipam_test.go"},
			HandleID:    &myHandle,
			IntendedUse: v3.IPPoolAllowedUseWorkload,
		})
		_ = v4Assignments
		Expect(err).NotTo(HaveOccurred())

		// Make a raw, leaked handle for IPAM check to find.
		type accessor interface {
			Backend() bapi.Client
		}
		bc := client.(accessor).Backend()
		createLeakedHandle := func() *model.KVPair {
			kv, err := bc.Create(ctx, &model.KVPair{
				Key: model.IPAMHandleKey{
					HandleID: "leaked-handle",
				},
				Value: &model.IPAMHandle{
					HandleID: "leaked-handle",
					Block: map[string]int{
						"10.65.79.0/26": 1,
					},
					Deleted: false,
				},
			})
			Expect(err).NotTo(HaveOccurred())
			return kv
		}
		createLeakedHandle()

		// Run calicoctl ipam check and parse the resulting report.
		out = Calicoctl(kdd, "ipam", "check", "--show-all-ips", "-o", "/tmp/ipam_report.json")
		t.Log("IPAM check output:", out)
		reportFile, err := ioutil.ReadFile("/tmp/ipam_report.json")
		Expect(err).NotTo(HaveOccurred())
		t.Log("IPAM check report (raw JSON):", string(reportFile))
		var report ipamcmd.Report
		err = json.Unmarshal(reportFile, &report)
		Expect(err).NotTo(HaveOccurred())

		// Check that handles were reported correctly.
		Expect(out).To(ContainSubstring("Found 1 handles with no matching IPs (and 1 handles with matches)."))
		Expect(report.LeakedHandles).To(HaveLen(1))
		Expect(report.LeakedHandles[0].ID).To(Equal("leaked-handle"))
		Expect(report.LeakedHandles[0].Revision).ToNot(BeEmpty())

		out, err = CalicoctlMayFail(kdd, "ipam", "release", "--from-report=/tmp/ipam_report.json")
		Expect(err).To(HaveOccurred(), "calicoctl ipam release should fail if datastore is not locked")
		Expect(out).To(ContainSubstring("not locked"))

		out, err = CalicoctlMayFail(kdd, "ipam", "release", "--from-report=/tmp/ipam_report.json", "--force")
		Expect(err).NotTo(HaveOccurred(), fmt.Sprintf("failed to run calicoctl ipam release: %s", out))
		t.Log("calicoctl ipam release output:", out)
		Expect(out).To(ContainSubstring("Released 1 IPs successfully"))
		Expect(out).To(ContainSubstring("Released 1 handles; 0 skipped; 0 errors."))

		// Both handles should now be gone.
		handles, err := bc.List(ctx, model.IPAMHandleListOptions{}, "")
		Expect(err).NotTo(HaveOccurred())
		for _, kv := range handles.KVPairs {
			hk := kv.Key.(model.IPAMHandleKey)
			Expect(hk.HandleID).NotTo(Equal("leaked-handle"))
			Expect(hk.HandleID).NotTo(Equal(myHandle))
		}

		// Recreate the handle and try running the same report again.  Should skip that handle due to change of revision.
		createLeakedHandle()
		out, err = CalicoctlMayFail(kdd, "ipam", "release", "--from-report=/tmp/ipam_report.json", "--force")
		Expect(err).NotTo(HaveOccurred(), fmt.Sprintf("failed to run calicoctl ipam release: %s", out))
		t.Log("calicoctl ipam release output:", out)
		Expect(out).ToNot(MatchRegexp(`.*Released \d+ IPs.*`), "No IPs should be released")
		Expect(out).To(ContainSubstring("Released 0 handles; 1 skipped; 0 errors."))

		// Run with missing handle, should skip.
		out, err = CalicoctlMayFail(kdd, "ipam", "release", "--from-report=/tmp/ipam_report.json", "--force")
		Expect(err).NotTo(HaveOccurred(), fmt.Sprintf("failed to run calicoctl ipam release: %s", out))
		t.Log("calicoctl ipam release output:", out)
		Expect(out).To(ContainSubstring("Released 0 handles; 1 skipped; 0 errors."))
	})
}

func createNodeForLocalhost(t *testing.T, ctx context.Context, client clientv3.Interface) (cleanup func()) {
	type accessor interface {
		Backend() bapi.Client
	}
	bc := client.(accessor).Backend()
	nodeName, err := os.Hostname()
	if k8sClient, ok := bc.(*k8s.KubeClient); ok {
		t.Log("Creating Kubernetes Node")
		cs := k8sClient.ClientSet
		node := &corev1.Node{
			ObjectMeta: metav1.ObjectMeta{
				Name: nodeName,
			},
		}
		node, err := cs.CoreV1().Nodes().Create(ctx, node, metav1.CreateOptions{})
		Expect(err).NotTo(HaveOccurred())
		return func() {
			err := cs.CoreV1().Nodes().Delete(ctx, node.Name, metav1.DeleteOptions{})
			Expect(err).NotTo(HaveOccurred())
		}
	} else {
		t.Log("Creating etcd Node")
		node := libapi.NewNode()
		node.Name = nodeName
		Expect(err).NotTo(HaveOccurred())
		_, err = client.Nodes().Create(ctx, node, options.SetOptions{})
		Expect(err).NotTo(HaveOccurred())
		return func() {
			_, err = client.Nodes().Delete(ctx, node.Name, options.DeleteOptions{})
			Expect(err).NotTo(HaveOccurred())
		}
	}
}<|MERGE_RESOLUTION|>--- conflicted
+++ resolved
@@ -26,30 +26,21 @@
 	"testing"
 
 	. "github.com/onsi/gomega"
-	v3 "github.com/projectcalico/api/pkg/apis/projectcalico/v3"
-	log "github.com/sirupsen/logrus"
-	corev1 "k8s.io/api/core/v1"
-	metav1 "k8s.io/apimachinery/pkg/apis/meta/v1"
-
+	ipamcmd "github.com/projectcalico/calico/calicoctl/calicoctl/commands/ipam"
+	. "github.com/projectcalico/calico/calicoctl/tests/fv/utils"
+	libapi "github.com/projectcalico/calico/libcalico-go/lib/apis/v3"
 	bapi "github.com/projectcalico/calico/libcalico-go/lib/backend/api"
 	"github.com/projectcalico/calico/libcalico-go/lib/backend/k8s"
 	"github.com/projectcalico/calico/libcalico-go/lib/backend/model"
-
-<<<<<<< HEAD
-	log "github.com/sirupsen/logrus"
-
-	v3 "github.com/tigera/api/pkg/apis/projectcalico/v3"
-
-=======
->>>>>>> c4f28c96
-	ipamcmd "github.com/projectcalico/calico/calicoctl/calicoctl/commands/ipam"
-	. "github.com/projectcalico/calico/calicoctl/tests/fv/utils"
-	libapi "github.com/projectcalico/calico/libcalico-go/lib/apis/v3"
 	"github.com/projectcalico/calico/libcalico-go/lib/clientv3"
 	"github.com/projectcalico/calico/libcalico-go/lib/ipam"
 	"github.com/projectcalico/calico/libcalico-go/lib/logutils"
 	cnet "github.com/projectcalico/calico/libcalico-go/lib/net"
 	"github.com/projectcalico/calico/libcalico-go/lib/options"
+	log "github.com/sirupsen/logrus"
+	v3 "github.com/tigera/api/pkg/apis/projectcalico/v3"
+	corev1 "k8s.io/api/core/v1"
+	metav1 "k8s.io/apimachinery/pkg/apis/meta/v1"
 )
 
 func init() {
@@ -58,71 +49,6 @@
 }
 
 func TestIPAM(t *testing.T) {
-<<<<<<< HEAD
-	RegisterTestingT(t)
-
-	ctx := context.Background()
-
-	// Create a Calico client.
-	config := apiconfig.NewCalicoAPIConfig()
-	config.Spec.DatastoreType = "etcdv3"
-	config.Spec.EtcdEndpoints = "http://127.0.0.1:2379"
-	client, err := clientv3.New(*config)
-	Expect(err).NotTo(HaveOccurred())
-
-	// Create an IPv4 pool.
-	pool := v3.NewIPPool()
-	pool.Name = "ipam-test-v4"
-	pool.Spec.CIDR = "10.65.0.0/16"
-	_, err = client.IPPools().Create(ctx, pool, options.SetOptions{})
-	Expect(err).NotTo(HaveOccurred())
-
-	// Create an IPv6 pool.
-	pool = v3.NewIPPool()
-	pool.Name = "ipam-test-v6"
-	pool.Spec.CIDR = "fd5f:abcd:64::0/48"
-	_, err = client.IPPools().Create(ctx, pool, options.SetOptions{})
-	Expect(err).NotTo(HaveOccurred())
-
-	// Create a Node resource for this host.
-	var nodeName string
-	hostname, err := os.Hostname()
-	Expect(err).NotTo(HaveOccurred())
-	node := libapi.NewNode()
-	nodeName = strings.ToLower(hostname)
-	node.Name = nodeName
-	_, err = client.Nodes().Create(ctx, node, options.SetOptions{})
-	Expect(err).NotTo(HaveOccurred())
-
-	// Set Calico version in ClusterInformation
-	out, err := SetCalicoVersion(false)
-	Expect(err).ToNot(HaveOccurred())
-	Expect(out).To(ContainSubstring("Calico version set to"))
-
-	// ipam show with specific unallocated IP.
-	out = Calicoctl(false, "ipam", "show", "--ip=10.65.0.2")
-	Expect(out).To(ContainSubstring("10.65.0.2 is not assigned"))
-
-	// ipam show, with no allocations yet.
-	out = Calicoctl(false, "ipam", "show")
-	Expect(out).To(ContainSubstring("IPS IN USE"))
-
-	// Assign some IPs.
-	var v4, v6 []cnet.IPNet
-	v4Assignments, v6Assignments, err := client.IPAM().AutoAssign(ctx, ipam.AutoAssignArgs{
-		Num4:        5,
-		Num6:        7,
-		Attrs:       map[string]string{"note": "reserved by ipam_test.go"},
-		IntendedUse: v3.IPPoolAllowedUseWorkload,
-	})
-	Expect(err).NotTo(HaveOccurred())
-	if v4Assignments != nil {
-		v4 = v4Assignments.IPs
-	}
-	if v6Assignments != nil {
-		v6 = v6Assignments.IPs
-	}
-=======
 	RunDatastoreTest(t, func(t *testing.T, kdd bool, client clientv3.Interface) {
 		ctx := context.Background()
 
@@ -132,7 +58,6 @@
 		pool.Spec.CIDR = "10.65.0.0/16"
 		_, err := client.IPPools().Create(ctx, pool, options.SetOptions{})
 		Expect(err).NotTo(HaveOccurred())
->>>>>>> c4f28c96
 
 		// Create an IPv6 pool.
 		pool = v3.NewIPPool()
@@ -174,50 +99,6 @@
 			v6 = v6Assignments.IPs
 		}
 
-<<<<<<< HEAD
-	// ipam show, including blocks.
-	//
-	// Example output here:
-	// +----------+-------------------------------------------+------------+------------+-------------------+
-	// | GROUPING |                   CIDR                    | IPS TOTAL  | IPS IN USE |     IPS FREE      |
-	// +----------+-------------------------------------------+------------+------------+-------------------+
-	// | IP Pool  | 10.65.0.0/16                              |      65536 | 5 (0%)     | 65531 (100%)      |
-	// | Block    | 10.65.79.0/26                             |         64 | 5 (8%)     | 59 (92%)          |
-	// | IP Pool  | 10.66.0.0/16                              |      65536 | 11 (0%)    | 65525 (100%)      |
-	// | Block    | 10.66.137.224/29                          |          8 | 8 (100%)   | 0 (0%)            |
-	// | Block    | 10.66.137.232/29                          |          8 | 3 (38%)    | 5 (62%)           |
-	// | IP Pool  | fd5f:abcd:64::/48                         | 1.2089e+24 | 7 (0%)     | 1.2089e+24 (100%) |
-	// | Block    | fd5f:abcd:64:4f2c:ec1b:27b9:1989:77c0/122 |         64 | 7 (11%)    | 57 (89%)          |
-	// +----------+-------------------------------------------+------------+------------+-------------------+
-	outLines := strings.Split(Calicoctl(false, "ipam", "show", "--show-blocks"), "\n")
-	Expect(outLines).To(ContainElement(And(ContainSubstring("Block"), ContainSubstring("10.66"), ContainSubstring("8 (100%)"), ContainSubstring("0 (0%)"))))
-	Expect(outLines).To(ContainElement(And(ContainSubstring("IP Pool"), ContainSubstring("fd5f"), ContainSubstring("7 (0%)"))))
-
-	// Clean up resources
-	cidrs := append(v4, v4More...)
-	cidrs = append(cidrs, v6...)
-	cidrs = append(cidrs, v6More...)
-	Expect(err).NotTo(HaveOccurred())
-	var ips []ipam.ReleaseOptions
-	for _, cidr := range cidrs {
-		err = client.IPAM().ReleaseAffinity(ctx, cidr, nodeName, false)
-		Expect(err).NotTo(HaveOccurred())
-		ip := cnet.ParseIP(cidr.IP.String())
-		ips = append(ips, ipam.ReleaseOptions{Address: ip.IP.String()})
-	}
-	// Release the IPs
-	_, err = client.IPAM().ReleaseIPs(ctx, ips...)
-	Expect(err).NotTo(HaveOccurred())
-
-	_, err = client.IPPools().Delete(ctx, "ipam-test-v4", options.DeleteOptions{})
-	Expect(err).NotTo(HaveOccurred())
-	_, err = client.IPPools().Delete(ctx, "ipam-test-v6", options.DeleteOptions{})
-	Expect(err).NotTo(HaveOccurred())
-	_, err = client.Nodes().Delete(ctx, nodeName, options.DeleteOptions{})
-	Expect(err).NotTo(HaveOccurred())
-	_, err = client.IPPools().Delete(ctx, "ipam-test-v4-b29", options.DeleteOptions{})
-	Expect(err).NotTo(HaveOccurred())
-=======
 		// ipam show, pools only.
 		out = Calicoctl(kdd, "ipam", "show")
 		Expect(out).To(ContainSubstring("IPS IN USE"))
@@ -318,8 +199,14 @@
 		// Release the IPs
 		_, err = client.IPAM().ReleaseIPs(ctx, ips...)
 		Expect(err).NotTo(HaveOccurred())
+
+		_, err = client.IPPools().Delete(ctx, "ipam-test-v4", options.DeleteOptions{})
+		Expect(err).NotTo(HaveOccurred())
+		_, err = client.IPPools().Delete(ctx, "ipam-test-v6", options.DeleteOptions{})
+		Expect(err).NotTo(HaveOccurred())
+		_, err = client.IPPools().Delete(ctx, "ipam-test-v4-b29", options.DeleteOptions{})
+		Expect(err).NotTo(HaveOccurred())
 	})
->>>>>>> c4f28c96
 }
 
 func TestIPAMCleanup(t *testing.T) {
