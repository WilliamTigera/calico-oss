--- conflicted
+++ resolved
@@ -264,7 +264,7 @@
 		// Run calicoctl ipam check and parse the resulting report.
 		out = Calicoctl(kdd, "ipam", "check", "--show-all-ips", "-o", "/tmp/ipam_report.json")
 		t.Log("IPAM check output:", out)
-		reportFile, err := ioutil.ReadFile("/tmp/ipam_report.json")
+		reportFile, err := os.ReadFile("/tmp/ipam_report.json")
 		Expect(err).NotTo(HaveOccurred())
 		t.Log("IPAM check report (raw JSON):", string(reportFile))
 		var report ipamcmd.Report
@@ -328,7 +328,6 @@
 		}
 		node, err := cs.CoreV1().Nodes().Create(ctx, node, metav1.CreateOptions{})
 		Expect(err).NotTo(HaveOccurred())
-<<<<<<< HEAD
 		return func() {
 			err := cs.CoreV1().Nodes().Delete(ctx, node.Name, metav1.DeleteOptions{})
 			Expect(err).NotTo(HaveOccurred())
@@ -344,44 +343,5 @@
 			_, err = client.Nodes().Delete(ctx, node.Name, options.DeleteOptions{})
 			Expect(err).NotTo(HaveOccurred())
 		}
-=======
-		return kv
-	}
-	createLeakedHandle()
-
-	// Run calicoctl ipam check and parse the resulting report.
-	out = Calicoctl(false, "ipam", "check", "--show-all-ips", "-o", "/tmp/ipam_report.json")
-	t.Log("IPAM check output:", out)
-	reportFile, err := os.ReadFile("/tmp/ipam_report.json")
-	Expect(err).NotTo(HaveOccurred())
-	t.Log("IPAM check report (raw JSON):", string(reportFile))
-	var report ipamcmd.Report
-	err = json.Unmarshal(reportFile, &report)
-	Expect(err).NotTo(HaveOccurred())
-
-	// Check that handles were reported correctly.
-	Expect(out).To(ContainSubstring("Found 1 handles with no matching IPs (and 1 handles with matches)."))
-	Expect(report.LeakedHandles).To(HaveLen(1))
-	Expect(report.LeakedHandles[0].ID).To(Equal("leaked-handle"))
-	Expect(report.LeakedHandles[0].Revision).ToNot(BeEmpty())
-
-	out, err = CalicoctlMayFail(false, "ipam", "release", "--from-report=/tmp/ipam_report.json")
-	Expect(err).To(HaveOccurred(), "calicoctl ipam release should fail if datastore is not locked")
-	Expect(out).To(ContainSubstring("not locked"))
-
-	out, err = CalicoctlMayFail(false, "ipam", "release", "--from-report=/tmp/ipam_report.json", "--force")
-	Expect(err).NotTo(HaveOccurred(), fmt.Sprintf("failed to run calicoctl ipam release: %s", out))
-	t.Log("calicoctl ipam release output:", out)
-	Expect(out).To(ContainSubstring("Released 1 IPs successfully"))
-	Expect(out).To(ContainSubstring("Released 1 handles; 0 skipped; 0 errors."))
-
-	// Both handles should now be gone.
-	handles, err := bc.List(ctx, model.IPAMHandleListOptions{}, "")
-	Expect(err).NotTo(HaveOccurred())
-	for _, kv := range handles.KVPairs {
-		hk := kv.Key.(model.IPAMHandleKey)
-		Expect(hk.HandleID).NotTo(Equal("leaked-handle"))
-		Expect(hk.HandleID).NotTo(Equal(myHandle))
->>>>>>> 791bf278
 	}
 }