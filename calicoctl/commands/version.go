--- conflicted
+++ resolved
@@ -20,6 +20,7 @@
 	"strings"
 
 	"github.com/docopt/docopt-go"
+
 	"github.com/projectcalico/calicoctl/calicoctl/commands/clientmgr"
 	"github.com/projectcalico/calicoctl/calicoctl/commands/constants"
 	"github.com/projectcalico/libcalico-go/lib/options"
@@ -84,14 +85,9 @@
 		t = "unknown"
 	}
 
-<<<<<<< HEAD
 	fmt.Println("Cluster Calico Version: ", calicoVersion)
 	fmt.Println("Cluster CNX Version:    ", cnxVersion)
 	fmt.Println("Cluster Type:           ", t)
-=======
-	fmt.Println("Cluster Version:  ", v)
-	fmt.Println("Cluster Type:     ", t)
 
 	return nil
->>>>>>> c84e9f21
 }