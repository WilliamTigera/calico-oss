--- conflicted
+++ resolved
@@ -67,8 +67,7 @@
   The delete command is used to delete a set of resources by filename or stdin,
   or by type and identifiers.  JSON and YAML formats are accepted for file and
   stdin format.
-
-<<<<<<< HEAD
+  
   Valid resource types are:
 
     * node
@@ -81,11 +80,6 @@
     * profile
 
   The resource type is case insensitive and may be pluralized.
-=======
-  Valid resource types are node, bgpPeer, hostEndpoint, workloadEndpoint,
-  ipPool, tier, policy, and profile.  The <TYPE> is case insensitive and may be
-  pluralized.
->>>>>>> c32f2bf9
 
   Attempting to delete a resource that does not exists is treated as a
   terminating error unless the --skip-not-exists flag is set.  If this flag is
