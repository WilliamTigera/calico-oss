--- conflicted
+++ resolved
@@ -44,26 +44,6 @@
   <BINARY_NAME> delete policy foo bar
 
 Options:
-<<<<<<< HEAD
-  -h --help                 Show this screen.
-  -s --skip-not-exists      Skip over and treat as successful, resources that
-                            don't exist.
-  -f --filename=<FILENAME>  Filename to use to delete the resource.  If set to
-                            "-" loads from stdin. If filename is a directory, this command is
-                            invoked for each .json .yaml and .yml file within that directory,
-                            terminating after the first failure.
-  -R --recursive            Process the filename specified in -f or --filename recursively.
-     --skip-empty           Do not error if any files or directory specified using -f or --filename contain no
-                            data.
-  -c --config=<CONFIG>      Path to the file containing connection
-                            configuration in YAML or JSON format.
-                            [default: ` + constants.DefaultConfigPath + `]
-  -n --namespace=<NS>       Namespace of the resource.
-                            Only applicable to NetworkPolicy, StagedNetworkPolicy, StagedKubernetesNetworkPolicy,
-                            NetworkSet, and WorkloadEndpoint.
-                            Uses the default namespace if not specified.
-  --context=<context>       The name of the kubeconfig context to use.
-=======
   -h --help                    Show this screen.
   -s --skip-not-exists         Skip over and treat as successful, resources that
                                don't exist.
@@ -78,12 +58,11 @@
                                configuration in YAML or JSON format.
                                [default: ` + constants.DefaultConfigPath + `]
   -n --namespace=<NS>          Namespace of the resource.
-                               Only applicable to NetworkPolicy and WorkloadEndpoint.
-                               Only applicable to NetworkPolicy, NetworkSet, and WorkloadEndpoint.
+                               Only applicable to NetworkPolicy, StagedNetworkPolicy,
+                               StagedKubernetesNetworkPolicy, NetworkSet, and WorkloadEndpoint.
                                Uses the default namespace if not specified.
      --context=<context>       The name of the kubeconfig context to use.
      --allow-version-mismatch  Allow client and cluster versions mismatch.
->>>>>>> 722e90cf
 
 Description:
   The delete command is used to delete a set of resources by filename or stdin,
