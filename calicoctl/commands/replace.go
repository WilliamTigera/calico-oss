--- conflicted
+++ resolved
@@ -49,10 +49,6 @@
   The replace command is used to replace a set of resources by filename or
   stdin.  JSON and YAML formats are accepted.
 
-<<<<<<< HEAD
-  Valid resource types are node, bgpPeer, hostEndpoint, workloadEndpoint,
-  ipPool, tier, policy, and profile.
-=======
   Valid resource types are:
 
     * node
@@ -60,9 +56,9 @@
     * hostEndpoint
     * workloadEndpoint
     * ipPool
+    * tier
     * policy
     * profile
->>>>>>> d1c370c2
 
   Attempting to replace a resource that does not exist is treated as a
   terminating error.
