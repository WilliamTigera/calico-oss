--- conflicted
+++ resolved
@@ -64,11 +64,8 @@
     * globalThreatFeed
     * hostEndpoint
     * ipPool
-<<<<<<< HEAD
+    * kubeControllersConfiguration
     * tier
-=======
-    * kubeControllersConfiguration
->>>>>>> 86c87fc1
     * networkPolicy
     * stagedNetworkPolicy
     * stagedKubernetesNetworkPolicy
