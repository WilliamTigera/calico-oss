--- conflicted
+++ resolved
@@ -117,11 +117,7 @@
 			fmt.Printf("Successfully created %d resource(s)\n", results.numHandled)
 		}
 	} else {
-<<<<<<< HEAD
-		if results.numHandled-len(results.resErrs) > 0 {
-=======
 		if results.numHandled - len(results.resErrs) > 0 {
->>>>>>> 05f36cc8
 			fmt.Printf("Partial success: ")
 			if results.singleKind != "" {
 				fmt.Printf("created the first %d out of %d '%s' resources:\n",
