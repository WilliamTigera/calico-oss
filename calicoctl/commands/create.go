--- conflicted
+++ resolved
@@ -61,13 +61,9 @@
     * globalNetworkPolicy
     * hostEndpoint
     * ipPool
-<<<<<<< HEAD
     * tier
-    * policy
-=======
     * networkPolicy
     * node
->>>>>>> 2b700a3a
     * profile
     * workloadEndpoint
 
