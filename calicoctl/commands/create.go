// Copyright (c) 2016 Tigera, Inc. All rights reserved.

// Licensed under the Apache License, Version 2.0 (the "License");
// you may not use this file except in compliance with the License.
// You may obtain a copy of the License at
//
//     http://www.apache.org/licenses/LICENSE-2.0
//
// Unless required by applicable law or agreed to in writing, software
// distributed under the License is distributed on an "AS IS" BASIS,
// WITHOUT WARRANTIES OR CONDITIONS OF ANY KIND, either express or implied.
// See the License for the specific language governing permissions and
// limitations under the License.

package commands

import (
	"fmt"
	"os"
	"strings"

	log "github.com/Sirupsen/logrus"
	"github.com/docopt/docopt-go"

	"github.com/projectcalico/calicoctl/calicoctl/commands/constants"
)

func Create(args []string) {
	doc := constants.DatastoreIntro + `Usage:
  calicoctl create --filename=<FILENAME> [--skip-exists] [--config=<CONFIG>]

Examples:
  # Create a policy using the data in policy.yaml.
  calicoctl create -f ./policy.yaml

  # Create a policy based on the JSON passed into stdin.
  cat policy.json | calicoctl create -f -

Options:
  -h --help                 Show this screen.
  -f --filename=<FILENAME>  Filename to use to create the resource.  If set to
                            "-" loads from stdin.
     --skip-exists          Skip over and treat as successful any attempts to
                            create an entry that already exists.
  -c --config=<CONFIG>      Path to the file containing connection
                            configuration in YAML or JSON format.
                            [default: /etc/calico/calicoctl.cfg]

Description:
  The create command is used to create a set of resources by filename or stdin.
  JSON and YAML formats are accepted.

<<<<<<< HEAD
  Valid resource types are node, bgpPeer, hostEndpoint, workloadEndpoint,
  ipPool, tier, policy, and profile.
=======
  Valid resource types are:

    * node
    * bgpPeer
    * hostEndpoint
    * workloadEndpoint
    * ipPool
    * policy
    * profile
>>>>>>> d1c370c2

  Attempting to create a resource that already exists is treated as a
  terminating error unless the --skip-exists flag is set.  If this flag is set,
  resources that already exist are skipped.

  The output of the command indicates how many resources were successfully
  created, and the error reason if an error occurred.  If the --skip-exists
  flag is set then skipped resources are included in the success count.

  The resources are created in the order they are specified.  In the event of a
  failure creating a specific resource it is possible to work out which
  resource failed based on the number of resources successfully created.
`
	parsedArgs, err := docopt.Parse(doc, args, true, "", false, false)
	if err != nil {
		fmt.Printf("Invalid option: 'calicoctl %s'. Use flag '--help' to read about a specific subcommand.\n", strings.Join(args, " "))
		os.Exit(1)
	}
	if len(parsedArgs) == 0 {
		return
	}

	results := executeConfigCommand(parsedArgs, actionCreate)
	log.Infof("results: %+v", results)

	if results.fileInvalid {
		fmt.Printf("Failed to execute command: %v\n", results.err)
		os.Exit(1)
	} else if results.numHandled == 0 {
		if results.numResources == 0 {
			fmt.Printf("No resources specified in file\n")
		} else if results.numResources == 1 {
			fmt.Printf("Failed to create '%s' resource: %v\n", results.singleKind, results.err)
		} else if results.singleKind != "" {
			fmt.Printf("Failed to create any '%s' resources: %v\n", results.singleKind, results.err)
		} else {
			fmt.Printf("Failed to create any resources: %v\n", results.err)
		}
		os.Exit(1)
	} else if results.err == nil {
		if results.singleKind != "" {
			fmt.Printf("Successfully created %d '%s' resource(s)\n", results.numHandled, results.singleKind)
		} else {
			fmt.Printf("Successfully created %d resource(s)\n", results.numHandled)
		}
	} else {
		fmt.Printf("Partial success: ")
		if results.singleKind != "" {
			fmt.Printf("created the first %d out of %d '%s' resources:\n",
				results.numHandled, results.numResources, results.singleKind)
		} else {
			fmt.Printf("created the first %d out of %d resources:\n",
				results.numHandled, results.numResources)
		}
		fmt.Printf("Hit error: %v\n", results.err)
		os.Exit(1)
	}
}<|MERGE_RESOLUTION|>--- conflicted
+++ resolved
@@ -50,10 +50,6 @@
   The create command is used to create a set of resources by filename or stdin.
   JSON and YAML formats are accepted.
 
-<<<<<<< HEAD
-  Valid resource types are node, bgpPeer, hostEndpoint, workloadEndpoint,
-  ipPool, tier, policy, and profile.
-=======
   Valid resource types are:
 
     * node
@@ -61,9 +57,9 @@
     * hostEndpoint
     * workloadEndpoint
     * ipPool
+    * tier
     * policy
     * profile
->>>>>>> d1c370c2
 
   Attempting to create a resource that already exists is treated as a
   terminating error unless the --skip-exists flag is set.  If this flag is set,
