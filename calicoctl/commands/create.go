// Copyright (c) 2016-2020 Tigera, Inc. All rights reserved.

// Licensed under the Apache License, Version 2.0 (the "License");
// you may not use this file except in compliance with the License.
// You may obtain a copy of the License at
//
//     http://www.apache.org/licenses/LICENSE-2.0
//
// Unless required by applicable law or agreed to in writing, software
// distributed under the License is distributed on an "AS IS" BASIS,
// WITHOUT WARRANTIES OR CONDITIONS OF ANY KIND, either express or implied.
// See the License for the specific language governing permissions and
// limitations under the License.

package commands

import (
	"fmt"
	"os"
	"strings"

	"github.com/docopt/docopt-go"
	log "github.com/sirupsen/logrus"

	"github.com/projectcalico/calicoctl/v3/calicoctl/commands/common"
	"github.com/projectcalico/calicoctl/v3/calicoctl/commands/constants"
	"github.com/projectcalico/calicoctl/v3/calicoctl/util"
)

func Create(args []string) error {
	doc := constants.DatastoreIntro + `Usage:
  <BINARY_NAME> create --filename=<FILENAME> [--recursive] [--skip-empty]
                   [--skip-exists] [--config=<CONFIG>] [--namespace=<NS>] [--context=<context>] [--allow-version-mismatch]

Examples:
  # Create a policy using the data in policy.yaml.
  <BINARY_NAME> create -f ./policy.yaml

  # Create a policy based on the JSON passed into stdin.
  cat policy.json | <BINARY_NAME> create -f -

Options:
<<<<<<< HEAD
  -h --help                 Show this screen.
  -f --filename=<FILENAME>  Filename to use to create the resource.  If set to
                            "-" loads from stdin. If filename is a directory, this command is
                            invoked for each .json .yaml and .yml file within that directory,
                            terminating after the first failure.
  -R --recursive            Process the filename specified in -f or --filename recursively.
     --skip-empty           Do not error if any files or directory specified using -f or --filename contain no
                            data.
     --skip-exists          Skip over and treat as successful any attempts to
                            create an entry that already exists.
  -c --config=<CONFIG>      Path to the file containing connection
                            configuration in YAML or JSON format.
                            [default: ` + constants.DefaultConfigPath + `]
  -n --namespace=<NS>       Namespace of the resource.
                            Only applicable to NetworkPolicy, StagedNetworkPolicy, StagedKubernetesNetworkPolicy,
                            NetworkSet, and WorkloadEndpoint.
                            Uses the default namespace if not specified.
  --context=<context>       The name of the kubeconfig context to use.
=======
  -h --help                    Show this screen.
  -f --filename=<FILENAME>     Filename to use to create the resource.  If set to
                               "-" loads from stdin. If filename is a directory, this command is
                               invoked for each .json .yaml and .yml file within that directory,
                               terminating after the first failure.
  -R --recursive               Process the filename specified in -f or --filename recursively.
     --skip-empty              Do not error if any files or directory specified using -f or --filename contain no
                               data.
     --skip-exists             Skip over and treat as successful any attempts to
                               create an entry that already exists.
  -c --config=<CONFIG>         Path to the file containing connection
                               configuration in YAML or JSON format.
                               [default: ` + constants.DefaultConfigPath + `]
  -n --namespace=<NS>          Namespace of the resource.
                               Only applicable to NetworkPolicy, NetworkSet, and WorkloadEndpoint.
                               Uses the default namespace if not specified.
     --context=<context>       The name of the kubeconfig context to use.
     --allow-version-mismatch  Allow client and cluster versions mismatch.
>>>>>>> 722e90cf

Description:
  The create command is used to create a set of resources by filename or stdin.
  JSON and YAML formats are accepted.

  Valid resource types are:

    * bgpConfiguration
    * bgpPeer
    * felixConfiguration
    * globalNetworkPolicy
    * stagedGlobalNetworkPolicy
    * globalNetworkSet
    * globalThreatFeed
    * hostEndpoint
    * ipPool
    * kubeControllersConfiguration
    * tier
    * networkPolicy
    * stagedNetworkPolicy
    * stagedKubernetesNetworkPolicy
    * networkSet
    * node
    * profile
    * workloadEndpoint
    * remoteClusterConfiguration
    * licenseKey
    * packetCapture

  Attempting to create a resource that already exists is treated as a
  terminating error unless the --skip-exists flag is set.  If this flag is set,
  resources that already exist are skipped.

  The output of the command indicates how many resources were successfully
  created, and the error reason if an error occurred.  If the --skip-exists
  flag is set then skipped resources are included in the success count.

  The resources are created in the order they are specified.  In the event of a
  failure creating a specific resource it is possible to work out which
  resource failed based on the number of resources successfully created.
`
	// Replace all instances of BINARY_NAME with the name of the binary.
	name, _ := util.NameAndDescription()
	doc = strings.ReplaceAll(doc, "<BINARY_NAME>", name)

	parsedArgs, err := docopt.ParseArgs(doc, args, "")
	if err != nil {
		return fmt.Errorf("Invalid option: 'calicoctl %s'. Use flag '--help' to read about a specific subcommand.", strings.Join(args, " "))
	}
	if len(parsedArgs) == 0 {
		return nil
	}
	if context := parsedArgs["--context"]; context != nil {
		os.Setenv("K8S_CURRENT_CONTEXT", context.(string))
	}

	results := common.ExecuteConfigCommand(parsedArgs, common.ActionCreate)
	log.Infof("results: %+v", results)

	if results.FileInvalid {
		return fmt.Errorf("Failed to execute command: %v", results.Err)
	} else if results.NumResources == 0 {
		// No resources specified. If there is an associated error use that, otherwise print message with no error.
		if results.Err != nil {
			return results.Err
		}
		fmt.Println("No resources specified")
	} else if results.NumHandled == 0 {
		if results.NumResources == 1 {
			return fmt.Errorf("Failed to create '%s' resource: %v", results.SingleKind, results.ResErrs)
		} else if results.SingleKind != "" {
			return fmt.Errorf("Failed to create any '%s' resources: %v", results.SingleKind, results.ResErrs)
		} else {
			return fmt.Errorf("Failed to create any resources: %v", results.ResErrs)
		}
	} else if len(results.ResErrs) == 0 {
		if results.SingleKind != "" {
			fmt.Printf("Successfully created %d '%s' resource(s)\n", results.NumHandled, results.SingleKind)
		} else {
			fmt.Printf("Successfully created %d resource(s)\n", results.NumHandled)
		}
	} else {
		if results.NumHandled-len(results.ResErrs) > 0 {
			fmt.Printf("Partial success: ")
			if results.SingleKind != "" {
				fmt.Printf("created the first %d out of %d '%s' resources:\n",
					results.NumHandled, results.NumResources, results.SingleKind)
			} else {
				fmt.Printf("created the first %d out of %d resources:\n",
					results.NumHandled, results.NumResources)
			}
		}
		return fmt.Errorf("Hit error: %v", results.ResErrs)
	}

	return nil
}<|MERGE_RESOLUTION|>--- conflicted
+++ resolved
@@ -40,26 +40,6 @@
   cat policy.json | <BINARY_NAME> create -f -
 
 Options:
-<<<<<<< HEAD
-  -h --help                 Show this screen.
-  -f --filename=<FILENAME>  Filename to use to create the resource.  If set to
-                            "-" loads from stdin. If filename is a directory, this command is
-                            invoked for each .json .yaml and .yml file within that directory,
-                            terminating after the first failure.
-  -R --recursive            Process the filename specified in -f or --filename recursively.
-     --skip-empty           Do not error if any files or directory specified using -f or --filename contain no
-                            data.
-     --skip-exists          Skip over and treat as successful any attempts to
-                            create an entry that already exists.
-  -c --config=<CONFIG>      Path to the file containing connection
-                            configuration in YAML or JSON format.
-                            [default: ` + constants.DefaultConfigPath + `]
-  -n --namespace=<NS>       Namespace of the resource.
-                            Only applicable to NetworkPolicy, StagedNetworkPolicy, StagedKubernetesNetworkPolicy,
-                            NetworkSet, and WorkloadEndpoint.
-                            Uses the default namespace if not specified.
-  --context=<context>       The name of the kubeconfig context to use.
-=======
   -h --help                    Show this screen.
   -f --filename=<FILENAME>     Filename to use to create the resource.  If set to
                                "-" loads from stdin. If filename is a directory, this command is
@@ -74,11 +54,11 @@
                                configuration in YAML or JSON format.
                                [default: ` + constants.DefaultConfigPath + `]
   -n --namespace=<NS>          Namespace of the resource.
-                               Only applicable to NetworkPolicy, NetworkSet, and WorkloadEndpoint.
+                               Only applicable to NetworkPolicy, StagedNetworkPolicy,
+                               StagedKubernetesNetworkPolicy, NetworkSet, and WorkloadEndpoint.
                                Uses the default namespace if not specified.
      --context=<context>       The name of the kubeconfig context to use.
      --allow-version-mismatch  Allow client and cluster versions mismatch.
->>>>>>> 722e90cf
 
 Description:
   The create command is used to create a set of resources by filename or stdin.
