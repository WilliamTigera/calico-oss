// Copyright (c) 2016 Tigera, Inc. All rights reserved.

// Licensed under the Apache License, Version 2.0 (the "License");
// you may not use this file except in compliance with the License.
// You may obtain a copy of the License at
//
//     http://www.apache.org/licenses/LICENSE-2.0
//
// Unless required by applicable law or agreed to in writing, software
// distributed under the License is distributed on an "AS IS" BASIS,
// WITHOUT WARRANTIES OR CONDITIONS OF ANY KIND, either express or implied.
// See the License for the specific language governing permissions and
// limitations under the License.

package node

import (
	"bufio"
	"errors"
	"fmt"
	"net"
	"os"
	"regexp"
	"strings"
	"time"

	"reflect"

	"github.com/docopt/docopt-go"
	"github.com/olekukonko/tablewriter"
	gobgp "github.com/osrg/gobgp/client"
	"github.com/osrg/gobgp/packet/bgp"
	"github.com/shirou/gopsutil/process"
	log "github.com/sirupsen/logrus"
)

// Status prints status of the node and returns error (if any)
func Status(args []string) {
	doc := `Usage:
  calicoctl node status

Options:
  -h --help                 Show this screen.

Description:
  Check the status of the Calico node instance.  This includes the status and
  uptime of the node instance, and BGP peering states.
`

	parsedArgs, err := docopt.Parse(doc, args, true, "", false, false)
	if err != nil {
		fmt.Printf("Invalid option: 'calicoctl %s'. Use flag '--help' to read about a specific subcommand.\n", strings.Join(args, " "))
		os.Exit(1)
	}
	if len(parsedArgs) == 0 {
		return
	}

	// Must run this command as root to be able to connect to BIRD sockets
	enforceRoot()

	// Go through running processes and check if `calico-felix` processes is not running
	processes, err := process.Processes()
	if err != nil {
		fmt.Println(err)
	}
<<<<<<< HEAD
	if !psContains("calico-felix", processes) {
		// Return and print message if cnx-node is not running
=======

	// For older versions of calico/node, the process was called `calico-felix`. Newer ones use `calico-node -felix`.
	if !psContains([]string{"calico-felix"}, processes) && !psContains([]string{"calico-node", "-felix"}, processes) {
		// Return and print message if calico-node is not running
>>>>>>> 7213a440
		fmt.Printf("Calico process is not running.\n")
		os.Exit(1)
	}

	fmt.Printf("Calico process is running.\n")

	if psContains([]string{"bird"}, processes) || psContains([]string{"bird6"}, processes) {
		// Check if birdv4 process is running, print the BGP peer table if it is, else print a warning
		if psContains([]string{"bird"}, processes) {
			printBIRDPeers("4")
		} else {
			fmt.Printf("\nINFO: BIRDv4 process: 'bird' is not running.\n")
		}
		// Check if birdv6 process is running, print the BGP peer table if it is, else print a warning
		if psContains([]string{"bird6"}, processes) {
			printBIRDPeers("6")
		} else {
			fmt.Printf("\nINFO: BIRDv6 process: 'bird6' is not running.\n")
		}
	} else if psContains([]string{"calico-bgp-daemon"}, processes) {
		printGoBGPPeers("4")
		printGoBGPPeers("6")
	} else {
		fmt.Printf("\nNone of the BGP backend processes (BIRD or GoBGP) are running.\n")
	}

	// Have to manually enter an empty line because the table print
	// library prints the last line, so can't insert a '\n' there
	fmt.Println()
}

func psContains(proc []string, procList []*process.Process) bool {
	for _, p := range procList {
		cmds, err := p.CmdlineSlice()
		if err != nil {
			panic(err)
		}
		var match bool
		for i, p := range proc {
			if i >= len(cmds) {
				break
			} else if cmds[i] == p {
				match = true
			}
		}

		// If we got a match, return true. Otherwise, try the next
		// process in the list.
		if match {
			return true
		}
	}
	return false
}

// Check for Word_<IP> where every octate is seperated by "_", regardless of IP protocols
// Example match: "Mesh_192_168_56_101" or "Mesh_fd80_24e2_f998_72d7__2"
var bgpPeerRegex = regexp.MustCompile(`^(Global|Node|Mesh)_(.+)$`)

// Mapping the BIRD/GoBGP type extracted from the peer name to the display type.
var bgpTypeMap = map[string]string{
	"Global": "global",
	"Mesh":   "node-to-node mesh",
	"Node":   "node specific",
}

// Timeout for querying BIRD
var birdTimeOut = 2 * time.Second

// Expected BIRD protocol table columns
var birdExpectedHeadings = []string{"name", "proto", "table", "state", "since", "info"}

// bgpPeer is a structure containing details about a BGP peer.
type bgpPeer struct {
	PeerIP   string
	PeerType string
	State    string
	Since    string
	BGPState string
	Info     string
}

// Unmarshal a peer from a line in the BIRD protocol output.  Returns true if
// successful, false otherwise.
func (b *bgpPeer) unmarshalBIRD(line, ipSep string) bool {
	// Split into fields.  We expect at least 6 columns:
	// 	name, proto, table, state, since and info.
	// The info column contains the BGP state plus possibly some additional
	// info (which will be columns > 6).
	//
	// Peer names will be of the format described by bgpPeerRegex.
	log.Debugf("Parsing line: %s", line)
	columns := strings.Fields(line)
	if len(columns) < 6 {
		log.Debugf("Not a valid line: fewer than 6 columns")
		return false
	}
	if columns[1] != "BGP" {
		log.Debugf("Not a valid line: protocol is not BGP")
		return false
	}

	// Check the name of the peer is of the correct format.  This regex
	// returns two components:
	// -  A type (Global|Node|Mesh) which we can map to a display type
	// -  An IP address (with _ separating the octets)
	sm := bgpPeerRegex.FindStringSubmatch(columns[0])
	if len(sm) != 3 {
		log.Debugf("Not a valid line: peer name '%s' is not correct format", columns[0])
		return false
	}
	var ok bool
	b.PeerIP = strings.Replace(sm[2], "_", ipSep, -1)
	if b.PeerType, ok = bgpTypeMap[sm[1]]; !ok {
		log.Debugf("Not a valid line: peer type '%s' is not recognized", sm[1])
		return false
	}

	// Store remaining columns (piecing back together the info string)
	b.State = columns[3]
	b.Since = columns[4]
	b.BGPState = columns[5]
	if len(columns) > 6 {
		b.Info = strings.Join(columns[6:], " ")
	}

	return true
}

// printBIRDPeers queries BIRD and displays the local peers in table format.
func printBIRDPeers(ipv string) {
	log.Debugf("Print BIRD peers for IPv%s", ipv)
	birdSuffix := ""
	if ipv == "6" {
		birdSuffix = "6"
	}

	fmt.Printf("\nIPv%s BGP status\n", ipv)

	// Try connecting to the bird socket in `/var/run/calico/` first to get the data
	c, err := net.Dial("unix", fmt.Sprintf("/var/run/calico/bird%s.ctl", birdSuffix))
	if err != nil {
		// If that fails, try connecting to bird socket in `/var/run/bird` (which is the
		// default socket location for bird install) for non-containerized installs
		log.Debugln("Failed to connect to BIRD socket in /var/run/calic, trying /var/run/bird")
		c, err = net.Dial("unix", fmt.Sprintf("/var/run/bird/bird%s.ctl", birdSuffix))
		if err != nil {
			fmt.Printf("Error querying BIRD: unable to connect to BIRDv%s socket: %v", ipv, err)
			return
		}
	}
	defer c.Close()

	// To query the current state of the BGP peers, we connect to the BIRD
	// socket and send a "show protocols" message.  BIRD responds with
	// peer data in a table format.
	//
	// Send the request.
	_, err = c.Write([]byte("show protocols\n"))
	if err != nil {
		fmt.Printf("Error executing command: unable to write to BIRD socket: %s\n", err)
		os.Exit(1)
	}

	// Scan the output and collect parsed BGP peers
	log.Debugln("Reading output from BIRD")
	peers, err := scanBIRDPeers(ipv, c)
	if err != nil {
		fmt.Printf("Error executing command: %v", err)
		os.Exit(1)
	}

	// If no peers were returned then just print a message.
	if len(peers) == 0 {
		fmt.Printf("No IPv%s peers found.\n", ipv)
		return
	}

	// Finally, print the peers.
	printPeers(peers)
}

// scanBIRDPeers scans through BIRD output to return a slice of bgpPeer
// structs.
//
// We split this out from the main printBIRDPeers() function to allow us to
// test this processing in isolation.
func scanBIRDPeers(ipv string, conn net.Conn) ([]bgpPeer, error) {
	// Determine the separator to use for an IP address, based on the
	// IP version.
	ipSep := "."
	if ipv == "6" {
		ipSep = ":"
	}

	// The following is sample output from BIRD
	//
	// 	0001 BIRD 1.5.0 ready.
	// 	2002-name     proto    table    state  since       info
	// 	1002-kernel1  Kernel   master   up     2016-11-21
	//  	 device1  Device   master   up     2016-11-21
	//  	 direct1  Direct   master   up     2016-11-21
	//  	 Mesh_172_17_8_102 BGP      master   up     2016-11-21  Established
	// 	0000
	scanner := bufio.NewScanner(conn)
	peers := []bgpPeer{}

	// Set a time-out for reading from the socket connection.
	conn.SetReadDeadline(time.Now().Add(birdTimeOut))

	for scanner.Scan() {
		// Process the next line that has been read by the scanner.
		str := scanner.Text()
		log.Debugf("Read: %s\n", str)

		if strings.HasPrefix(str, "0000") {
			// "0000" means end of data
			break
		} else if strings.HasPrefix(str, "0001") {
			// "0001" code means BIRD is ready.
		} else if strings.HasPrefix(str, "2002") {
			// "2002" code means start of headings
			f := strings.Fields(str[5:])
			if !reflect.DeepEqual(f, birdExpectedHeadings) {
				return nil, errors.New("unknown BIRD table output format")
			}
		} else if strings.HasPrefix(str, "1002") {
			// "1002" code means first row of data.
			peer := bgpPeer{}
			if peer.unmarshalBIRD(str[5:], ipSep) {
				peers = append(peers, peer)
			}
		} else if strings.HasPrefix(str, " ") {
			// Row starting with a " " is another row of data.
			peer := bgpPeer{}
			if peer.unmarshalBIRD(str[1:], ipSep) {
				peers = append(peers, peer)
			}
		} else {
			// Format of row is unexpected.
			return nil, errors.New("unexpected output line from BIRD")
		}

		// Before reading the next line, adjust the time-out for
		// reading from the socket connection.
		conn.SetReadDeadline(time.Now().Add(birdTimeOut))
	}

	return peers, scanner.Err()
}

// printGoBGPPeers queries GoBGP and displays the local peers in table format.
func printGoBGPPeers(ipv string) {
	client, err := gobgp.New("")
	if err != nil {
		fmt.Printf("Error creating gobgp client: %s\n", err)
		os.Exit(1)
	}
	defer client.Close()

	afi := bgp.AFI_IP
	if ipv == "6" {
		afi = bgp.AFI_IP6
	}

	fmt.Printf("\nIPv%s BGP status\n", ipv)

	neighbors, err := client.ListNeighborByTransport(afi)
	if err != nil {
		fmt.Printf("Error retrieving neighbor info: %s\n", err)
		os.Exit(1)
	}

	formatTimedelta := func(d int64) string {
		u := uint64(d)
		neg := d < 0
		if neg {
			u = -u
		}
		secs := u % 60
		u /= 60
		mins := u % 60
		u /= 60
		hours := u % 24
		days := u / 24

		if days == 0 {
			return fmt.Sprintf("%02d:%02d:%02d", hours, mins, secs)
		} else {
			return fmt.Sprintf("%dd ", days) + fmt.Sprintf("%02d:%02d:%02d", hours, mins, secs)
		}
	}

	now := time.Now()
	peers := make([]bgpPeer, 0, len(neighbors))

	for _, n := range neighbors {
		ipString := n.Config.NeighborAddress
		description := n.Config.Description
		adminState := string(n.State.AdminState)
		sessionState := strings.Title(string(n.State.SessionState))

		timeStr := "never"
		if n.Timers.State.Uptime != 0 {
			t := int(n.Timers.State.Downtime)
			if sessionState == "Established" {
				t = int(n.Timers.State.Uptime)
			}
			timeStr = formatTimedelta(int64(now.Sub(time.Unix(int64(t), 0)).Seconds()))
		}

		sm := bgpPeerRegex.FindStringSubmatch(description)
		if len(sm) != 3 {
			log.Debugf("Not a valid line: peer name '%s' is not recognized", description)
			continue
		}
		var ok bool
		var typ string
		if typ, ok = bgpTypeMap[sm[1]]; !ok {
			log.Debugf("Not a valid line: peer type '%s' is not recognized", sm[1])
			continue
		}

		peers = append(peers, bgpPeer{
			PeerIP:   ipString,
			PeerType: typ,
			State:    adminState,
			Since:    timeStr,
			BGPState: sessionState,
		})
	}

	// If no peers were returned then just print a message.
	if len(peers) == 0 {
		fmt.Printf("No IPv%s peers found.\n", ipv)
		return
	}

	// Finally, print the peers.
	printPeers(peers)
}

// printPeers prints out the slice of peers in table format.
func printPeers(peers []bgpPeer) {
	table := tablewriter.NewWriter(os.Stdout)
	table.SetHeader([]string{"Peer address", "Peer type", "State", "Since", "Info"})

	for _, peer := range peers {
		info := peer.BGPState
		if peer.Info != "" {
			info += " " + peer.Info
		}
		row := []string{
			peer.PeerIP,
			peer.PeerType,
			peer.State,
			peer.Since,
			info,
		}
		table.Append(row)
	}

	table.Render()
}<|MERGE_RESOLUTION|>--- conflicted
+++ resolved
@@ -64,15 +64,10 @@
 	if err != nil {
 		fmt.Println(err)
 	}
-<<<<<<< HEAD
-	if !psContains("calico-felix", processes) {
-		// Return and print message if cnx-node is not running
-=======
 
 	// For older versions of calico/node, the process was called `calico-felix`. Newer ones use `calico-node -felix`.
 	if !psContains([]string{"calico-felix"}, processes) && !psContains([]string{"calico-node", "-felix"}, processes) {
 		// Return and print message if calico-node is not running
->>>>>>> 7213a440
 		fmt.Printf("Calico process is not running.\n")
 		os.Exit(1)
 	}
