include ../metadata.mk

PACKAGE_NAME = github.com/projectcalico/calico/calicoctl

KUBE_APISERVER_PORT?=6443
KUBE_MOCK_NODE_MANIFEST?=mock-node.yaml

RELEASE_BRANCH_PREFIX ?=release-calient
DEV_TAG_SUFFIX        ?=calient-0.dev

# Name of the images.
# e.g., <registry>/<name>:<tag>
CALICOCTL_IMAGE       ?=calicoctl
BUILD_IMAGES          ?=$(CALICOCTL_IMAGE)

# Remove any excluded architectures since for calicoctl we want to build everything.
EXCLUDEARCH?=

###############################################################################
# Download and include ../lib.Makefile
#   Additions to EXTRA_DOCKER_ARGS need to happen before the include since
#   that variable is evaluated when we declare DOCKER_RUN and siblings.
###############################################################################
include ../lib.Makefile

###############################################################################

CALICOCTL_DIR=calicoctl
CTL_CONTAINER_CREATED=$(CALICOCTL_DIR)/.calico_ctl.created-$(ARCH)
SRC_FILES=$(shell find $(CALICOCTL_DIR) -name '*.go')

TEST_CONTAINER_NAME ?= calico/test

CALICOCTL_GIT_REVISION?=$(shell git rev-parse --short HEAD)

LDFLAGS=-ldflags "-X $(PACKAGE_NAME)/calicoctl/commands.VERSION=$(GIT_VERSION) \
	-X $(PACKAGE_NAME)/calicoctl/commands.GIT_REVISION=$(CALICOCTL_GIT_REVISION) \
	-X $(PACKAGE_NAME)/calicoctl/commands/common.VERSION=$(GIT_VERSION) -s -w"

.PHONY: clean
## Clean enough that a new release build will be clean
clean:
	# Clean .created files which indicate images / releases have been built.
	find . -name '.*.created*' -type f -delete
<<<<<<< HEAD
=======
	find . -name '.*.published*' -type f -delete
>>>>>>> 63ba6f4b
	rm -rf .go-pkg-cache bin build certs *.tar calicoctl/commands/report $(CALICO_VERSION_HELPER_DIR)/bin
	docker rmi $(CALICOCTL_IMAGE):latest-$(ARCH) || true
	docker rmi $(CALICOCTL_IMAGE):$(VERSION)-$(ARCH) || true
ifeq ($(ARCH),amd64)
	docker rmi $(CALICOCTL_IMAGE):latest || true
	docker rmi $(CALICOCTL_IMAGE):$(VERSION) || true
endif

###############################################################################
# Building the binary
###############################################################################
.PHONY: build-all
## Build the binaries for all architectures and platforms
build-all: $(addprefix bin/calicoctl-linux-,$(VALIDARCHES)) bin/calicoctl-windows-amd64.exe bin/calicoctl-darwin-amd64
.PHONY: build
## Build the binary for the current architecture and platform
build: bin/calicoctl-$(BUILDOS)-$(ARCH)
# The supported different binary names. For each, ensure that an OS and ARCH is set
bin/calicoctl-%-amd64: ARCH=amd64
bin/calicoctl-%-armv7: ARCH=armv7
bin/calicoctl-%-arm64: ARCH=arm64
bin/calicoctl-%-ppc64le: ARCH=ppc64le
bin/calicoctl-%-s390x: ARCH=s390x
bin/calicoctl-darwin-amd64: BUILDOS=darwin
bin/calicoctl-windows-amd64: BUILDOS=windows
bin/calicoctl-linux-%: BUILDOS=linux
# We reinvoke make here to re-evaluate BUILDOS and ARCH so the correct values
# for multi-platform builds are used. When make is initially invoked, BUILDOS
# and ARCH are defined with default values (Linux and amd64).
bin/calicoctl-%: $(SRC_FILES)
	$(MAKE) build-calicoctl BUILDOS=$(BUILDOS) ARCH=$(ARCH)
build-calicoctl:
	mkdir -p bin
	$(DOCKER_RUN) $(CALICO_BUILD) \
	  go build -v -o bin/calicoctl-$(BUILDOS)-$(ARCH) $(LDFLAGS) "./calicoctl/calicoctl.go"

# Overrides for the binaries that need different output names
bin/calicoctl: bin/calicoctl-linux-amd64
	cp $< $@
bin/calicoctl-windows-amd64.exe: bin/calicoctl-windows-amd64
	mv $< $@

gen-crds:
	$(DOCKER_RUN) \
	  $(CALICO_BUILD) \
	  sh -c 'cd /go/src/$(PACKAGE_NAME)/calicoctl/commands/crds && go generate'

###############################################################################
# Building the image
###############################################################################
.PHONY: image $(CALICOCTL_IMAGE)
image: $(CALICOCTL_IMAGE)
$(CALICOCTL_IMAGE): $(CTL_CONTAINER_CREATED)
$(CTL_CONTAINER_CREATED): Dockerfile.$(ARCH) bin/calicoctl-linux-$(ARCH) register
	docker buildx build --pull -t $(CALICOCTL_IMAGE):latest-$(ARCH) --platform=linux/$(ARCH) --build-arg QEMU_IMAGE=$(CALICO_BUILD) --build-arg GIT_VERSION=$(GIT_VERSION) -f Dockerfile.$(ARCH) . --load
	$(MAKE) retag-build-images-with-registries VALIDARCHES=$(ARCH) IMAGETAG=latest
	touch $@

# by default, build the image for the target architecture
.PHONY: image-all
image-all: $(addprefix sub-image-,$(VALIDARCHES))
sub-image-%:
	$(MAKE) image ARCH=$*

CALICO_VERSION_HELPER_DIR=tests/fv/helper
CALICO_VERSION_HELPER_BIN=$(CALICO_VERSION_HELPER_DIR)/bin/calico_version_helper
CALICO_VERSION_HELPER_SRC=$(CALICO_VERSION_HELPER_DIR)/calico_version_helper.go

.PHONY: version-helper
version-helper: $(CALICO_VERSION_HELPER_BIN)
$(CALICO_VERSION_HELPER_BIN): $(CALICO_VERSION_HELPER_SRC)
	$(DOCKER_RUN) $(CALICO_BUILD) sh -c 'cd /go/src/$(PACKAGE_NAME) && \
		go build -v -o $(CALICO_VERSION_HELPER_BIN) -ldflags "-X main.VERSION=$(GIT_VERSION)" $(CALICO_VERSION_HELPER_SRC)'

###############################################################################
# UTs
###############################################################################
.PHONY: ut
## Run the tests in a container. Useful for CI, Mac dev.
ut: bin/calicoctl-linux-amd64
	$(DOCKER_RUN) $(CALICO_BUILD) sh -c 'cd /go/src/$(PACKAGE_NAME) && ginkgo -cover -r calicoctl/*'

###############################################################################
# FVs
###############################################################################
.PHONY: fv
## Run the tests in a container. Useful for CI, Mac dev.
fv: bin/calicoctl-linux-amd64 version-helper
	$(MAKE) run-etcd-host

	# We start two API servers in order to test multiple kubeconfig support
	$(MAKE) run-kubernetes-master KUBE_APISERVER_PORT=6443 KUBE_MOCK_NODE_MANIFEST=mock-node.yaml
	$(MAKE) run-kubernetes-master KUBE_APISERVER_PORT=6444 KUBE_MOCK_NODE_MANIFEST=mock-node-second.yaml

	# Ensure anonymous is permitted to be admin.
	while ! docker exec st-apiserver-6443 kubectl --server=https://127.0.0.1:6443 create clusterrolebinding anonymous-admin --clusterrole=cluster-admin --user=system:anonymous; do sleep 2; done

	# Run the tests
	$(DOCKER_RUN) $(CALICO_BUILD) sh -c 'cd /go/src/$(PACKAGE_NAME) && go test ./tests/fv'
	# Cleanup
	$(MAKE) stop-etcd
	$(MAKE) stop-kubernetes-master KUBE_APISERVER_PORT=6443
	$(MAKE) stop-kubernetes-master KUBE_APISERVER_PORT=6444

###############################################################################
# STs
###############################################################################
LOCAL_IP_ENV?=$(shell ip route get 8.8.8.8 | head -1 | awk '{print $$7}')
# To run a specific test, set ST_TO_RUN to testfile.py:class.method
# e.g. ST_TO_RUN="tests/st/calicoctl/test_crud.py:TestCalicoctlCommands.test_get_delete_multiple_names"
ST_TO_RUN?=tests/st/calicoctl/
# Can exclude the slower tests with "-a '!slow'"
ST_OPTIONS?=

.PHONY: st
## Run the STs in a container
st: bin/calicoctl-linux-amd64 version-helper
	$(MAKE) run-etcd-host
	$(MAKE) run-kubernetes-master
	# Use the host, PID and network namespaces from the host.
	# Privileged is needed since 'calico node' write to /proc (to enable ip_forwarding)
	# Map the docker socket in so docker can be used from inside the container
	# All of code under test is mounted into the container.
	#   - This also provides access to calicoctl and the docker client
	docker run --net=host --privileged \
		   -e MY_IP=$(LOCAL_IP_ENV) \
		   --rm -t \
		   -v $(CURDIR)/tests/certs:/home/user/certs \
		   -v $(CURDIR):/code \
		   -v /var/run/docker.sock:/var/run/docker.sock \
		   $(TEST_CONTAINER_NAME) \
		   sh -c 'nosetests $(ST_TO_RUN) -sv --nologcapture  --with-xunit --xunit-file="/code/report/nosetests.xml" --with-timer $(ST_OPTIONS)'
	$(MAKE) stop-etcd
	$(MAKE) stop-kubernetes-master

.PHONY: run-etcd-host
run-etcd-host:
	# TODO: We shouldn't need to enable the v2 API, but some of our test code 
	# still relies on it. 
	@-docker rm -f calico-etcd
	docker run --detach \
	--net=host \
	--name calico-etcd \
	$(ETCD_IMAGE) \
	etcd \
	--enable-v2 \
	--advertise-client-urls "http://$(LOCAL_IP_ENV):2379,http://127.0.0.1:2379" \
	--listen-client-urls "http://0.0.0.0:2379"

.PHONY: stop-etcd
stop-etcd:
	@-docker rm -f calico-etcd

## Run a local kubernetes master with API
run-kubernetes-master: stop-kubernetes-master
	# Run a Kubernetes apiserver using Docker.
	docker run --net=host --detach \
		--name st-apiserver-${KUBE_APISERVER_PORT} \
		-v $(CURDIR):/code \
		-v $(CURDIR)/../:/go/src/github.com/projectcalico/calico \
		-v $(CURDIR)/tests/certs:/home/user/certs \
		-e KUBECONFIG=/home/user/certs/kubeconfig \
		${CALICO_BUILD} kube-apiserver \
			--secure-port=${KUBE_APISERVER_PORT} \
			--admission-control=NamespaceLifecycle,LimitRanger,DefaultStorageClass,ResourceQuota \
			--etcd-servers=http://$(LOCAL_IP_ENV):2379 \
                        --service-cluster-ip-range=10.101.0.0/16 \
                        --authorization-mode=RBAC \
                        --service-account-key-file=/home/user/certs/service-account.pem \
                        --service-account-signing-key-file=/home/user/certs/service-account-key.pem \
                        --service-account-issuer=https://localhost:443 \
                        --api-audiences=kubernetes.default \
                        --client-ca-file=/home/user/certs/ca.pem \
                        --tls-cert-file=/home/user/certs/kubernetes.pem \
                        --tls-private-key-file=/home/user/certs/kubernetes-key.pem \
                        --enable-priority-and-fairness=false \
                        --max-mutating-requests-inflight=0 \
                        --max-requests-inflight=0


	# Wait until the apiserver is accepting requests.
	while ! docker exec st-apiserver-${KUBE_APISERVER_PORT} kubectl --server=https://127.0.0.1:${KUBE_APISERVER_PORT} get nodes; do echo "Waiting for apiserver to come up..."; sleep 2; done

	# And run the controller manager.
	docker run --detach --net=host \
	  --name st-controller-manager-${KUBE_APISERVER_PORT} \
	  -v $(CURDIR)/tests/certs:/home/user/certs \
	  $(CALICO_BUILD) kube-controller-manager \
	    --master=https://127.0.0.1:${KUBE_APISERVER_PORT} \
            --kubeconfig=/home/user/certs/kube-controller-manager.kubeconfig \
            --min-resync-period=3m \
            --allocate-node-cidrs=true \
            --cluster-cidr=10.10.0.0/16 \
            --v=5 \
            --service-account-private-key-file=/home/user/certs/service-account-key.pem \
            --root-ca-file=/home/user/certs/ca.pem

	# Create a Node in the API for the tests to use.
	while ! docker exec -ti st-apiserver-${KUBE_APISERVER_PORT} kubectl \
		--server=https://127.0.0.1:${KUBE_APISERVER_PORT} \
		apply -f /code/tests/st/manifests/${KUBE_MOCK_NODE_MANIFEST}; \
		do echo "Waiting for node to apply successfully..."; sleep 2; done

	# Apply CRDs because the tests require them.
	while ! docker exec -ti st-apiserver-${KUBE_APISERVER_PORT} kubectl \
		--server=https://127.0.0.1:${KUBE_APISERVER_PORT} \
		apply -f /go/src/github.com/projectcalico/calico/libcalico-go/config/crd; \
		do echo "Waiting for ClusterInformation CRD to apply successfully..."; sleep 2; done

	# Create a namespace in the API for the tests to use.
	-docker exec -ti st-apiserver-${KUBE_APISERVER_PORT} kubectl \
		--server=https://127.0.0.1:${KUBE_APISERVER_PORT} \
		create namespace test
	
## Stop the local kubernetes master
stop-kubernetes-master:
	# Delete the cluster role binding.
	-docker exec st-apiserver-${KUBE_APISERVER_PORT} kubectl delete clusterrolebinding anonymous-admin

	# Stop master components.
	-docker rm -f st-apiserver-${KUBE_APISERVER_PORT} st-controller-manager-${KUBE_APISERVER_PORT}

###############################################################################
# CI
###############################################################################
.PHONY: ci
ci: mod-download build-all static-checks test

###############################################################################
# CD
###############################################################################
.PHONY: cd
## Deploys images to registry
cd: image-all cd-common

###############################################################################
# Release
###############################################################################
<<<<<<< HEAD

release-verify-version: var-require-all-VERSION
ifdef CONFIRM
	$(eval CURRENT_RELEASE_VERSION := $(git-release-tag-for-current-commit))
	$(if $(CURRENT_RELEASE_VERSION),,echo Current commit has not been tagged with a release version && exit 1)
	$(if $(filter $(VERSION),$(git-release-tag-for-current-commit)),,\
		echo Current version $(CURRENT_RELEASE_VERSION) does not match given version $(VERSION) && exit 1)
endif

## Builds and pushed binaries to the public s3 bucket.
release-publish-binaries: var-require-one-of-CONFIRM-DRYRUN var-require-all-VERSION release-verify-version build-all
ifdef CONFIRM
	aws --profile helm s3 cp bin/calicoctl-linux-amd64 s3://tigera-public/ee/binaries/$(VERSION)/calicoctl --acl public-read
	aws --profile helm s3 cp bin/calicoctl-darwin-amd64 s3://tigera-public/ee/binaries/$(VERSION)/calicoctl-darwin-amd64 --acl public-read
	aws --profile helm s3 cp bin/calicoctl-windows-amd64.exe s3://tigera-public/ee/binaries/$(VERSION)/calicoctl-windows-amd64.exe --acl public-read
else
	@echo [DRYRUN] aws --profile helm s3 cp bin/calicoctl-linux-amd64 s3://tigera-public/ee/binaries/$(VERSION)/calicoctl --acl public-read
	@echo [DRYRUN] aws --profile helm s3 cp bin/calicoctl-darwin-amd64 s3://tigera-public/ee/binaries/$(VERSION)/calicoctl-darwin-amd64 --acl public-read
	@echo [DRYRUN] aws --profile helm s3 cp bin/calicoctl-windows-amd64.exe s3://tigera-public/ee/binaries/$(VERSION)/calicoctl-windows-amd64.exe --acl public-read
endif
=======
## Produces a clean build of release artifacts at the specified version.
release-build: .release-$(VERSION).created 
.release-$(VERSION).created:
	$(MAKE) clean build-all image-all RELEASE=true
	$(MAKE) retag-build-images-with-registries IMAGETAG=$(VERSION) RELEASE=true
	$(MAKE) retag-build-images-with-registries IMAGETAG=latest RELEASE=true
	touch $@

## Verifies the release artifacts produces by `make release-build` are correct.
release-verify: release-prereqs
	# Check the reported version is correct for each release artifact.
	if ! docker run $(CALICOCTL_IMAGE):$(VERSION)-$(ARCH) version | grep 'Version:\s*$(VERSION)$$'; then \
	  echo "Reported version:" `docker run $(CALICOCTL_IMAGE):$(VERSION)-$(ARCH) version` "\nExpected version: $(VERSION)"; \
	  false; \
	else \
	  echo "Version check passed\n"; \
	fi

## Pushes a github release and release artifacts produced by `make release-build`.
release-publish: release-prereqs .release-$(VERSION).published
.release-$(VERSION).published:
	$(MAKE) push-images-to-registries push-manifests IMAGETAG=$(VERSION) RELEASE=$(RELEASE) CONFIRM=$(CONFIRM)
	touch $@

# WARNING: Only run this target if this release is the latest stable release. Do NOT
# run this target for alpha / beta / release candidate builds, or patches to earlier Calico versions.
## Pushes `latest` release images. WARNING: Only run this for latest stable releases.
release-publish-latest: release-prereqs
	# Check latest versions match.
	if ! docker run $(CALICOCTL_IMAGE):latest-$(ARCH) version | grep 'Version:\s*$(VERSION)$$'; then \
	  echo "Reported version:" `docker run $(CALICOCTL_IMAGE):latest-$(ARCH) version` "\nExpected version: $(VERSION)"; \
	  false; \
	else \
	  echo "Version check passed\n"; \
	fi

	$(MAKE) push-images-to-registries push-manifests IMAGETAG=latest RELEASE=$(RELEASE) CONFIRM=$(CONFIRM)
>>>>>>> 63ba6f4b
<|MERGE_RESOLUTION|>--- conflicted
+++ resolved
@@ -42,10 +42,7 @@
 clean:
 	# Clean .created files which indicate images / releases have been built.
 	find . -name '.*.created*' -type f -delete
-<<<<<<< HEAD
-=======
 	find . -name '.*.published*' -type f -delete
->>>>>>> 63ba6f4b
 	rm -rf .go-pkg-cache bin build certs *.tar calicoctl/commands/report $(CALICO_VERSION_HELPER_DIR)/bin
 	docker rmi $(CALICOCTL_IMAGE):latest-$(ARCH) || true
 	docker rmi $(CALICOCTL_IMAGE):$(VERSION)-$(ARCH) || true
@@ -284,7 +281,6 @@
 ###############################################################################
 # Release
 ###############################################################################
-<<<<<<< HEAD
 
 release-verify-version: var-require-all-VERSION
 ifdef CONFIRM
@@ -304,43 +300,4 @@
 	@echo [DRYRUN] aws --profile helm s3 cp bin/calicoctl-linux-amd64 s3://tigera-public/ee/binaries/$(VERSION)/calicoctl --acl public-read
 	@echo [DRYRUN] aws --profile helm s3 cp bin/calicoctl-darwin-amd64 s3://tigera-public/ee/binaries/$(VERSION)/calicoctl-darwin-amd64 --acl public-read
 	@echo [DRYRUN] aws --profile helm s3 cp bin/calicoctl-windows-amd64.exe s3://tigera-public/ee/binaries/$(VERSION)/calicoctl-windows-amd64.exe --acl public-read
-endif
-=======
-## Produces a clean build of release artifacts at the specified version.
-release-build: .release-$(VERSION).created 
-.release-$(VERSION).created:
-	$(MAKE) clean build-all image-all RELEASE=true
-	$(MAKE) retag-build-images-with-registries IMAGETAG=$(VERSION) RELEASE=true
-	$(MAKE) retag-build-images-with-registries IMAGETAG=latest RELEASE=true
-	touch $@
-
-## Verifies the release artifacts produces by `make release-build` are correct.
-release-verify: release-prereqs
-	# Check the reported version is correct for each release artifact.
-	if ! docker run $(CALICOCTL_IMAGE):$(VERSION)-$(ARCH) version | grep 'Version:\s*$(VERSION)$$'; then \
-	  echo "Reported version:" `docker run $(CALICOCTL_IMAGE):$(VERSION)-$(ARCH) version` "\nExpected version: $(VERSION)"; \
-	  false; \
-	else \
-	  echo "Version check passed\n"; \
-	fi
-
-## Pushes a github release and release artifacts produced by `make release-build`.
-release-publish: release-prereqs .release-$(VERSION).published
-.release-$(VERSION).published:
-	$(MAKE) push-images-to-registries push-manifests IMAGETAG=$(VERSION) RELEASE=$(RELEASE) CONFIRM=$(CONFIRM)
-	touch $@
-
-# WARNING: Only run this target if this release is the latest stable release. Do NOT
-# run this target for alpha / beta / release candidate builds, or patches to earlier Calico versions.
-## Pushes `latest` release images. WARNING: Only run this for latest stable releases.
-release-publish-latest: release-prereqs
-	# Check latest versions match.
-	if ! docker run $(CALICOCTL_IMAGE):latest-$(ARCH) version | grep 'Version:\s*$(VERSION)$$'; then \
-	  echo "Reported version:" `docker run $(CALICOCTL_IMAGE):latest-$(ARCH) version` "\nExpected version: $(VERSION)"; \
-	  false; \
-	else \
-	  echo "Version check passed\n"; \
-	fi
-
-	$(MAKE) push-images-to-registries push-manifests IMAGETAG=latest RELEASE=$(RELEASE) CONFIRM=$(CONFIRM)
->>>>>>> 63ba6f4b
+endif