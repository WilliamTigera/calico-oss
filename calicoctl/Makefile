--- conflicted
+++ resolved
@@ -5,21 +5,13 @@
 KUBE_APISERVER_PORT?=6443
 KUBE_MOCK_NODE_MANIFEST?=mock-node.yaml
 
-<<<<<<< HEAD
-CALICOCTL_IMAGE       ?=tigera/calicoctl
-BUILD_IMAGES          ?=$(CALICOCTL_IMAGE)
-DEV_REGISTRIES        ?=gcr.io/unique-caldron-775/cnx
-RELEASE_REGISTRIES    ?=quay.io
 RELEASE_BRANCH_PREFIX ?=release-calient
 DEV_TAG_SUFFIX        ?=calient-0.dev
-=======
+
 # Name of the images.
 # e.g., <registry>/<name>:<tag>
-CALICOCTL_IMAGE       ?=ctl
+CALICOCTL_IMAGE       ?=calicoctl
 BUILD_IMAGES          ?=$(CALICOCTL_IMAGE)
-RELEASE_BRANCH_PREFIX ?= release
-DEV_TAG_SUFFIX        ?= 0.dev
->>>>>>> 90939763
 
 # Remove any excluded architectures since for calicoctl we want to build everything.
 EXCLUDEARCH?=
