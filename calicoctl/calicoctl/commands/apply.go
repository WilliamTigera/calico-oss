--- conflicted
+++ resolved
@@ -64,32 +64,7 @@
 
   Valid resource types are:
 
-<<<<<<< HEAD
-    * bgpConfiguration
-    * bgpPeer
-    * felixConfiguration
-    * globalNetworkPolicy
-    * stagedGlobalNetworkPolicy
-    * globalNetworkSet
-    * hostEndpoint
-    * ipPool
-    * ipReservation
-    * kubeControllersConfiguration
-    * tier
-    * networkPolicy
-    * stagedNetworkPolicy
-    * stagedKubernetesNetworkPolicy
-    * networkSet
-    * node
-    * profile
-    * workloadEndpoint
-    * remoteClusterConfiguration
-    * licenseKey
-    * packetCapture
-
-=======
 <RESOURCE_LIST>
->>>>>>> 7932f55b
   When applying a resource:
   -  if the resource does not already exist (as determined by it's primary
      identifiers) then it is created
