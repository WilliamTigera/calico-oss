// Copyright (c) 2020 Tigera, Inc. All rights reserved.
package cluster

import (
	"context"
	"errors"
	"fmt"
	"io/ioutil"
	"os"
	"strings"

	"github.com/docopt/docopt-go"
	log "github.com/sirupsen/logrus"
	v1 "k8s.io/apimachinery/pkg/apis/meta/v1"
	"k8s.io/apimachinery/pkg/labels"
	"k8s.io/client-go/kubernetes"

<<<<<<< HEAD
	"github.com/projectcalico/calico/calicoctl/calicoctl/commands/argutils"
	"github.com/projectcalico/calico/calicoctl/calicoctl/commands/clientmgr"
=======
>>>>>>> ad2e4683
	"github.com/projectcalico/calico/calicoctl/calicoctl/commands/common"
	"github.com/projectcalico/calico/calicoctl/calicoctl/commands/constants"
	"github.com/projectcalico/calico/libcalico-go/lib/set"
)

const (
	archiveName   = "calico-diagnostics.tar.gz"
	directoryName = "calico-diagnostics"
)

type diagOpts struct {
	Cluster              bool // Only needed for Bind to work.
	Diags                bool // Only needed for Bind to work.
	Config               string
	Since                string
	MaxLogs              int
	FocusNodes           string
	AllowVersionMismatch bool
}

// Diags executes a series of kubectl exec commands to retrieve logs and resource information
// for the configured cluster.
func Diags(args []string) error {
	doc := constants.DatastoreIntro + `Usage:
  calicoctl cluster diags [options]

Options:
  -h --help                    Show this screen.
     --since=<SINCE>           Only collect logs newer than provided relative duration, in seconds (s), minutes (m) or hours (h).
     --max-logs=<MAXLOGS>      Only collect up to this number of logs, for each kind of Calico component. [default: 5]
     --focus-nodes=<NODES>     Comma-separated list of nodes from which we should try first to collect logs.
  -c --config=<CONFIG>         Path to connection configuration file. [default: ` + constants.DefaultConfigPath + `]
     --allow-version-mismatch  Allow client and cluster versions mismatch.

Description:
  The cluster diags command collects a snapshot of diagnostic info and logs related to Calico for the given cluster.
`
	parsedArgs, err := docopt.ParseArgs(doc, args, "")
	if err != nil {
		return fmt.Errorf("Invalid option: 'calicoctl %s'. Use flag '--help' to read about a specific subcommand.", strings.Join(args, " "))
	}
	fmt.Printf("DEBUG: parsedArgs=%v\n", parsedArgs)
	if len(parsedArgs) == 0 {
		return nil
	}

	var opts diagOpts
	err = parsedArgs.Bind(&opts)
	if err != nil {
		return fmt.Errorf("error understanding options: %w", err)
	}
	fmt.Printf("DEBUG: opts=%#v\n", opts)

	// Default --since to "0s", which kubectl understands as meaning all logs.
	if opts.Since == "" {
		opts.Since = "0s"
	}
	fmt.Printf("DEBUG: opts=%#v\n", opts)

	err = common.CheckVersionMismatch(parsedArgs["--config"], parsedArgs["--allow-version-mismatch"])
	if err != nil {
		return err
	}

	return collectDiags(&opts)
}

<<<<<<< HEAD
func collectDiags(opts *diagOpts) error {
	// Ensure since value is valid with proper time unit
	argutils.ValidateSinceDuration(opts.Since)
=======
func collectDiags(since string) error {
	/*
		// Ensure since value is valid with proper time unit
		sinceFlag := argutils.ValidateSinceDuration(since)
	*/
>>>>>>> ad2e4683

	// Ensure kubectl command is available (since we need it to access BGP information)
	if err := common.KubectlExists(); err != nil {
		return fmt.Errorf("missing dependency: %s", err)
	}

	fmt.Println("==== Begin collecting diagnostics. ====")

	// Create a temp folder to house all diagnostic files. Use empty string for dir parameter.
	// TempDir will use the default directory for temporary files (see os.TempDir).
	rootDir, err := ioutil.TempDir("", "")
	if err != nil {
		return err
	}
	// Clean up everything that is temporary afterwards
	defer os.RemoveAll(rootDir)

	// Within temp dir create a folder that will be used to zip everything up in the end
	dir := fmt.Sprintf("%s/%s", rootDir, directoryName)
	err = os.Mkdir(dir, os.ModePerm)
	if err != nil {
		return fmt.Errorf("error creating root diagnostics directory: %v", err)
	}

<<<<<<< HEAD
	collectBasicState(dir, opts.Since)
	collectOperatorDiags(dir, opts.Since)
	collectNodeDiags(dir, opts.Since)
	collectCalicoTelemetry(dir, opts.Since)
	collectBGPStatus(dir)
	err = collectSelectedNodeLogs(dir, opts)
	if err != nil {
		fmt.Printf("ERROR collecting logs from selected nodes: %v\n", err)
	}
=======
	collectGlobalClusterInformation(dir)
>>>>>>> ad2e4683
	createArchive(rootDir)

	return nil
}

<<<<<<< HEAD
func collectSelectedNodeLogs(dir string, opts *diagOpts) error {
	// Create Kubernetes client from config or env vars.
	kubeClient, _, _, err := clientmgr.GetClients(opts.Config)
	if err != nil {
		return fmt.Errorf("error creating clients: %w", err)
	}
	if kubeClient == nil {
		return errors.New("can't create Kubernetes client on etcd datastore")
	}

	// If --focus-nodes is specified, put those node names at the start of the node list.
	nodeList := strings.Split(opts.FocusNodes, ",")

	// Keep track of nodes already in the list.
	nodesAlreadyListed := set.New[string]()
	for _, nodeName := range nodeList {
		nodesAlreadyListed.Add(nodeName)
	}

	// Add all other nodes into the list.
	nl, err := kubeClient.CoreV1().Nodes().List(context.TODO(), v1.ListOptions{})
	if err != nil {
		fmt.Printf("ERROR listing all nodes in cluster: %v\n", err)
		// Continue because we can still use the --focus-nodes, if specified.
	} else {
		for _, node := range nl.Items {
			if !nodesAlreadyListed.Contains(node.Name) {
				nodeList = append(nodeList, node.Name)
			}
		}
	}

	// Iterate through all Calico/Tigera namespaces.
	nsl, err := kubeClient.CoreV1().Namespaces().List(context.TODO(), v1.ListOptions{})
	if err != nil {
		// Fatal, can't identify our namespaces.
		return fmt.Errorf("error listing namespaces: %w", err)
	}
	for _, ns := range nsl.Items {
		if !(strings.Contains(ns.Name, "calico") || strings.Contains(ns.Name, "tigera")) {
			continue
		}

		fmt.Printf("Collecting detailed diags for namespace %v...\n", ns.Name)

		// Iterate through DaemonSets in this namespace.
		dsl, err := kubeClient.AppsV1().DaemonSets(ns.Name).List(context.TODO(), v1.ListOptions{})
		if err != nil {
			fmt.Printf("ERROR listing DaemonSets in namespace %v: %v\n", ns.Name, err)
			// Continue because deployments or other namespaces might work.
		} else {
			for _, ds := range dsl.Items {
				collectDiagsForSelectedPods(dir, opts, kubeClient, nodeList, ns.Name, ds.Spec.Selector)
			}
		}

		// Iterate through Deployments in this namespace.
		dl, err := kubeClient.AppsV1().Deployments(ns.Name).List(context.TODO(), v1.ListOptions{})
		if err != nil {
			fmt.Printf("ERROR listing Deployments in namespace %v: %v\n", ns.Name, err)
			// Continue because other namespaces might work.
		} else {
			for _, d := range dl.Items {
				collectDiagsForSelectedPods(dir, opts, kubeClient, nodeList, ns.Name, d.Spec.Selector)
			}
		}
	}
	return nil
}

func collectDiagsForSelectedPods(dir string, opts *diagOpts, kubeClient *kubernetes.Clientset, nodeList []string, ns string, selector *v1.LabelSelector) {

	labelMap, err := v1.LabelSelectorAsMap(selector)
	if err != nil {
		fmt.Printf("ERROR forming pod selector: %v\n", err)
		return
	}
	selectorString := labels.SelectorFromSet(labelMap).String()

	// List pods matching the namespace and selector.
	pl, err := kubeClient.CoreV1().Pods(ns).List(context.TODO(), v1.ListOptions{LabelSelector: selectorString})
	if err != nil {
		fmt.Printf("ERROR listing pods in namespace %v matching '%v': %v\n", ns, selectorString, err)
		return
	}

	// Map the pod names against their node names.
	podNamesByNode := map[string][]string{}
	for _, p := range pl.Items {
		podNamesByNode[p.Spec.NodeName] = append(podNamesByNode[p.Spec.NodeName], p.Name)
	}

	nextNodeIndex := 0
	for logsWanted := opts.MaxLogs; logsWanted > 0; {
		// Get the next node name to look at.
		if nextNodeIndex >= len(nodeList) {
			// There are no more nodes we can look at.
			break
		}
		nodeName := nodeList[nextNodeIndex]
		nextNodeIndex++

		for _, podName := range podNamesByNode[nodeName] {
			fmt.Printf("Collecting detailed diags for pod %v in namespace %v on node %v...\n", podName, ns, nodeName)
			collectDiagsForPod(dir, opts, kubeClient, nodeName, ns, podName)
			logsWanted--
			if logsWanted <= 0 {
				break
			}
		}
	}
}

func collectDiagsForPod(dir string, opts *diagOpts, kubeClient *kubernetes.Clientset, nodeName, ns, podName string) {
	// Do kubectl logs, with --since and opts.Since.

	// Do kubectl describe.

	// If the pod is a calico-node pod, get dataplane and eBPF diags.
}

// collectBasicState collects namespace data and all resources from the Calico and Operator namespaces,
// as well as state on each of the main user-facing operator related resources.
func collectBasicState(dir, sinceFlag string) {
	fmt.Println("Collecting basic cluster state ...")
=======
func collectCalicoResource(dir string) {
	fmt.Println("Collecting Calico resources...")
>>>>>>> ad2e4683
	common.ExecAllCmdsWriteToFile([]common.Cmd{
		{
			Info:     "Collect Calico clusterinformations",
			CmdStr:   "kubectl get clusterinformations -o wide",
			FilePath: fmt.Sprintf("%s/clusterinformations.txt", dir),
		},
		{
			Info:     "Collect Calico clusterinformations",
			CmdStr:   "kubectl get clusterinformations -o yaml",
			FilePath: fmt.Sprintf("%s/clusterinformations.yaml", dir),
		},
		{
			Info:     "Collect Calico felixconfigurations",
			CmdStr:   "kubectl get felixconfigurations -o wide",
			FilePath: fmt.Sprintf("%s/felixconfigurations.txt", dir),
		},
		{
			Info:     "Collect Calico felixconfigurations",
			CmdStr:   "kubectl get felixconfigurations -o yaml",
			FilePath: fmt.Sprintf("%s/felixconfigurations.yaml", dir),
		},
		{
			Info:     "Collect Calico bgppeers",
			CmdStr:   "kubectl get bgppeers -o wide",
			FilePath: fmt.Sprintf("%s/bgppeers.txt", dir),
		},
		{
			Info:     "Collect Calico bgppeers",
			CmdStr:   "kubectl get bgppeers -o yaml",
			FilePath: fmt.Sprintf("%s/bgppeers.yaml", dir),
		},
		{
			Info:     "Collect Calico bgpconfigurations",
			CmdStr:   "kubectl get bgpconfigurations -o wide",
			FilePath: fmt.Sprintf("%s/bgpconfigurations.txt", dir),
		},
		{
			Info:     "Collect Calico bgpconfigurations",
			CmdStr:   "kubectl get bgpconfigurations -o yaml",
			FilePath: fmt.Sprintf("%s/bgpconfigurations.yaml", dir),
		},
		{
			Info:     "Collect Calico ipamblocks",
			CmdStr:   "kubectl get ipamblocks -o wide",
			FilePath: fmt.Sprintf("%s/ipamblocks.txt", dir),
		},
		{
			Info:     "Collect Calico ipamblocks",
			CmdStr:   "kubectl get ipamblocks -o yaml",
			FilePath: fmt.Sprintf("%s/ipamblocks.yaml", dir),
		},
		{
			Info:     "Collect Calico blockaffinities",
			CmdStr:   "kubectl get blockaffinities -o wide",
			FilePath: fmt.Sprintf("%s/blockaffinities.txt", dir),
		},
		{
			Info:     "Collect Calico blockaffinities",
			CmdStr:   "kubectl get blockaffinities -o yaml",
			FilePath: fmt.Sprintf("%s/blockaffinities.yaml", dir),
		},
		{
			Info:     "Collect Calico ipamhandles",
			CmdStr:   "kubectl get ipamhandles -o wide",
			FilePath: fmt.Sprintf("%s/ipamhandles.txt", dir),
		},
		{
			Info:     "Collect Calico ipamhandles",
			CmdStr:   "kubectl get ipamhandles -o yaml",
			FilePath: fmt.Sprintf("%s/ipamhandles.yaml", dir),
		},
		{
			Info:     "Collect Calico tiers",
			CmdStr:   "kubectl get tiers -o wide",
			FilePath: fmt.Sprintf("%s/tiers.txt", dir),
		},
		{
			Info:     "Collect Calico tiers",
			CmdStr:   "kubectl get tiers -o yaml",
			FilePath: fmt.Sprintf("%s/tiers.yaml", dir),
		},
		{
			Info:     "Collect Calico networkpolicies",
			CmdStr:   "kubectl get networkpolicies -o wide",
			FilePath: fmt.Sprintf("%s/networkpolicies.txt", dir),
		},
		{
			Info:     "Collect Calico networkpolicies",
			CmdStr:   "kubectl get networkpolicies -o yaml",
			FilePath: fmt.Sprintf("%s/networkpolicies.yaml", dir),
		},
		{
			Info:     "Collect Calico clusterinformations",
			CmdStr:   "kubectl get clusterinformations -o wide",
			FilePath: fmt.Sprintf("%s/clusterinformations.txt", dir),
		},
		{
			Info:     "Collect Calico clusterinformations",
			CmdStr:   "kubectl get clusterinformations -o yaml",
			FilePath: fmt.Sprintf("%s/clusterinformations.yaml", dir),
		},
		{
			Info:     "Collect Calico hostendpoints",
			CmdStr:   "kubectl get hostendpoints -o wide",
			FilePath: fmt.Sprintf("%s/hostendpoints.txt", dir),
		},
		{
			Info:     "Collect Calico hostendpoints",
			CmdStr:   "kubectl get hostendpoints -o yaml",
			FilePath: fmt.Sprintf("%s/hostendpoints.yaml", dir),
		},
		{
			Info:     "Collect Calico ippools",
			CmdStr:   "kubectl get ippools -o wide",
			FilePath: fmt.Sprintf("%s/ippools.txt", dir),
		},
		{
			Info:     "Collect Calico ippools",
			CmdStr:   "kubectl get ippools -o yaml",
			FilePath: fmt.Sprintf("%s/ippools.yaml", dir),
		},
		{
			Info:     "Collect Calico licensekeys",
			CmdStr:   "kubectl get licensekeys -o wide",
			FilePath: fmt.Sprintf("%s/licensekeys.txt", dir),
		},
		{
			Info:     "Collect Calico licensekeys",
			CmdStr:   "kubectl get licensekeys -o yaml",
			FilePath: fmt.Sprintf("%s/licensekeys.yaml", dir),
		},
		{
			Info:     "Collect Calico networksets",
			CmdStr:   "kubectl get networksets -o wide",
			FilePath: fmt.Sprintf("%s/networksets.txt", dir),
		},
		{
			Info:     "Collect Calico networksets",
			CmdStr:   "kubectl get networksets -o yaml",
			FilePath: fmt.Sprintf("%s/networksets.yaml", dir),
		},
		{
			Info:     "Collect Calico globalnetworksets",
			CmdStr:   "kubectl get globalnetworksets -o wide",
			FilePath: fmt.Sprintf("%s/globalnetworksets.txt", dir),
		},
		{
			Info:     "Collect Calico globalnetworksets",
			CmdStr:   "kubectl get globalnetworksets -o yaml",
			FilePath: fmt.Sprintf("%s/globalnetworksets.yaml", dir),
		},
		{
			Info:     "Collect Calico globalnetworkpolicies",
			CmdStr:   "kubectl get globalnetworkpolicies -o wide",
			FilePath: fmt.Sprintf("%s/globalnetworkpolicies.txt", dir),
		},
		{
			Info:     "Collect Calico globalnetworkpolicies",
			CmdStr:   "kubectl get globalnetworkpolicies -o yaml",
			FilePath: fmt.Sprintf("%s/globalnetworkpolicies.yaml", dir),
		},
	})
}

func collectTigeraOperator(dir string) {
	fmt.Println("Collecting Tigera operator details ...")
	common.ExecAllCmdsWriteToFile([]common.Cmd{
		{
			Info:     "Collect tigerastatuses",
			CmdStr:   "kubectl get tigerastatuses -o wide",
			FilePath: fmt.Sprintf("%s/tigerastatuses.txt", dir),
		},
		{
			Info:     "Collect tigerastatuses",
			CmdStr:   "kubectl get tigerastatuses -o yaml",
			FilePath: fmt.Sprintf("%s/tigerastatuses.yaml", dir),
		},
		{
			Info:     "Collect installations",
			CmdStr:   "kubectl get installations -o wide",
			FilePath: fmt.Sprintf("%s/installations.txt", dir),
		},
		{
			Info:     "Collect installations",
			CmdStr:   "kubectl get installations -o yaml",
			FilePath: fmt.Sprintf("%s/installations.yaml", dir),
		},
		{
			Info:     "Collect apiservers",
			CmdStr:   "kubectl get apiservers -o wide",
			FilePath: fmt.Sprintf("%s/apiservers.txt", dir),
		},
		{
			Info:     "Collect apiservers",
			CmdStr:   "kubectl get apiservers -o yaml",
			FilePath: fmt.Sprintf("%s/apiservers.yaml", dir),
		},
		{
			Info:     "Collect compliances",
			CmdStr:   "kubectl get compliances -o wide",
			FilePath: fmt.Sprintf("%s/compliances.txt", dir),
		},
		{
			Info:     "Collect compliances",
			CmdStr:   "kubectl get compliances -o yaml",
			FilePath: fmt.Sprintf("%s/compliances.yaml", dir),
		},
		{
			Info:     "Collect intrusiondetections",
			CmdStr:   "kubectl get intrusiondetections -o wide",
			FilePath: fmt.Sprintf("%s/intrusiondetections.txt", dir),
		},
		{
			Info:     "Collect intrusiondetections",
			CmdStr:   "kubectl get intrusiondetections -o yaml",
			FilePath: fmt.Sprintf("%s/intrusiondetections.yaml", dir),
		},
		{
			Info:     "Collect managers",
			CmdStr:   "kubectl get managers -o wide",
			FilePath: fmt.Sprintf("%s/managers.txt", dir),
		},
		{
			Info:     "Collect managers",
			CmdStr:   "kubectl get managers -o yaml",
			FilePath: fmt.Sprintf("%s/managers.yaml", dir),
		},
		{
			Info:     "Collect logcollectors",
			CmdStr:   "kubectl get logcollectors -o wide",
			FilePath: fmt.Sprintf("%s/logcollectors.txt", dir),
		},
		{
			Info:     "Collect logcollectors",
			CmdStr:   "kubectl get logcollectors -o yaml",
			FilePath: fmt.Sprintf("%s/logcollectors.yaml", dir),
		},
		{
			Info:     "Collect logstorages",
			CmdStr:   "kubectl get logstorages -o wide",
			FilePath: fmt.Sprintf("%s/logstorages.txt", dir),
		},
		{
			Info:     "Collect logstorages",
			CmdStr:   "kubectl get logstorages -o yaml",
			FilePath: fmt.Sprintf("%s/logstorages.yaml", dir),
		},
		{
			Info:     "Collect managementclusterconnections",
			CmdStr:   "kubectl get managementclusterconnections -o wide",
			FilePath: fmt.Sprintf("%s/managementclusterconnections.txt", dir),
		},
		{
			Info:     "Collect managementclusterconnections",
			CmdStr:   "kubectl get managementclusterconnections -o yaml",
			FilePath: fmt.Sprintf("%s/managementclusterconnections.yaml", dir),
		},
	})
}

func collectKubernetesResource(dir string) {
	fmt.Println("Collecting core kubernetes resources...")

	common.ExecAllCmdsWriteToFile([]common.Cmd{
		{
			Info:     "Collect nodes",
			CmdStr:   "kubectl get nodes -o wide",
			FilePath: fmt.Sprintf("%s/nodes.txt", dir),
		},
		{
			Info:     "Collect nodes",
			CmdStr:   "kubectl get nodes -o yaml",
			FilePath: fmt.Sprintf("%s/nodes.yaml", dir),
		},
		{
			Info:     "Collect pods",
			CmdStr:   "kubectl get pods --all-namespaces -o yaml",
			FilePath: fmt.Sprintf("%s/pods.yaml", dir),
		},
		{
			Info:     "Collect pods",
			CmdStr:   "kubectl get pods --all-namespaces -o wide",
			FilePath: fmt.Sprintf("%s/pods.txt", dir),
		},
		{
			Info:     "Collect deployments",
			CmdStr:   "kubectl get deployments --all-namespaces -o wide",
			FilePath: fmt.Sprintf("%s/deployments.txt", dir),
		},
		{
			Info:     "Collect deployments",
			CmdStr:   "kubectl get deployments --all-namespaces -o yaml",
			FilePath: fmt.Sprintf("%s/deployments.yaml", dir),
		},
		{
			Info:     "Collect daemonsets",
			CmdStr:   "kubectl get daemonsets --all-namespaces -o wide",
			FilePath: fmt.Sprintf("%s/daemonsets.txt", dir),
		},
		{
			Info:     "Collect daemonsets",
			CmdStr:   "kubectl get daemonsets --all-namespaces -o yaml",
			FilePath: fmt.Sprintf("%s/daemonsets.yaml", dir),
		},
		{
			Info:     "Collect services",
			CmdStr:   "kubectl get services --all-namespaces -o wide",
			FilePath: fmt.Sprintf("%s/services.txt", dir),
		},
		{
			Info:     "Collect services",
			CmdStr:   "kubectl get services --all-namespaces -o yaml",
			FilePath: fmt.Sprintf("%s/services.yaml", dir),
		},
		{
			Info:     "Collect endpoints",
			CmdStr:   "kubectl get endpoints --all-namespaces -o wide",
			FilePath: fmt.Sprintf("%s/endpoints.txt", dir),
		},
		{
			Info:     "Collect endpoints",
			CmdStr:   "kubectl get endpoints --all-namespaces -o yaml",
			FilePath: fmt.Sprintf("%s/endpoints.yaml", dir),
		},
		{
			Info:     "Collect configmaps",
			CmdStr:   "kubectl get configmaps --all-namespaces -o wide",
			FilePath: fmt.Sprintf("%s/configmaps.txt", dir),
		},
		{
			Info:     "Collect configmaps",
			CmdStr:   "kubectl get configmaps --all-namespaces -o yaml",
			FilePath: fmt.Sprintf("%s/configmaps.yaml", dir),
		},
		{
			Info:     "Collect persistent volume claim",
			CmdStr:   "kubectl get pvc --all-namespaces -o wide",
			FilePath: fmt.Sprintf("%s/pvc.txt", dir),
		},
		{
			Info:     "Collect persistent volume claim",
			CmdStr:   "kubectl get pvc --all-namespaces -o yaml",
			FilePath: fmt.Sprintf("%s/pvc.yaml", dir),
		},
		{
			Info:     "Collect persistent volume",
			CmdStr:   "kubectl get pv --all-namespaces -o wide",
			FilePath: fmt.Sprintf("%s/pv.txt", dir),
		},
		{
			Info:     "Collect persistent volume",
			CmdStr:   "kubectl get pv --all-namespaces -o yaml",
			FilePath: fmt.Sprintf("%s/pv.yaml", dir),
		},
		{
			Info:     "Collect storage class",
			CmdStr:   "kubectl get sc --all-namespaces -o wide",
			FilePath: fmt.Sprintf("%s/sc.txt", dir),
		},
		{
			Info:     "Collect storage class",
			CmdStr:   "kubectl get sc --all-namespaces -o yaml",
			FilePath: fmt.Sprintf("%s/sc.yaml", dir),
		},
		{
			Info:     "Collect all namespaces",
			CmdStr:   "kubectl get namespaces -o wide",
			FilePath: fmt.Sprintf("%s/namespaces.txt", dir),
		},
		{
			Info:     "Collect all namespaces",
			CmdStr:   "kubectl get namespaces -o yaml",
			FilePath: fmt.Sprintf("%s/namespaces.yaml", dir),
		},
	})
}

// collectGlobalClusterInformation collects the Kubernetes resource, Calico Resource and Tigera operator details
func collectGlobalClusterInformation(dir string) {
	fmt.Println("Collecting kubernetes version...")
	common.ExecAllCmdsWriteToFile([]common.Cmd{
		{
			Info:     "Collect kubernetes Client and Server version",
			CmdStr:   "kubectl version -o yaml",
			FilePath: fmt.Sprintf("%s/version.txt", dir),
		},
	})

	collectCalicoResource(dir)
	collectTigeraOperator(dir)
	collectKubernetesResource(dir)
}

func collectDiagsForPod(pod, namespace, dir /*node_name*/, sinceFlag string) {
	fmt.Printf("Collecting diags for pod: %s\n", pod)
	common.ExecAllCmdsWriteToFile([]common.Cmd{
		{
			Info:     fmt.Sprintf("Collect logs for pod %s", pod),
			CmdStr:   fmt.Sprintf("kubectl logs --since=%s -n %s %s", sinceFlag, namespace, pod),
			FilePath: fmt.Sprintf("%s/%s.log", dir, pod),
		},
		{
			Info:     fmt.Sprintf("Collect describe for pod %s", pod),
			CmdStr:   fmt.Sprintf("kubectl -n %s describe pods %s", namespace, pod),
			FilePath: fmt.Sprintf("%s/%s-describe.txt", dir, pod),
		},
	})

	if strings.Contains(pod, "calico-node") {
		collectCalicoNodeDiags(pod, namespace, dir, sinceFlag)
	}
}

func collectCalicoNodeDiags(pod, namespace, dir /*node_name*/, sinceFlag string) {
	fmt.Printf("Collecting diags for calico-node: %s\n", pod)

	curNodeDir := fmt.Sprintf("%s/%s", dir, pod)
	err := os.Mkdir(curNodeDir, os.ModePerm)
	if err != nil {
		fmt.Printf("Error creating diagnostics directory for calico-node %s: %v\n", pod, err)
		return
	}

	common.ExecAllCmdsWriteToFile([]common.Cmd{
		// ip diagnostics
		{
			Info:     fmt.Sprintf("Collect iptables for node %s", pod),
			CmdStr:   fmt.Sprintf("kubectl exec -n %s -t %s -- iptables-save -c", namespace, pod),
			FilePath: fmt.Sprintf("%s/iptables-save.txt", curNodeDir),
		},
		{
			Info:     fmt.Sprintf("Collect ip routes for node %s", pod),
			CmdStr:   fmt.Sprintf("kubectl exec -n %s -t %s -- ip route", namespace, pod),
			FilePath: fmt.Sprintf("%s/iproute.txt", curNodeDir),
		},
		{
			Info:     fmt.Sprintf("Collect ipv6 routes for node %s", pod),
			CmdStr:   fmt.Sprintf("kubectl exec -n %s -t %s -- ip -6 route", namespace, pod),
			FilePath: fmt.Sprintf("%s/ipv6route.txt", curNodeDir),
		},
		{
			Info:     fmt.Sprintf("Collect ip rule for node %s", pod),
			CmdStr:   fmt.Sprintf("kubectl exec -n %s -t %s -- ip rule", namespace, pod),
			FilePath: fmt.Sprintf("%s/iprule.txt", curNodeDir),
		},
		{
			Info:     fmt.Sprintf("Collect ip route show table all for node %s", pod),
			CmdStr:   fmt.Sprintf("kubectl exec -n %s -t %s -- ip route show table all", namespace, pod),
			FilePath: fmt.Sprintf("%s/iproute-all-table.txt", curNodeDir),
		},
		{
			Info:     fmt.Sprintf("Collect ip addr for node %s", pod),
			CmdStr:   fmt.Sprintf("kubectl exec -n %s -t %s -- ip addr", namespace, pod),
			FilePath: fmt.Sprintf("%s/ipaddr.txt", curNodeDir),
		},
		{
			Info:     fmt.Sprintf("Collect ip link for node %s", pod),
			CmdStr:   fmt.Sprintf("kubectl exec -n %s -t %s -- ip link", namespace, pod),
			FilePath: fmt.Sprintf("%s/iplink.txt", curNodeDir),
		},
		{
			Info:     fmt.Sprintf("Collect ip neigh for node %s", pod),
			CmdStr:   fmt.Sprintf("kubectl exec -n %s -t %s -- ip neigh", namespace, pod),
			FilePath: fmt.Sprintf("%s/ipneigh.txt", curNodeDir),
		},
		{
			Info:     fmt.Sprintf("Collect ipset list for node %s", pod),
			CmdStr:   fmt.Sprintf("kubectl exec -n %s -t %s -- ipset list", namespace, pod),
			FilePath: fmt.Sprintf("%s/ipsetlist.txt", curNodeDir),
		},
		// eBPF diagnostics
		{
			Info:     fmt.Sprintf("Collect eBPF conntrack for node %s", pod),
			CmdStr:   fmt.Sprintf("kubectl exec -n %s -t %s -- calico-node -bpf conntrack dump", namespace, pod),
			FilePath: fmt.Sprintf("%s/eBPFconntrack.txt", curNodeDir),
		},
		{
			Info:     fmt.Sprintf("Collect eBPF ipsets for node %s", pod),
			CmdStr:   fmt.Sprintf("kubectl exec -n %s -t %s -- calico-node -bpf ipsets dump", namespace, pod),
			FilePath: fmt.Sprintf("%s/eBPFipsets.txt", curNodeDir),
		},
		{
			Info:     fmt.Sprintf("Collect eBPF nat for node %s", pod),
			CmdStr:   fmt.Sprintf("kubectl exec -n %s -t %s -- calico-node -bpf nat dump", namespace, pod),
			FilePath: fmt.Sprintf("%s/eBPFnat.txt", curNodeDir),
		},
		{
			Info:     fmt.Sprintf("Collect eBPF routes for node %s", pod),
			CmdStr:   fmt.Sprintf("kubectl exec -n %s -t %s -- calico-node -bpf routes dump", namespace, pod),
			FilePath: fmt.Sprintf("%s/eBPFroutes.txt", curNodeDir),
		},
		{
			Info:     fmt.Sprintf("Collect eBPF prog for node %s", pod),
			CmdStr:   fmt.Sprintf("kubectl exec -n %s -t %s -- bpftool prog list", namespace, pod),
			FilePath: fmt.Sprintf("%s/eBPFprog.txt", curNodeDir),
		},
		{
			Info:     fmt.Sprintf("Collect eBPF map for node %s", pod),
			CmdStr:   fmt.Sprintf("kubectl exec -n %s -t %s -- bpftool map list", namespace, pod),
			FilePath: fmt.Sprintf("%s/eBPFmap.txt", curNodeDir),
		},
		{
			Info:     fmt.Sprintf("Collect tc qdisc for node %s", pod),
			CmdStr:   fmt.Sprintf("kubectl exec -n %s -t %s -- tc qdisc show", namespace, pod),
			FilePath: fmt.Sprintf("%s/tcqdisc.txt", curNodeDir),
		},
	})

	output, err := common.ExecCmd(fmt.Sprintf(
		"kubectl exec -n %s -t %s -- bpftool map list | grep cali | awk '{print $1}'",
		namespace,
		pod,
	))
	if err != nil {
		fmt.Printf("Could not retrieve eBPF maps: %s\n", err)
	} else {
		bpfMaps := strings.Split(strings.TrimSpace(output.String()), "\n")
		log.Debugf("eBPF maps: %s\n", bpfMaps)

		for _, bpfMap := range bpfMaps {
			id := strings.TrimSuffix(bpfMap, ":")
			common.ExecAllCmdsWriteToFile([]common.Cmd{
				{
					Info:     fmt.Sprintf("Collect eBPF map id %s dumps for node %s", id, pod),
					CmdStr:   fmt.Sprintf("kubectl exec -n %s -t %s -- bpftool map dump id %s", namespace, pod, id),
					FilePath: fmt.Sprintf("%s/eBPFmap-%s.txt", curNodeDir, id),
				},
			})
		}
	}

	// Collect all of the CNI logs
	output, err = common.ExecCmd(fmt.Sprintf(
		"kubectl exec -n %s -t %s -- ls /var/log/calico/cni",
		namespace,
		pod,
	))
	if err != nil {
		fmt.Printf("Error listing the Calico CNI logs at /var/log/calico/cni/: %s\n", err)
	} else {
		cniLogFiles := strings.Split(strings.TrimSpace(output.String()), "\n")
		for _, logFile := range cniLogFiles {
			common.ExecCmdWriteToFile(common.Cmd{
				Info:     fmt.Sprintf("Collect CNI log %s for the node %s", logFile, pod),
				CmdStr:   fmt.Sprintf("kubectl exec -n %s -t %s -- cat /var/log/calico/cni/%s", namespace, pod, logFile),
				FilePath: fmt.Sprintf("%s/%s.log", curNodeDir, logFile),
			})
		}
	}
}

// createArchive attempts to bundle all the diagnostics files into a single compressed archive.
func createArchive(dir string) {
	fmt.Println("\n==== Producing a diagnostics bundle. ====")

	// Attempt to remove archive file (if it previously existed)
	err := os.Remove(fmt.Sprintf("rm -f %s", archiveName))
	if err != nil {
		// Not an error case we need to show the user
		log.Debugf("Could not remove previous version of %s: %s\n", archiveName, err)
	}

	// Attempt to create new archive
	output, err := common.ExecCmd(fmt.Sprintf("tar cfz ./%s -C %s %s", archiveName, dir, directoryName))
	log.Debugf("creating archive %s: output %s", archiveName, output.String())
	if err != nil {
		fmt.Printf("Could not create new archive %s: %s\n", archiveName, err)
		return
	}

	fmt.Printf("Diagnostic bundle available at ./%s\n", archiveName)
}<|MERGE_RESOLUTION|>--- conflicted
+++ resolved
@@ -15,11 +15,8 @@
 	"k8s.io/apimachinery/pkg/labels"
 	"k8s.io/client-go/kubernetes"
 
-<<<<<<< HEAD
 	"github.com/projectcalico/calico/calicoctl/calicoctl/commands/argutils"
 	"github.com/projectcalico/calico/calicoctl/calicoctl/commands/clientmgr"
-=======
->>>>>>> ad2e4683
 	"github.com/projectcalico/calico/calicoctl/calicoctl/commands/common"
 	"github.com/projectcalico/calico/calicoctl/calicoctl/commands/constants"
 	"github.com/projectcalico/calico/libcalico-go/lib/set"
@@ -87,17 +84,9 @@
 	return collectDiags(&opts)
 }
 
-<<<<<<< HEAD
 func collectDiags(opts *diagOpts) error {
 	// Ensure since value is valid with proper time unit
 	argutils.ValidateSinceDuration(opts.Since)
-=======
-func collectDiags(since string) error {
-	/*
-		// Ensure since value is valid with proper time unit
-		sinceFlag := argutils.ValidateSinceDuration(since)
-	*/
->>>>>>> ad2e4683
 
 	// Ensure kubectl command is available (since we need it to access BGP information)
 	if err := common.KubectlExists(); err != nil {
@@ -122,25 +111,16 @@
 		return fmt.Errorf("error creating root diagnostics directory: %v", err)
 	}
 
-<<<<<<< HEAD
-	collectBasicState(dir, opts.Since)
-	collectOperatorDiags(dir, opts.Since)
-	collectNodeDiags(dir, opts.Since)
-	collectCalicoTelemetry(dir, opts.Since)
-	collectBGPStatus(dir)
+	collectGlobalClusterInformation(dir)
 	err = collectSelectedNodeLogs(dir, opts)
 	if err != nil {
 		fmt.Printf("ERROR collecting logs from selected nodes: %v\n", err)
 	}
-=======
-	collectGlobalClusterInformation(dir)
->>>>>>> ad2e4683
 	createArchive(rootDir)
 
 	return nil
 }
 
-<<<<<<< HEAD
 func collectSelectedNodeLogs(dir string, opts *diagOpts) error {
 	// Create Kubernetes client from config or env vars.
 	kubeClient, _, _, err := clientmgr.GetClients(opts.Config)
@@ -262,14 +242,8 @@
 	// If the pod is a calico-node pod, get dataplane and eBPF diags.
 }
 
-// collectBasicState collects namespace data and all resources from the Calico and Operator namespaces,
-// as well as state on each of the main user-facing operator related resources.
-func collectBasicState(dir, sinceFlag string) {
-	fmt.Println("Collecting basic cluster state ...")
-=======
 func collectCalicoResource(dir string) {
 	fmt.Println("Collecting Calico resources...")
->>>>>>> ad2e4683
 	common.ExecAllCmdsWriteToFile([]common.Cmd{
 		{
 			Info:     "Collect Calico clusterinformations",
