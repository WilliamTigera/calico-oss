// Copyright (c) 2016-2021 Tigera, Inc. All rights reserved.

// Licensed under the Apache License, Version 2.0 (the "License");
// you may not use this file except in compliance with the License.
// You may obtain a copy of the License at
//
//     http://www.apache.org/licenses/LICENSE-2.0
//
// Unless required by applicable law or agreed to in writing, software
// distributed under the License is distributed on an "AS IS" BASIS,
// WITHOUT WARRANTIES OR CONDITIONS OF ANY KIND, either express or implied.
// See the License for the specific language governing permissions and
// limitations under the License.

package commands

import (
	"fmt"
	"os"
	"strings"

	"github.com/docopt/docopt-go"

	log "github.com/sirupsen/logrus"

	"github.com/projectcalico/calico/calicoctl/calicoctl/commands/common"
	"github.com/projectcalico/calico/calicoctl/calicoctl/commands/constants"
	"github.com/projectcalico/calico/calicoctl/calicoctl/util"
)

func Replace(args []string) error {
	doc := constants.DatastoreIntro + `Usage:
  <BINARY_NAME> replace --filename=<FILENAME> [--recursive] [--skip-empty]
                    [--config=<CONFIG>] [--namespace=<NS>] [--context=<context>] [--allow-version-mismatch]

Examples:
  # Replace a policy using the data in policy.yaml.
  <BINARY_NAME> replace -f ./policy.yaml

  # Replace a policy based on the JSON passed into stdin.
  cat policy.json | <BINARY_NAME> replace -f -

Options:
  -h --help                    Show this screen.
  -f --filename=<FILENAME>     Filename to use to replace the resource.  If set
                               to "-" loads from stdin. If filename is a directory, this command is
                               invoked for each .json .yaml and .yml file within that directory,
                               terminating after the first failure.
  -R --recursive               Process the filename specified in -f or --filename recursively.
     --skip-empty              Do not error if any files or directory specified using -f or --filename contain no
                               data.
  -c --config=<CONFIG>         Path to the file containing connection
                               configuration in YAML or JSON format.
                               [default: ` + constants.DefaultConfigPath + `]
  -n --namespace=<NS>          Namespace of the resource.
                               Only applicable to NetworkPolicy, StagedNetworkPolicy,
                               StagedKubernetesNetworkPolicy, NetworkSet, and WorkloadEndpoint.
                               Uses the default namespace if not specified.
     --context=<context>       The name of the kubeconfig context to use.
     --allow-version-mismatch  Allow client and cluster versions mismatch.

Description:
  The replace command is used to replace a set of resources by filename or
  stdin.  JSON and YAML formats are accepted.

  Valid resource types are:

<<<<<<< HEAD
    * bgpConfiguration
    * bgpPeer
    * felixConfiguration
    * globalNetworkPolicy
    * stagedGlobalNetworkPolicy
    * globalNetworkSet
    * globalThreatFeed
    * hostEndpoint
    * ipPool
    * ipReservation
    * kubeControllersConfiguration
    * tier
    * networkPolicy
    * stagedNetworkPolicy
    * stagedKubernetesNetworkPolicy
    * networkSet
    * node
    * profile
    * workloadEndpoint
    * remoteClusterConfiguration
    * licenseKey
    * packetCapture

=======
<RESOURCE_LIST>
>>>>>>> 7932f55b
  Attempting to replace a resource that does not exist is treated as a
  terminating error.

  The output of the command indicates how many resources were successfully
  replaced, and the error reason if an error occurred.

  The resources are replaced in the order they are specified.  In the event of
  a failure replacing a specific resource it is possible to work out which
  resource failed based on the number of resources successfully replaced.

  When replacing a resource, the complete resource spec must be provided, it is
  not sufficient to supply only the fields that are being updated.
`
	// Replace all instances of BINARY_NAME with the name of the binary.
	name, _ := util.NameAndDescription()
	doc = strings.ReplaceAll(doc, "<BINARY_NAME>", name)

	// Replace <RESOURCE_LIST> with the list of resource types.
	doc = strings.Replace(doc, "<RESOURCE_LIST>", util.Resources(), 1)

	parsedArgs, err := docopt.ParseArgs(doc, args, "")
	if err != nil {
		return fmt.Errorf("Invalid option: 'calicoctl %s'. Use flag '--help' to read about a specific subcommand.", strings.Join(args, " "))
	}
	if len(parsedArgs) == 0 {
		return nil
	}
	if context := parsedArgs["--context"]; context != nil {
		os.Setenv("K8S_CURRENT_CONTEXT", context.(string))
	}

	results := common.ExecuteConfigCommand(parsedArgs, common.ActionUpdate)
	log.Infof("results: %+v", results)

	if results.FileInvalid {
		return fmt.Errorf("Failed to execute command: %v", results.Err)
	} else if results.NumResources == 0 {
		// No resources specified. If there is an associated error use that, otherwise print message with no error.
		if results.Err != nil {
			return results.Err
		}
		fmt.Println("No resources specified")
	} else if results.NumHandled == 0 {
		if results.NumResources == 1 {
			return fmt.Errorf("Failed to replace '%s' resource: %v", results.SingleKind, results.Err)
		} else if results.SingleKind != "" {
			return fmt.Errorf("Failed to replace any '%s' resources: %v", results.SingleKind, results.Err)
		} else {
			return fmt.Errorf("Failed to replace any resources: %v", results.Err)
		}
	} else if results.Err == nil {
		if results.SingleKind != "" {
			fmt.Printf("Successfully replaced %d '%s' resource(s)\n", results.NumHandled, results.SingleKind)
		} else {
			fmt.Printf("Successfully replaced %d resource(s)\n", results.NumHandled)
		}
	} else {
		fmt.Printf("Partial success: ")
		if results.SingleKind != "" {
			fmt.Printf("replaced the first %d out of %d '%s' resources:\n",
				results.NumHandled, results.NumResources, results.SingleKind)
		} else {
			fmt.Printf("replaced the first %d out of %d resources:\n",
				results.NumHandled, results.NumResources)
		}
		return fmt.Errorf("Hit error: %v", results.Err)
	}

	return nil
}<|MERGE_RESOLUTION|>--- conflicted
+++ resolved
@@ -65,33 +65,7 @@
 
   Valid resource types are:
 
-<<<<<<< HEAD
-    * bgpConfiguration
-    * bgpPeer
-    * felixConfiguration
-    * globalNetworkPolicy
-    * stagedGlobalNetworkPolicy
-    * globalNetworkSet
-    * globalThreatFeed
-    * hostEndpoint
-    * ipPool
-    * ipReservation
-    * kubeControllersConfiguration
-    * tier
-    * networkPolicy
-    * stagedNetworkPolicy
-    * stagedKubernetesNetworkPolicy
-    * networkSet
-    * node
-    * profile
-    * workloadEndpoint
-    * remoteClusterConfiguration
-    * licenseKey
-    * packetCapture
-
-=======
 <RESOURCE_LIST>
->>>>>>> 7932f55b
   Attempting to replace a resource that does not exist is treated as a
   terminating error.
 
