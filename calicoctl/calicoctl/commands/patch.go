--- conflicted
+++ resolved
@@ -61,29 +61,7 @@
 
   Valid resource types are:
 
-<<<<<<< HEAD
-    * bgpConfiguration
-    * bgpPeer
-    * felixConfiguration
-    * globalNetworkPolicy
-    * stagedGlobalNetworkPolicy
-    * globalNetworkSet
-    * hostEndpoint
-    * ipPool
-    * ipReservation
-    * kubeControllersConfiguration
-    * networkPolicy
-    * stagedNetworkPolicy
-    * stagedKubernetesNetworkPolicy
-    * networkSet
-    * node
-    * profile
-    * workloadEndpoint
-    * packetCapture
-
-=======
 <RESOURCE_LIST>
->>>>>>> 7932f55b
   The resource type is case-insensitive and may be pluralized.
 
   Attempting to patch a resource that does not exists is treated as a
