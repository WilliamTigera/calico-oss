// Copyright (c) 2016-2021 Tigera, Inc. All rights reserved.

// Licensed under the Apache License, Version 2.0 (the "License");
// you may not use this file except in compliance with the License.
// You may obtain a copy of the License at
//
//     http://www.apache.org/licenses/LICENSE-2.0
//
// Unless required by applicable law or agreed to in writing, software
// distributed under the License is distributed on an "AS IS" BASIS,
// WITHOUT WARRANTIES OR CONDITIONS OF ANY KIND, either express or implied.
// See the License for the specific language governing permissions and
// limitations under the License.

package ipam

import (
	"context"
	"encoding/json"
	"fmt"
	"io/ioutil"
	"net"
	"sort"
	"strings"

	docopt "github.com/docopt/docopt-go"
	"k8s.io/client-go/kubernetes"

	"github.com/projectcalico/calico/libcalico-go/lib/set"

	"github.com/projectcalico/calico/libcalico-go/lib/ipam"

	apiv3 "github.com/projectcalico/calico/libcalico-go/lib/apis/v3"
	"github.com/projectcalico/calico/libcalico-go/lib/backend/k8s"
	"github.com/projectcalico/calico/libcalico-go/lib/backend/model"
	"github.com/projectcalico/calico/libcalico-go/lib/clientv3"
	cnet "github.com/projectcalico/calico/libcalico-go/lib/net"

	bapi "github.com/projectcalico/calico/libcalico-go/lib/backend/api"
	"github.com/projectcalico/calico/libcalico-go/lib/options"

	"github.com/projectcalico/calico/calicoctl/calicoctl/commands/common"
	"github.com/projectcalico/calico/calicoctl/calicoctl/commands/constants"
	"github.com/projectcalico/calico/calicoctl/calicoctl/util"

	"github.com/projectcalico/calico/calicoctl/calicoctl/commands/clientmgr"
)

// IPAM takes keyword with an IP address then calls the subcommands.
func Check(args []string, version string) error {
	doc := constants.DatastoreIntro + `Usage:
  <BINARY_NAME> ipam check [--config=<CONFIG>] [--show-all-ips] [--show-problem-ips] [-o <FILE>] [--allow-version-mismatch]

Options:
  -h --help                    Show this screen.
  -o --output=<FILE>           Path to output report file.
     --show-all-ips            Print all IPs that are checked.
     --show-problem-ips        Print all IPs that are leaked or not allocated properly.
  -c --config=<CONFIG>         Path to the file containing connection configuration in
                               YAML or JSON format.
                               [default: ` + constants.DefaultConfigPath + `]
     --allow-version-mismatch  Allow client and cluster versions mismatch.

Description:
  The ipam check command checks the integrity of the IPAM datastructures against Kubernetes.
`
	// Replace all instances of BINARY_NAME with the name of the binary.
	name, _ := util.NameAndDescription()
	doc = strings.ReplaceAll(doc, "<BINARY_NAME>", name)

	parsedArgs, err := docopt.ParseArgs(doc, args, version)
	if err != nil {
		return fmt.Errorf("Invalid option: 'calicoctl %s'. Use flag '--help' to read about a specific subcommand.", strings.Join(args, " "))
	}
	if len(parsedArgs) == 0 {
		return nil
	}

	err = common.CheckVersionMismatch(parsedArgs["--config"], parsedArgs["--allow-version-mismatch"])
	if err != nil {
		return err
	}

	ctx := context.Background()

	// Create a new backend client from env vars.
	cf := parsedArgs["--config"].(string)
	client, err := clientmgr.NewClient(cf)
	if err != nil {
		return err
	}

	// Get the backend client.
	type accessor interface {
		Backend() bapi.Client
	}
	bc := client.(accessor).Backend()

	// Get a kube-client. If this is a kdd cluster, we can pull this from the backend.
	// Otherwise, we need to build one ourselves.
	var kubeClient *kubernetes.Clientset
	if kc, ok := bc.(*k8s.KubeClient); ok {
		// Pull from the kdd client.
		kubeClient = kc.ClientSet
	}
	// TODO: Support etcd mode. For now, this is OK since we don't actually
	// use the kubeClient yet. But we will do so eventually.

	// Pull out CLI args.
	showAllIPs := parsedArgs["--show-all-ips"].(bool)
	showProblemIPs := showAllIPs || parsedArgs["--show-problem-ips"].(bool)
	var outFile string = ""
	if arg := parsedArgs["--output"]; arg != nil {
		outFile = arg.(string)
	}

	// Build the checker.
	checker := NewIPAMChecker(kubeClient, client, bc, showAllIPs, showProblemIPs, outFile, version)
	return checker.checkIPAM(ctx)
}

func NewIPAMChecker(k8sClient kubernetes.Interface,
	v3Client clientv3.Interface,
	backendClient bapi.Client,
	showAllIPs bool,
	showProblemIPs bool,
	outFile string,
	version string) *IPAMChecker {
	return &IPAMChecker{
		allocations:       map[string][]*Allocation{},
		allocationsByNode: map[string][]*Allocation{},
		allocationsByPod:  map[string][]*Allocation{},
		activeNodes:       map[string]apiv3.Node{},

		inUseIPs:     map[string][]ownerRecord{},
		inUseHandles: set.New(),

		k8sClient:     k8sClient,
		v3Client:      v3Client,
		backendClient: backendClient,

		showAllIPs:     showAllIPs,
		showProblemIPs: showProblemIPs,

		version: version,
		outFile: outFile,
	}
}

type IPAMChecker struct {
	allocations       map[string][]*Allocation
	allocationsByNode map[string][]*Allocation
	allocationsByPod  map[string][]*Allocation
	leakedHandles     []HandleInfo
	inUseIPs          map[string][]ownerRecord
<<<<<<< HEAD
	activeNodes       map[string]apiv3.Node
=======
	inUseHandles      set.Set
>>>>>>> bcf3f9b7

	clusterType         string
	clusterInfoRevision string
	datastoreLocked     bool
	clusterGUID         string

	k8sClient     kubernetes.Interface
	backendClient bapi.Client
	v3Client      clientv3.Interface

	showAllIPs     bool
	showProblemIPs bool

	version string
	outFile string
}

func (c *IPAMChecker) checkIPAM(ctx context.Context) error {
	fmt.Println("Checking IPAM for inconsistencies...")
	fmt.Println()

	// First, query ClusterInformation and extract some important metadata to use in the report.
	clusterInfo, err := c.v3Client.ClusterInformation().Get(ctx, "default", options.GetOptions{})
	if err != nil {
		return err
	}
	c.clusterType = clusterInfo.Spec.ClusterType
	c.clusterInfoRevision = clusterInfo.ResourceVersion
	c.datastoreLocked = clusterInfo.Spec.DatastoreReady != nil && !*clusterInfo.Spec.DatastoreReady
	c.clusterGUID = clusterInfo.Spec.ClusterGUID

	var numAllocs int
	{
		fmt.Println("Loading all IPAM blocks...")
		blocks, err := c.backendClient.List(ctx, model.BlockListOptions{}, "")
		if err != nil {
			return fmt.Errorf("failed to list IPAM blocks: %w", err)
		}
		fmt.Printf("Found %d IPAM blocks.\n", len(blocks.KVPairs))

		for _, kvp := range blocks.KVPairs {
			b := kvp.Value.(*model.AllocationBlock)
			affinity := "<none>"
			if b.Affinity != nil {
				affinity = *b.Affinity
			}
			fmt.Printf(" IPAM block %s affinity=%s:\n", b.CIDR, affinity)
			for ord, attrIdx := range b.Allocations {
				if attrIdx == nil {
					continue // IP is not allocated
				}
				numAllocs++
				c.recordAllocation(b, ord)
			}
		}
		fmt.Printf("IPAM blocks record %d allocations.\n", numAllocs)
		fmt.Println()
	}
	var activeIPPools []*cnet.IPNet
	{
		fmt.Println("Loading all IPAM pools...")
		ipPools, err := c.v3Client.IPPools().List(ctx, options.ListOptions{})
		if err != nil {
			return fmt.Errorf("failed to load IP pools: %w", err)
		}
		for _, p := range ipPools.Items {
			if p.Spec.Disabled {
				continue
			}
			fmt.Printf("  %s\n", p.Spec.CIDR)
			_, cidr, err := cnet.ParseCIDR(p.Spec.CIDR)
			if err != nil {
				return fmt.Errorf("failed to parse IP pool CIDR: %w", err)
			}
			activeIPPools = append(activeIPPools, cidr)
		}
		fmt.Printf("Found %d active IP pools.\n", len(activeIPPools))
		fmt.Println()
	}

	{
		fmt.Println("Loading all nodes.")
		nodes, err := c.v3Client.Nodes().List(ctx, options.ListOptions{})
		if err != nil {
			return fmt.Errorf("failed to list nodes: %w", err)
		}
		numNodeIPs := 0
		for _, n := range nodes.Items {
			c.recordActiveNode(n)
			ips, err := getNodeIPs(n)
			if err != nil {
				return err
			}
			for _, ip := range ips {
				c.recordInUseIP(ip, n, fmt.Sprintf("Node(%s)", n.Name))
				numNodeIPs++
			}
		}
		fmt.Printf("Found %d node tunnel IPs.\n", numNodeIPs)
		fmt.Println()
	}

	{
		fmt.Println("Loading all workload endpoints.")
		weps, err := c.v3Client.WorkloadEndpoints().List(ctx, options.ListOptions{})
		if err != nil {
			return fmt.Errorf("failed to list workload endpoints: %w", err)
		}
		numWEPIPs := 0
		for _, w := range weps.Items {
			ips, err := getWEPIPs(w)
			if err != nil {
				return err
			}
			for _, ip := range ips {
				c.recordInUseIP(ip, w, fmt.Sprintf("Workload(%s/%s)", w.Namespace, w.Name))
				numWEPIPs++
			}
		}
		fmt.Printf("Found %d workload IPs.\n", numWEPIPs)
		fmt.Printf("Workloads and nodes are using %d IPs.\n", len(c.inUseIPs))
		fmt.Println()
	}

	handles := map[string]HandleInfo{}
	{
		fmt.Println("Loading all handles")
		handleList, err := c.backendClient.List(ctx, model.IPAMHandleListOptions{}, "")
		if err != nil {
			return fmt.Errorf("failed to list handles: %w", err)
		}
		for _, kv := range handleList.KVPairs {
			handleKey := kv.Key.(model.IPAMHandleKey)
			handles[handleKey.HandleID] = HandleInfo{
				ID:       handleKey.HandleID,
				Revision: kv.Revision,
			}
		}
	}

	{
		const numNodesToPrint = 20
		fmt.Printf("Looking for top (up to %d) nodes by allocations...\n", numNodesToPrint)
		var allNodes []string
		for n := range c.allocationsByNode {
			allNodes = append(allNodes, n)
		}
		sort.Slice(allNodes, func(i, j int) bool {
			// Reverse order
			return len(c.allocationsByNode[allNodes[i]]) > len(c.allocationsByNode[allNodes[j]])
		})
		for i, n := range allNodes {
			if i >= numNodesToPrint {
				break
			}
			fmt.Printf("  %s has %d allocations\n", n, len(c.allocationsByNode[n]))
		}
		if len(allNodes) > 0 {
			max := len(c.allocationsByNode[allNodes[0]])
			median := len(c.allocationsByNode[allNodes[len(allNodes)/2]])
			fmt.Printf("Node with most allocations has %d; median is %d\n", max, median)
		}
		fmt.Println()
	}

	numProblems := 0
	{
		fmt.Printf("Scanning for AWS secondary IPs and IPs with unknown types...\n")
		numUnknowns := 0
		for ip, allocs := range c.allocations {
			for _, a := range allocs {
				switch a.Type {
				case model.IPAMBlockAttributeTypeAWSSecondary:
					// Special case: nodes' AWS secondary IPs are only recorded in IPAM, not on the node object.
					if node, ok := c.activeNodes[a.Node]; ok {
						c.recordInUseIP(ip, node, fmt.Sprintf("NodeAWSSecondary(%s)", a.Node))
					}
				case model.IPAMBlockAttributeTypeIPIP,
					model.IPAMBlockAttributeTypeVXLAN,
					model.IPAMBlockAttributeTypeWireguard,
					"" /* workloads */ :
					// Should have been caught above
				default:
					if _, ok := c.inUseIPs[ip]; !ok {
						// A type we don't know about that wasn't already handled above.  Have to assume it's in use.
						if c.showProblemIPs {
							fmt.Printf("  %s allocation has unknown type (%s) Assuming IP is still in use.\n", a.IP, a.Type)
						}
						c.recordInUseIP(ip, a.Block, fmt.Sprintf("UnknownType(%s)", a.Type))
						numUnknowns++
					}
				}
			}
		}
		if numUnknowns > 0 {
			fmt.Printf("Warning: found %d IPs with unknown allocation types. Perhaps a new version of this tool is needed?\n", numUnknowns)
			numProblems += numUnknowns
		} else {
			fmt.Print("Found 0 IPs with unknown allocation types.\n")
		}
	}

	var allocatedButNotInUseIPs []string
	{
		fmt.Printf("Scanning for IPs that are allocated but not actually in use...\n")
		for ip, allocs := range c.allocations {
			if _, ok := c.inUseIPs[ip]; !ok {
				if c.showProblemIPs {
					for _, alloc := range allocs {
						fmt.Printf("  %s leaked; attrs %v\n", ip, alloc.GetAttrString())
					}
				}
				allocatedButNotInUseIPs = append(allocatedButNotInUseIPs, ip)
			}
		}
		numProblems += len(allocatedButNotInUseIPs)
		fmt.Printf("Found %d IPs that are allocated in IPAM but not actually in use.\n", len(allocatedButNotInUseIPs))
	}

	var inUseButNotAllocatedIPs []string
	var nonCalicoIPs []string
	{
		fmt.Printf("Scanning for IPs that are in use by a workload or node but not allocated in IPAM...\n")
		for ip, owners := range c.inUseIPs {
			if c.showProblemIPs && len(owners) > 1 {
				fmt.Printf("  %s has multiple owners.\n", ip)
			}
			if _, ok := c.allocations[ip]; !ok {
				// The IP is being used, but is not allocated within Calico IPAM!

				// Found indicates whether the IP falls within an active IP pool.
				found := false
				parsedIP := net.ParseIP(ip)
				for _, cidr := range activeIPPools {
					if cidr.Contains(parsedIP) {
						found = true
						break
					}
				}
				if !found {
					if c.showProblemIPs {
						for _, owner := range owners {
							fmt.Printf("  %s in use by %v is not in any active IP pool.\n", ip, owner.FriendlyName)
						}
					}
					nonCalicoIPs = append(nonCalicoIPs, ip)
					continue
				}
				if c.showProblemIPs {
					for _, owner := range owners {
						fmt.Printf("  %s in use by %v and in active IPAM pool but has no IPAM allocation.\n", ip, owner.FriendlyName)
					}
				}
				inUseButNotAllocatedIPs = append(inUseButNotAllocatedIPs, ip)
			}
		}
		numProblems += len(nonCalicoIPs)
		numProblems += len(inUseButNotAllocatedIPs)
		fmt.Printf("Found %d in-use IPs that are not in active IP pools.\n", len(nonCalicoIPs))
		fmt.Printf("Found %d in-use IPs that are in active IP pools but have no corresponding IPAM allocation.\n",
			len(inUseButNotAllocatedIPs))
		fmt.Println()
	}

	{
		fmt.Printf("Scanning for IPAM handles with no matching IPs...\n")
		goodHandles := 0
		var leakedHandles []HandleInfo
		for handleID, handleInfo := range handles {
			if c.inUseHandles.Contains(handleID) {
				goodHandles++
				continue
			}
			if c.showAllIPs {
				fmt.Printf("  %s doesn't have any active IPs.\n", handleID)
			}
			numProblems++
			leakedHandles = append(leakedHandles, handleInfo)
		}
		fmt.Printf("Found %d handles with no matching IPs (and %d handles with matches).\n",
			len(leakedHandles), goodHandles)
		c.leakedHandles = leakedHandles
	}

	var missingHandles []string
	{
		fmt.Printf("Scanning for IPs with missing handle...\n")
		c.inUseHandles.Iter(func(item interface{}) error {
			handleID := item.(string)
			if _, ok := handles[handleID]; ok {
				return nil
			}
			if c.showProblemIPs {
				fmt.Printf("  %s is in use in a block but doesn't exist.\n", handleID)
			}
			missingHandles = append(missingHandles, handleID)
			return nil
		})
		fmt.Printf("Found %d handles mentioned in blocks with no matching handle resource.\n", len(missingHandles))
	}

	fmt.Printf("Check complete; found %d problems.\n", numProblems)

	if c.outFile != "" {
		// Print out a machine readable report.
		c.printReport()
	}
	return nil
}

func getWEPIPs(w apiv3.WorkloadEndpoint) ([]string, error) {
	var ips []string
	for _, a := range w.Spec.IPNetworks {
		ip, err := normaliseIP(a)
		if err != nil {
			return nil, fmt.Errorf("failed to parse IP (%s) of workload %s/%s: %w",
				a, w.Namespace, w.Name, err)
		}
		ips = append(ips, ip)
	}
	return ips, nil
}

type Report struct {
	// Version of the code that produced the report.
	Version string `json:"version"`

	// Important metadata.
	ClusterGUID         string `json:"clusterGUID"`
	DatastoreLocked     bool   `json:"datastoreLocked"`
	ClusterInfoRevision string `json:"clusterInformationRevision"`
	ClusterType         string `json:"clusterType"`

	// Allocations is a map of IP address to list of allocation data.
	Allocations   map[string][]*Allocation `json:"allocations"`
	LeakedHandles []HandleInfo             `json:"leakedHandles,omitempty"`
}

func (c *IPAMChecker) printReport() {
	r := Report{
		Version:             c.version,
		ClusterGUID:         c.clusterGUID,
		ClusterType:         c.clusterType,
		ClusterInfoRevision: c.clusterInfoRevision,
		DatastoreLocked:     c.datastoreLocked,
		Allocations:         c.allocations,
		LeakedHandles:       c.leakedHandles,
	}
	bytes, _ := json.MarshalIndent(r, "", "  ")
	_ = ioutil.WriteFile(c.outFile, bytes, 0777)
}

// recordAllocation takes a block and ordinal within that block and updates
// the IPAMChecker's internal state to track the allocation.
func (c *IPAMChecker) recordAllocation(b *model.AllocationBlock, ord int) {
	ip := b.OrdinalToIP(ord).String()
	alloc := Allocation{IP: ip, Block: b, Ordinal: ord}

	node := ""
	blockAffinity := ""
	if b.Affinity != nil {
		affinity := *b.Affinity
		if strings.HasPrefix(affinity, "host:") {
			node = affinity[5:]
			blockAffinity = affinity[5:]
		}
	}

	attrIdx := *b.Allocations[ord]
	if len(b.Attributes) > attrIdx {
		attrs := b.Attributes[attrIdx]
		if attrs.AttrPrimary != nil && *attrs.AttrPrimary == ipam.WindowsReservedHandle {
			c.recordInUseIP(ip, b, "Reserved for Windows")
		} else if attrs.AttrPrimary != nil {
			alloc.Handle = *attrs.AttrPrimary
			c.recordInUseHandle(alloc.Handle)
		}
		if n := attrs.AttrSecondary["node"]; n != "" {
			node = n
		}
		if p := attrs.AttrSecondary["pod"]; p != "" {
			alloc.Pod = p
		}
		if n := attrs.AttrSecondary["namespace"]; n != "" {
			alloc.Namespace = n
		}
		if t := attrs.AttrSecondary["type"]; t != "" {
			alloc.Type = t
		}
		if t := attrs.AttrSecondary["timestamp"]; t != "" {
			alloc.CreationTimestamp = t
		}
	}

	// Fill in the sequence number for the allocation.
	s := b.GetSequenceNumberForOrdinal(ord)
	alloc.SequenceNumber = &s

	// Fill in the node for the allocation.
	alloc.Node = node

	// Determine if this is a borrowed address, and mark it as such if so.
	if node != blockAffinity {
		alloc.Borrowed = true
	}

	// Store the allocation in internal state.
	c.allocations[ip] = append(c.allocations[ip], &alloc)
	c.allocationsByNode[node] = append(c.allocationsByNode[node], &alloc)
	if alloc.Pod != "" {
		pod := fmt.Sprintf("%s/%s", alloc.Namespace, alloc.Pod)
		c.allocationsByPod[pod] = append(c.allocationsByPod[pod], &alloc)
	}

	if c.showAllIPs {
		fmt.Printf("  %s allocated; attrs %s\n", ip, alloc.GetAttrString())
	}
}

// recordInUseIP records that the given IP is currently being used by the given resource (i.e., pod, node, etc).
func (c *IPAMChecker) recordInUseIP(ip string, referrer interface{}, friendlyName string) {
	if c.showAllIPs {
		fmt.Printf("  %s belongs to %s\n", ip, friendlyName)
	}

	c.inUseIPs[ip] = append(c.inUseIPs[ip], ownerRecord{
		FriendlyName: friendlyName,
		Resource:     referrer,
	})

	// Mark the corresponding allocation as in use.
	for _, a := range c.allocations[ip] {
		a.InUse = true
		a.Owners = append(a.Owners, friendlyName)
	}
}

<<<<<<< HEAD
func (c *IPAMChecker) recordActiveNode(node apiv3.Node) {
	c.activeNodes[node.Name] = node
=======
func (c *IPAMChecker) recordInUseHandle(handle string) {
	c.inUseHandles.Add(handle)
>>>>>>> bcf3f9b7
}

func getNodeIPs(n apiv3.Node) ([]string, error) {
	var ips []string
	if n.Spec.IPv4VXLANTunnelAddr != "" {
		ip, err := normaliseIP(n.Spec.IPv4VXLANTunnelAddr)
		if err != nil {
			return nil, fmt.Errorf("failed to parse IPv4VXLANTunnelAddr (%s) of node %s: %w",
				n.Spec.IPv4VXLANTunnelAddr, n.Name, err)
		}
		ips = append(ips, ip)
	}
	if n.Spec.Wireguard != nil && n.Spec.Wireguard.InterfaceIPv4Address != "" {
		ip, err := normaliseIP(n.Spec.Wireguard.InterfaceIPv4Address)
		if err != nil {
			return nil, fmt.Errorf("failed to parse Wireguard.InterfaceIPv4Address (%s) of node %s: %w",
				n.Spec.Wireguard.InterfaceIPv4Address, n.Name, err)
		}
		ips = append(ips, ip)
	}
	if n.Spec.BGP != nil && n.Spec.BGP.IPv4IPIPTunnelAddr != "" {
		ip, err := normaliseIP(n.Spec.BGP.IPv4IPIPTunnelAddr)
		if err != nil {
			return nil, fmt.Errorf("failed to parse IPv4IPIPTunnelAddr (%s) of node %s: %w",
				n.Spec.BGP.IPv4IPIPTunnelAddr, n.Name, err)
		}
		ips = append(ips, ip)
	}
	return ips, nil
}

func normaliseIP(addr string) (string, error) {
	ip, _, err := cnet.ParseCIDROrIP(addr)
	if err != nil {
		return "", err
	}
	return ip.String(), nil
}

// Allocation represents an IP that is allocated in Calico IPAM, augmented with data
// from cross referencing with WorkloadEndpoints, etc.
type Allocation struct {
	// The actual address.
	IP string `json:"ip"`

	// Access to the block.
	Block   *model.AllocationBlock `json:"-"`
	Ordinal int                    `json:"-"`

	Handle         string  `json:"handle,omitempty"`
	SequenceNumber *uint64 `json:"sequenceNumber,omitempty"`

	// Metadata for the Allocation.
	Pod               string `json:"pod,omitempty"`
	Namespace         string `json:"namespace,omitempty"`
	Node              string `json:"node,omitempty"`
	Type              string `json:"type,omitempty"`
	CreationTimestamp string `json:"creationTimestamp,omitempty"`

	// InUse is true when this Allocation is currently being used by a running
	// workload / node / etc. It is false if this address is not active and should be cleaned up.
	InUse bool `json:"inUse"`

	// Borrowed is true if this IP is from a block that is not affine to the node.
	Borrowed bool `json:"borrowed,omitempty"`

	// List of objects which are using this IP.
	Owners []string `json:"owners"`
}

func (a *Allocation) GetAttrString() string {
	attrIdx := *a.Block.Allocations[a.Ordinal]
	if len(a.Block.Attributes) > attrIdx {
		return formatAttrs(a.Block.Attributes[attrIdx])
	}
	return "<missing>"
}

type HandleInfo struct {
	ID       string
	Revision string
}

func formatAttrs(attribute model.AllocationAttribute) string {
	primary := "<none>"
	if attribute.AttrPrimary != nil {
		primary = *attribute.AttrPrimary
	}
	var keys []string
	for k := range attribute.AttrSecondary {
		keys = append(keys, k)
	}
	sort.Strings(keys)
	var kvs []string
	for _, k := range keys {
		kvs = append(kvs, fmt.Sprintf("%s=%s", k, attribute.AttrSecondary[k]))
	}
	return fmt.Sprintf("Main:%s Extra:%s", primary, strings.Join(kvs, ","))
}

type ownerRecord struct {
	FriendlyName string
	Resource     interface{}
}<|MERGE_RESOLUTION|>--- conflicted
+++ resolved
@@ -125,7 +125,8 @@
 	showAllIPs bool,
 	showProblemIPs bool,
 	outFile string,
-	version string) *IPAMChecker {
+	version string,
+) *IPAMChecker {
 	return &IPAMChecker{
 		allocations:       map[string][]*Allocation{},
 		allocationsByNode: map[string][]*Allocation{},
@@ -153,11 +154,8 @@
 	allocationsByPod  map[string][]*Allocation
 	leakedHandles     []HandleInfo
 	inUseIPs          map[string][]ownerRecord
-<<<<<<< HEAD
 	activeNodes       map[string]apiv3.Node
-=======
 	inUseHandles      set.Set
->>>>>>> bcf3f9b7
 
 	clusterType         string
 	clusterInfoRevision string
@@ -507,7 +505,7 @@
 		LeakedHandles:       c.leakedHandles,
 	}
 	bytes, _ := json.MarshalIndent(r, "", "  ")
-	_ = ioutil.WriteFile(c.outFile, bytes, 0777)
+	_ = ioutil.WriteFile(c.outFile, bytes, 0o777)
 }
 
 // recordAllocation takes a block and ordinal within that block and updates
@@ -595,13 +593,12 @@
 	}
 }
 
-<<<<<<< HEAD
 func (c *IPAMChecker) recordActiveNode(node apiv3.Node) {
 	c.activeNodes[node.Name] = node
-=======
+}
+
 func (c *IPAMChecker) recordInUseHandle(handle string) {
 	c.inUseHandles.Add(handle)
->>>>>>> bcf3f9b7
 }
 
 func getNodeIPs(n apiv3.Node) ([]string, error) {
