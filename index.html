---
title: Project Calico Documentation
description: Home
layout: docwithnav
---
<p>You are being redirected to the latest release of Calico Docs.</p>
<script type="text/javascript">
<<<<<<< HEAD
window.location = "v2.2/introduction"
=======
window.location = "v2.3/introduction"
>>>>>>> 512f39f8
</script><|MERGE_RESOLUTION|>--- conflicted
+++ resolved
@@ -5,9 +5,5 @@
 ---
 <p>You are being redirected to the latest release of Calico Docs.</p>
 <script type="text/javascript">
-<<<<<<< HEAD
-window.location = "v2.2/introduction"
-=======
 window.location = "v2.3/introduction"
->>>>>>> 512f39f8
 </script>