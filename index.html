--- conflicted
+++ resolved
@@ -5,9 +5,5 @@
 ---
 <p>You are being redirected to the latest release of the Calico Enterprise documentation.</p>
 <script type="text/javascript">
-<<<<<<< HEAD
-window.location = "v2.6/introduction?nocache=" + (new Date()).getTime();
-=======
-window.location = "introduction"
->>>>>>> 3033777e
+window.location = "introduction?nocache=" + (new Date()).getTime();
 </script>