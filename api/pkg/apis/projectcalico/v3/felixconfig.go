// Copyright (c) 2017-2022 Tigera, Inc. All rights reserved.

// Licensed under the Apache License, Version 2.0 (the "License");
// you may not use this file except in compliance with the License.
// You may obtain a copy of the License at
//
//     http://www.apache.org/licenses/LICENSE-2.0
//
// Unless required by applicable law or agreed to in writing, software
// distributed under the License is distributed on an "AS IS" BASIS,
// WITHOUT WARRANTIES OR CONDITIONS OF ANY KIND, either express or implied.
// See the License for the specific language governing permissions and
// limitations under the License.

package v3

import (
	metav1 "k8s.io/apimachinery/pkg/apis/meta/v1"

	"github.com/tigera/api/pkg/lib/numorstring"
)

// +genclient:nonNamespaced
// +k8s:deepcopy-gen:interfaces=k8s.io/apimachinery/pkg/runtime.Object

// FelixConfigurationList contains a list of FelixConfiguration object.
type FelixConfigurationList struct {
	metav1.TypeMeta `json:",inline"`
	metav1.ListMeta `json:"metadata,omitempty" protobuf:"bytes,1,opt,name=metadata"`

	Items []FelixConfiguration `json:"items" protobuf:"bytes,2,rep,name=items"`
}

// +genclient
// +genclient:nonNamespaced
// +k8s:deepcopy-gen:interfaces=k8s.io/apimachinery/pkg/runtime.Object

type FelixConfiguration struct {
	metav1.TypeMeta   `json:",inline"`
	metav1.ObjectMeta `json:"metadata,omitempty" protobuf:"bytes,1,opt,name=metadata"`

	Spec FelixConfigurationSpec `json:"spec,omitempty" protobuf:"bytes,2,opt,name=spec"`
}

type IptablesBackend string

const (
	KindFelixConfiguration     = "FelixConfiguration"
	KindFelixConfigurationList = "FelixConfigurationList"
	IptablesBackendLegacy      = "Legacy"
	IptablesBackendNFTables    = "NFT"
	IptablesBackendAuto        = "Auto"
)

// +kubebuilder:validation:Enum=DoNothing;Enable;Disable
type AWSSrcDstCheckOption string

const (
	AWSSrcDstCheckOptionDoNothing AWSSrcDstCheckOption = "DoNothing"
	AWSSrcDstCheckOptionEnable                         = "Enable"
	AWSSrcDstCheckOptionDisable                        = "Disable"
)

const (
	AWSSecondaryIPEnabled               = "Enabled"
	AWSSecondaryIPDisabled              = "Disabled"
	AWSSecondaryIPEnabledENIPerWorkload = "EnabledENIPerWorkload"
)

// +kubebuilder:validation:Enum=NoDelay;DelayDeniedPacket;DelayDNSResponse
type DNSPolicyMode string

const (
	DNSPolicyModeNoDelay           DNSPolicyMode = "NoDelay"
	DNSPolicyModeDelayDeniedPacket DNSPolicyMode = "DelayDeniedPacket"
	DNSPolicyModeDelayDNSResponse  DNSPolicyMode = "DelayDNSResponse"
)

// +kubebuilder:validation:Enum=Enabled;Disabled
type FloatingIPType string

const (
	FloatingIPsEnabled  FloatingIPType = "Enabled"
	FloatingIPsDisabled FloatingIPType = "Disabled"
)

// FelixConfigurationSpec contains the values of the Felix configuration.
type FelixConfigurationSpec struct {
	// UseInternalDataplaneDriver, if true, Felix will use its internal dataplane programming logic.  If false, it
	// will launch an external dataplane driver and communicate with it over protobuf.
	UseInternalDataplaneDriver *bool `json:"useInternalDataplaneDriver,omitempty"`
	// DataplaneDriver filename of the external dataplane driver to use.  Only used if UseInternalDataplaneDriver
	// is set to false.
	DataplaneDriver string `json:"dataplaneDriver,omitempty"`

	// DataplaneWatchdogTimeout is the readiness/liveness timeout used for Felix's (internal) dataplane driver.
	// Increase this value if you experience spurious non-ready or non-live events when Felix is under heavy load.
	// Decrease the value to get felix to report non-live or non-ready more quickly. [Default: 90s]
	//
	// Deprecated: replaced by the generic HealthTimeoutOverrides.
	DataplaneWatchdogTimeout *metav1.Duration `json:"dataplaneWatchdogTimeout,omitempty" configv1timescale:"seconds"`

	// IPv6Support controls whether Felix enables support for IPv6 (if supported by the in-use dataplane).
	IPv6Support *bool `json:"ipv6Support,omitempty" confignamev1:"Ipv6Support"`

	// RouteRefreshInterval is the period at which Felix re-checks the routes
	// in the dataplane to ensure that no other process has accidentally broken Calico's rules.
	// Set to 0 to disable route refresh. [Default: 90s]
	// +kubebuilder:validation:Type=string
	// +kubebuilder:validation:Pattern=`^([0-9]+(\\.[0-9]+)?(ms|s|m|h))*$`
	RouteRefreshInterval *metav1.Duration `json:"routeRefreshInterval,omitempty" configv1timescale:"seconds"`
	// InterfaceRefreshInterval is the period at which Felix rescans local interfaces to verify their state.
	// The rescan can be disabled by setting the interval to 0.
	// +kubebuilder:validation:Type=string
	// +kubebuilder:validation:Pattern=`^([0-9]+(\\.[0-9]+)?(ms|s|m|h))*$`
	InterfaceRefreshInterval *metav1.Duration `json:"interfaceRefreshInterval,omitempty" configv1timescale:"seconds"`
	// IptablesRefreshInterval is the period at which Felix re-checks the IP sets
	// in the dataplane to ensure that no other process has accidentally broken Calico's rules.
	// Set to 0 to disable IP sets refresh. Note: the default for this value is lower than the
	// other refresh intervals as a workaround for a Linux kernel bug that was fixed in kernel
	// version 4.11. If you are using v4.11 or greater you may want to set this to, a higher value
	// to reduce Felix CPU usage. [Default: 10s]
	// +kubebuilder:validation:Type=string
	// +kubebuilder:validation:Pattern=`^([0-9]+(\\.[0-9]+)?(ms|s|m|h))*$`
	IptablesRefreshInterval *metav1.Duration `json:"iptablesRefreshInterval,omitempty" configv1timescale:"seconds"`
	// IptablesPostWriteCheckInterval is the period after Felix has done a write
	// to the dataplane that it schedules an extra read back in order to check the write was not
	// clobbered by another process. This should only occur if another application on the system
	// doesn't respect the iptables lock. [Default: 1s]
	// +kubebuilder:validation:Type=string
	// +kubebuilder:validation:Pattern=`^([0-9]+(\\.[0-9]+)?(ms|s|m|h))*$`
	IptablesPostWriteCheckInterval *metav1.Duration `json:"iptablesPostWriteCheckInterval,omitempty" configv1timescale:"seconds" confignamev1:"IptablesPostWriteCheckIntervalSecs"`
	// IptablesLockFilePath is the location of the iptables lock file. You may need to change this
	// if the lock file is not in its standard location (for example if you have mapped it into Felix's
	// container at a different path). [Default: /run/xtables.lock]
	IptablesLockFilePath string `json:"iptablesLockFilePath,omitempty"`
	// IptablesLockTimeout is the time that Felix will wait for the iptables lock,
	// or 0, to disable. To use this feature, Felix must share the iptables lock file with all other
	// processes that also take the lock. When running Felix inside a container, this requires the
	// /run directory of the host to be mounted into the calico/node or calico/felix container.
	// [Default: 0s disabled]
	// +kubebuilder:validation:Type=string
	// +kubebuilder:validation:Pattern=`^([0-9]+(\\.[0-9]+)?(ms|s|m|h))*$`
	IptablesLockTimeout *metav1.Duration `json:"iptablesLockTimeout,omitempty" configv1timescale:"seconds" confignamev1:"IptablesLockTimeoutSecs"`
	// IptablesLockProbeInterval is the time that Felix will wait between
	// attempts to acquire the iptables lock if it is not available. Lower values make Felix more
	// responsive when the lock is contended, but use more CPU. [Default: 50ms]
	// +kubebuilder:validation:Type=string
	// +kubebuilder:validation:Pattern=`^([0-9]+(\\.[0-9]+)?(ms|s|m|h))*$`
	IptablesLockProbeInterval *metav1.Duration `json:"iptablesLockProbeInterval,omitempty" configv1timescale:"milliseconds" confignamev1:"IptablesLockProbeIntervalMillis"`
	// FeatureDetectOverride is used to override feature detection based on auto-detected platform
	// capabilities.  Values are specified in a comma separated list with no spaces, example;
	// "SNATFullyRandom=true,MASQFullyRandom=false,RestoreSupportsLock=".  "true" or "false" will
	// force the feature, empty or omitted values are auto-detected.
	// +kubebuilder:validation:Pattern=`^([a-zA-Z0-9-_]+=(true|false|),)*([a-zA-Z0-9-_]+=(true|false|))?$`
	FeatureDetectOverride string `json:"featureDetectOverride,omitempty" validate:"omitempty,keyValueList"`
	// FeatureGates is used to enable or disable tech-preview Calico features.
	// Values are specified in a comma separated list with no spaces, example;
	// "BPFConnectTimeLoadBalancingWorkaround=enabled,XyZ=false". This is
	// used to enable features that are not fully production ready.
	// +kubebuilder:validation:Pattern=`^([a-zA-Z0-9-_]+=([^=]+),)*([a-zA-Z0-9-_]+=([^=]+))?$`
	FeatureGates string `json:"featureGates,omitempty" validate:"omitempty,keyValueList"`
	// IpsetsRefreshInterval is the period at which Felix re-checks all iptables
	// state to ensure that no other process has accidentally broken Calico's rules. Set to 0 to
	// disable iptables refresh. [Default: 90s]
	// +kubebuilder:validation:Type=string
	// +kubebuilder:validation:Pattern=`^([0-9]+(\\.[0-9]+)?(ms|s|m|h))*$`
	IpsetsRefreshInterval *metav1.Duration `json:"ipsetsRefreshInterval,omitempty" configv1timescale:"seconds"`
	MaxIpsetSize          *int             `json:"maxIpsetSize,omitempty"`
	// IptablesBackend specifies which backend of iptables will be used. The default is Auto.
	// +kubebuilder:validation:Type=string
	// +kubebuilder:validation:Pattern=`^(?i)(Auto|FelixConfiguration|FelixConfigurationList|Legacy|NFT)?$`
	IptablesBackend *IptablesBackend `json:"iptablesBackend,omitempty" validate:"omitempty,iptablesBackend"`

	// XDPRefreshInterval is the period at which Felix re-checks all XDP state to ensure that no
	// other process has accidentally broken Calico's BPF maps or attached programs. Set to 0 to
	// disable XDP refresh. [Default: 90s]
	// +kubebuilder:validation:Type=string
	// +kubebuilder:validation:Pattern=`^([0-9]+(\\.[0-9]+)?(ms|s|m|h))*$`
	XDPRefreshInterval *metav1.Duration `json:"xdpRefreshInterval,omitempty" configv1timescale:"seconds"`

	// +kubebuilder:validation:Type=string
	// +kubebuilder:validation:Pattern=`^([0-9]+(\\.[0-9]+)?(ms|s|m|h))*$`
	NetlinkTimeout *metav1.Duration `json:"netlinkTimeout,omitempty" configv1timescale:"seconds" confignamev1:"NetlinkTimeoutSecs"`

	// MetadataAddr is the IP address or domain name of the server that can answer VM queries for
	// cloud-init metadata. In OpenStack, this corresponds to the machine running nova-api (or in
	// Ubuntu, nova-api-metadata). A value of none (case insensitive) means that Felix should not
	// set up any NAT rule for the metadata path. [Default: 127.0.0.1]
	MetadataAddr string `json:"metadataAddr,omitempty"`
	// MetadataPort is the port of the metadata server. This, combined with global.MetadataAddr (if
	// not 'None'), is used to set up a NAT rule, from 169.254.169.254:80 to MetadataAddr:MetadataPort.
	// In most cases this should not need to be changed [Default: 8775].
	MetadataPort *int `json:"metadataPort,omitempty"`

	// OpenstackRegion is the name of the region that a particular Felix belongs to. In a multi-region
	// Calico/OpenStack deployment, this must be configured somehow for each Felix (here in the datamodel,
	// or in felix.cfg or the environment on each compute node), and must match the [calico]
	// openstack_region value configured in neutron.conf on each node. [Default: Empty]
	OpenstackRegion string `json:"openstackRegion,omitempty"`

	// InterfacePrefix is the interface name prefix that identifies workload endpoints and so distinguishes
	// them from host endpoint interfaces. Note: in environments other than bare metal, the orchestrators
	// configure this appropriately. For example our Kubernetes and Docker integrations set the 'cali' value,
	// and our OpenStack integration sets the 'tap' value. [Default: cali]
	InterfacePrefix string `json:"interfacePrefix,omitempty"`
	// InterfaceExclude is a comma-separated list of interfaces that Felix should exclude when monitoring for host
	// endpoints. The default value ensures that Felix ignores Kubernetes' IPVS dummy interface, which is used
	// internally by kube-proxy. If you want to exclude multiple interface names using a single value, the list
	// supports regular expressions. For regular expressions you must wrap the value with '/'. For example
	// having values '/^kube/,veth1' will exclude all interfaces that begin with 'kube' and also the interface
	// 'veth1'. [Default: kube-ipvs0]
	InterfaceExclude string `json:"interfaceExclude,omitempty"`

	// ChainInsertMode controls whether Felix hooks the kernel's top-level iptables chains by inserting a rule
	// at the top of the chain or by appending a rule at the bottom. insert is the safe default since it prevents
	// Calico's rules from being bypassed. If you switch to append mode, be sure that the other rules in the chains
	// signal acceptance by falling through to the Calico rules, otherwise the Calico policy will be bypassed.
	// [Default: insert]
	// +kubebuilder:validation:Pattern=`^(?i)(insert|append)?$`
	ChainInsertMode string `json:"chainInsertMode,omitempty"`
	// DefaultEndpointToHostAction controls what happens to traffic that goes from a workload endpoint to the host
	// itself (after the traffic hits the endpoint egress policy). By default Calico blocks traffic from workload
	// endpoints to the host itself with an iptables "DROP" action. If you want to allow some or all traffic from
	// endpoint to host, set this parameter to RETURN or ACCEPT. Use RETURN if you have your own rules in the iptables
	// "INPUT" chain; Calico will insert its rules at the top of that chain, then "RETURN" packets to the "INPUT" chain
	// once it has completed processing workload endpoint egress policy. Use ACCEPT to unconditionally accept packets
	// from workloads after processing workload endpoint egress policy. [Default: Drop]
	// +kubebuilder:validation:Pattern=`^(?i)(Drop|Accept|Return)?$`
	DefaultEndpointToHostAction string `json:"defaultEndpointToHostAction,omitempty" validate:"omitempty,dropAcceptReturn"`
	// +kubebuilder:validation:Pattern=`^(?i)(Accept|Return)?$`
	IptablesFilterAllowAction string `json:"iptablesFilterAllowAction,omitempty" validate:"omitempty,acceptReturn"`
	// +kubebuilder:validation:Pattern=`^(?i)(Accept|Return)?$`
	IptablesMangleAllowAction string `json:"iptablesMangleAllowAction,omitempty" validate:"omitempty,acceptReturn"`
	// IptablesFilterDenyAction controls what happens to traffic that is denied by network policy. By default Calico blocks traffic
	// with an iptables "DROP" action. If you want to use "REJECT" action instead you can configure it in here.
	// +kubebuilder:validation:Pattern=`^(?i)(Drop|Reject)?$`
	IptablesFilterDenyAction string `json:"iptablesFilterDenyAction,omitempty" validate:"omitempty,dropReject"`
	// LogPrefix is the log prefix that Felix uses when rendering LOG rules. [Default: calico-packet]
	LogPrefix string `json:"logPrefix,omitempty"`

	// LogDropActionOverride specifies whether or not to include the DropActionOverride in the logs when it is triggered.
	LogDropActionOverride *bool `json:"logDropActionOverride,omitempty"`

	// LogFilePath is the full path to the Felix log. Set to none to disable file logging. [Default: /var/log/calico/felix.log]
	LogFilePath string `json:"logFilePath,omitempty"`

	// LogSeverityFile is the log severity above which logs are sent to the log file. [Default: Info]
	// +kubebuilder:validation:Pattern=`^(?i)(Debug|Info|Warning|Error|Fatal)?$`
	LogSeverityFile string `json:"logSeverityFile,omitempty" validate:"omitempty,logLevel"`
	// LogSeverityScreen is the log severity above which logs are sent to the stdout. [Default: Info]
	// +kubebuilder:validation:Pattern=`^(?i)(Debug|Info|Warning|Error|Fatal)?$`
	LogSeverityScreen string `json:"logSeverityScreen,omitempty" validate:"omitempty,logLevel"`
	// LogSeveritySys is the log severity above which logs are sent to the syslog. Set to None for no logging to syslog.
	// [Default: Info]
	// +kubebuilder:validation:Pattern=`^(?i)(Debug|Info|Warning|Error|Fatal)?$`
	LogSeveritySys string `json:"logSeveritySys,omitempty" validate:"omitempty,logLevel"`
	// LogDebugFilenameRegex controls which source code files have their Debug log output included in the logs.
	// Only logs from files with names that match the given regular expression are included.  The filter only applies
	// to Debug level logs.
	LogDebugFilenameRegex string `json:"logDebugFilenameRegex,omitempty" validate:"omitempty,regexp"`

	// IPIPEnabled overrides whether Felix should configure an IPIP interface on the host. Optional as Felix determines this based on the existing IP pools. [Default: nil (unset)]
	IPIPEnabled *bool `json:"ipipEnabled,omitempty" confignamev1:"IpInIpEnabled"`
	// IPIPMTU is the MTU to set on the tunnel device. See Configuring MTU [Default: 1440]
	IPIPMTU *int `json:"ipipMTU,omitempty" confignamev1:"IpInIpMtu"`

	// VXLANEnabled overrides whether Felix should create the VXLAN tunnel device for IPv4 VXLAN networking. Optional as Felix determines this based on the existing IP pools. [Default: nil (unset)]
	VXLANEnabled *bool `json:"vxlanEnabled,omitempty" confignamev1:"VXLANEnabled"`
	// VXLANMTU is the MTU to set on the IPv4 VXLAN tunnel device. See Configuring MTU [Default: 1410]
	VXLANMTU *int `json:"vxlanMTU,omitempty"`
	// VXLANMTUV6 is the MTU to set on the IPv6 VXLAN tunnel device. See Configuring MTU [Default: 1390]
	VXLANMTUV6 *int `json:"vxlanMTUV6,omitempty"`
	VXLANPort  *int `json:"vxlanPort,omitempty"`
	VXLANVNI   *int `json:"vxlanVNI,omitempty"`

	// AllowVXLANPacketsFromWorkloads controls whether Felix will add a rule to drop VXLAN encapsulated traffic
	// from workloads [Default: false]
	// +optional
	AllowVXLANPacketsFromWorkloads *bool `json:"allowVXLANPacketsFromWorkloads,omitempty"`
	// AllowIPIPPacketsFromWorkloads controls whether Felix will add a rule to drop IPIP encapsulated traffic
	// from workloads [Default: false]
	// +optional
	AllowIPIPPacketsFromWorkloads *bool `json:"allowIPIPPacketsFromWorkloads,omitempty"`

	// ReportingInterval is the interval at which Felix reports its status into the datastore or 0 to disable.
	// Must be non-zero in OpenStack deployments. [Default: 30s]
	// +kubebuilder:validation:Type=string
	// +kubebuilder:validation:Pattern=`^([0-9]+(\\.[0-9]+)?(ms|s|m|h))*$`
	ReportingInterval *metav1.Duration `json:"reportingInterval,omitempty" configv1timescale:"seconds" confignamev1:"ReportingIntervalSecs"`
	// ReportingTTL is the time-to-live setting for process-wide status reports. [Default: 90s]
	// +kubebuilder:validation:Type=string
	// +kubebuilder:validation:Pattern=`^([0-9]+(\\.[0-9]+)?(ms|s|m|h))*$`
	ReportingTTL *metav1.Duration `json:"reportingTTL,omitempty" configv1timescale:"seconds" confignamev1:"ReportingTTLSecs"`

	EndpointReportingEnabled *bool `json:"endpointReportingEnabled,omitempty"`
	// +kubebuilder:validation:Type=string
	// +kubebuilder:validation:Pattern=`^([0-9]+(\\.[0-9]+)?(ms|s|m|h))*$`
	EndpointReportingDelay *metav1.Duration `json:"endpointReportingDelay,omitempty" configv1timescale:"seconds" confignamev1:"EndpointReportingDelaySecs"`

	// IptablesMarkMask is the mask that Felix selects its IPTables Mark bits from. Should be a 32 bit hexadecimal
	// number with at least 8 bits set, none of which clash with any other mark bits in use on the system.
	// [Default: 0xff000000]
	IptablesMarkMask *uint32 `json:"iptablesMarkMask,omitempty"`

	DisableConntrackInvalidCheck *bool `json:"disableConntrackInvalidCheck,omitempty"`

	HealthEnabled *bool   `json:"healthEnabled,omitempty"`
	HealthHost    *string `json:"healthHost,omitempty"`
	HealthPort    *int    `json:"healthPort,omitempty"`
	// HealthTimeoutOverrides allows the internal watchdog timeouts of individual subcomponents to be
	// overridden.  This is useful for working around "false positive" liveness timeouts that can occur
	// in particularly stressful workloads or if CPU is constrained.  For a list of active
	// subcomponents, see Felix's logs.
	HealthTimeoutOverrides []HealthTimeoutOverride `json:"healthTimeoutOverrides,omitempty" validate:"omitempty,dive"`

	// PrometheusMetricsEnabled enables the Prometheus metrics server in Felix if set to true. [Default: false]
	PrometheusMetricsEnabled *bool `json:"prometheusMetricsEnabled,omitempty"`
	// PrometheusMetricsHost is the host that the Prometheus metrics server should bind to. [Default: empty]
	PrometheusMetricsHost string `json:"prometheusMetricsHost,omitempty" validate:"omitempty,prometheusHost"`
	// PrometheusMetricsPort is the TCP port that the Prometheus metrics server should bind to. [Default: 9091]
	PrometheusMetricsPort *int `json:"prometheusMetricsPort,omitempty"`
	// PrometheusGoMetricsEnabled disables Go runtime metrics collection, which the Prometheus client does by default, when
	// set to false. This reduces the number of metrics reported, reducing Prometheus load. [Default: true]
	PrometheusGoMetricsEnabled *bool `json:"prometheusGoMetricsEnabled,omitempty"`
	// PrometheusProcessMetricsEnabled disables process metrics collection, which the Prometheus client does by default, when
	// set to false. This reduces the number of metrics reported, reducing Prometheus load. [Default: true]
	PrometheusProcessMetricsEnabled *bool `json:"prometheusProcessMetricsEnabled,omitempty"`
	// PrometheusWireGuardMetricsEnabled disables wireguard metrics collection, which the Prometheus client does by default, when
	// set to false. This reduces the number of metrics reported, reducing Prometheus load. [Default: true]
	PrometheusWireGuardMetricsEnabled *bool `json:"prometheusWireGuardMetricsEnabled,omitempty"`
	// TLS credentials for this port.
	PrometheusMetricsCertFile string `json:"prometheusMetricsCertFile,omitempty"`
	PrometheusMetricsKeyFile  string `json:"prometheusMetricsKeyFile,omitempty"`
	PrometheusMetricsCAFile   string `json:"prometheusMetricsCAFile,omitempty"`

	// FailsafeInboundHostPorts is a list of UDP/TCP ports and CIDRs that Felix will allow incoming traffic to host endpoints
	// on irrespective of the security policy. This is useful to avoid accidentally cutting off a host with incorrect configuration.
	// For back-compatibility, if the protocol is not specified, it defaults to "tcp". If a CIDR is not specified, it will allow
	// traffic from all addresses. To disable all inbound host ports, use the value none. The default value allows ssh access
	// and DHCP.
	// [Default: tcp:22, udp:68, tcp:179, tcp:2379, tcp:2380, tcp:6443, tcp:6666, tcp:6667]
	FailsafeInboundHostPorts *[]ProtoPort `json:"failsafeInboundHostPorts,omitempty"`
	// FailsafeOutboundHostPorts is a list of UDP/TCP ports and CIDRs that Felix will allow outgoing traffic from host endpoints
	// to irrespective of the security policy. This is useful to avoid accidentally cutting off a host with incorrect configuration.
	// For back-compatibility, if the protocol is not specified, it defaults to "tcp". If a CIDR is not specified, it will allow
	// traffic from all addresses. To disable all outbound host ports, use the value none. The default value opens etcd's standard
	// ports to ensure that Felix does not get cut off from etcd as well as allowing DHCP and DNS.
	// [Default: tcp:179, tcp:2379, tcp:2380, tcp:6443, tcp:6666, tcp:6667, udp:53, udp:67]
	FailsafeOutboundHostPorts *[]ProtoPort `json:"failsafeOutboundHostPorts,omitempty"`

	// KubeMasqueradeBit should be set to the same value as --iptables-masquerade-bit of kube-proxy
	// when TPROXY is used. The default is the same as kube-proxy default thus only needs a change
	// if kube-proxy is using a non-standard setting. Must be within the range of 0-31.  [Default: 14]
	KubeMasqueradeBit *int `json:"kubeMasqueradeBit,omitempty" validate:"omitempty,gte=0,lte=31"`

	// KubeNodePortRanges holds list of port ranges used for service node ports. Only used if felix detects kube-proxy running in ipvs mode.
	// Felix uses these ranges to separate host and workload traffic. [Default: 30000:32767].
	KubeNodePortRanges *[]numorstring.Port `json:"kubeNodePortRanges,omitempty" validate:"omitempty,dive"`

	// PolicySyncPathPrefix is used to by Felix to communicate policy changes to external services,
	// like Application layer policy. [Default: Empty]
	PolicySyncPathPrefix string `json:"policySyncPathPrefix,omitempty"`

	// UsageReportingEnabled reports anonymous Calico version number and cluster size to projectcalico.org. Logs warnings returned by the usage
	// server. For example, if a significant security vulnerability has been discovered in the version of Calico being used. [Default: true]
	UsageReportingEnabled *bool `json:"usageReportingEnabled,omitempty"`
	// UsageReportingInitialDelay controls the minimum delay before Felix makes a report. [Default: 300s]
	// +kubebuilder:validation:Type=string
	// +kubebuilder:validation:Pattern=`^([0-9]+(\\.[0-9]+)?(ms|s|m|h))*$`
	UsageReportingInitialDelay *metav1.Duration `json:"usageReportingInitialDelay,omitempty" configv1timescale:"seconds" confignamev1:"UsageReportingInitialDelaySecs"`
	// UsageReportingInterval controls the interval at which Felix makes reports. [Default: 86400s]
	// +kubebuilder:validation:Type=string
	// +kubebuilder:validation:Pattern=`^([0-9]+(\\.[0-9]+)?(ms|s|m|h))*$`
	UsageReportingInterval *metav1.Duration `json:"usageReportingInterval,omitempty" configv1timescale:"seconds" confignamev1:"UsageReportingIntervalSecs"`

	// NATPortRange specifies the range of ports that is used for port mapping when doing outgoing NAT. When unset the default behavior of the
	// network stack is used.
	NATPortRange *numorstring.Port `json:"natPortRange,omitempty"`

	// NATOutgoingAddress specifies an address to use when performing source NAT for traffic in a natOutgoing pool that
	// is leaving the network. By default the address used is an address on the interface the traffic is leaving on
	// (ie it uses the iptables MASQUERADE target)
	NATOutgoingAddress string `json:"natOutgoingAddress,omitempty"`

	// This is the IPv4 source address to use on programmed device routes. By default the source address is left blank,
	// leaving the kernel to choose the source address used.
	DeviceRouteSourceAddress string `json:"deviceRouteSourceAddress,omitempty"`

	// This is the IPv6 source address to use on programmed device routes. By default the source address is left blank,
	// leaving the kernel to choose the source address used.
	DeviceRouteSourceAddressIPv6 string `json:"deviceRouteSourceAddressIPv6,omitempty"`

	// This defines the route protocol added to programmed device routes, by default this will be RTPROT_BOOT
	// when left blank.
	DeviceRouteProtocol *int `json:"deviceRouteProtocol,omitempty"`
	// Whether or not to remove device routes that have not been programmed by Felix. Disabling this will allow external
	// applications to also add device routes. This is enabled by default which means we will remove externally added routes.
	RemoveExternalRoutes *bool `json:"removeExternalRoutes,omitempty"`

	// ExternalNodesCIDRList is a list of CIDR's of external-non-calico-nodes which may source tunnel traffic and have
	// the tunneled traffic be accepted at calico nodes.
	ExternalNodesCIDRList *[]string `json:"externalNodesList,omitempty"`

	NfNetlinkBufSize  string `json:"nfNetlinkBufSize,omitempty"`
	StatsDumpFilePath string `json:"statsDumpFilePath,omitempty"`

	// Felix Denied Packet Metrics configuration parameters.
	PrometheusReporterEnabled   *bool  `json:"prometheusReporterEnabled,omitempty"`
	PrometheusReporterPort      *int   `json:"prometheusReporterPort,omitempty"`
	PrometheusReporterCertFile  string `json:"prometheusReporterCertFile,omitempty"`
	PrometheusReporterKeyFile   string `json:"prometheusReporterKeyFile,omitempty"`
	PrometheusReporterCAFile    string `json:"prometheusReporterCAFile,omitempty"`
	DeletedMetricsRetentionSecs *int   `json:"deletedMetricsRetentionSecs,omitempty"`

	// DropActionOverride overrides the Drop action in Felix, optionally changing the behavior to Accept, and optionally adding Log.
	// Possible values are Drop, LogAndDrop, Accept, LogAndAccept. [Default: Drop]
	// +kubebuilder:validation:Pattern=`^(?i)(Drop|LogAndDrop|Accept|LogAndAccept)?$`
	DropActionOverride string `json:"dropActionOverride,omitempty" validate:"omitempty,dropActionOverride"`

	DebugMemoryProfilePath  string `json:"debugMemoryProfilePath,omitempty"`
	DebugDisableLogDropping *bool  `json:"debugDisableLogDropping,omitempty"`
	// +kubebuilder:validation:Type=string
	// +kubebuilder:validation:Pattern=`^([0-9]+(\\.[0-9]+)?(ms|s|m|h))*$`
	DebugSimulateCalcGraphHangAfter *metav1.Duration `json:"debugSimulateCalcGraphHangAfter,omitempty" configv1timescale:"seconds"`
	// +kubebuilder:validation:Type=string
	// +kubebuilder:validation:Pattern=`^([0-9]+(\\.[0-9]+)?(ms|s|m|h))*$`
	DebugSimulateDataplaneHangAfter *metav1.Duration `json:"debugSimulateDataplaneHangAfter,omitempty" configv1timescale:"seconds"`

	IptablesNATOutgoingInterfaceFilter string `json:"iptablesNATOutgoingInterfaceFilter,omitempty" validate:"omitempty,ifaceFilter"`

	// SidecarAccelerationEnabled enables experimental sidecar acceleration [Default: false]
	SidecarAccelerationEnabled *bool `json:"sidecarAccelerationEnabled,omitempty"`

	// XDPEnabled enables XDP acceleration for suitable untracked incoming deny rules. [Default: true]
	XDPEnabled *bool `json:"xdpEnabled,omitempty" confignamev1:"XDPEnabled"`

	// GenericXDPEnabled enables Generic XDP so network cards that don't support XDP offload or driver
	// modes can use XDP. This is not recommended since it doesn't provide better performance than
	// iptables. [Default: false]
	GenericXDPEnabled *bool `json:"genericXDPEnabled,omitempty" confignamev1:"GenericXDPEnabled"`

	// BPFEnabled, if enabled Felix will use the BPF dataplane. [Default: false]
	BPFEnabled *bool `json:"bpfEnabled,omitempty" validate:"omitempty"`
	// BPFDisableUnprivileged, if enabled, Felix sets the kernel.unprivileged_bpf_disabled sysctl to disable
	// unprivileged use of BPF.  This ensures that unprivileged users cannot access Calico's BPF maps and
	// cannot insert their own BPF programs to interfere with Calico's. [Default: true]
	BPFDisableUnprivileged *bool `json:"bpfDisableUnprivileged,omitempty" validate:"omitempty"`
	// BPFLogLevel controls the log level of the BPF programs when in BPF dataplane mode.  One of "Off", "Info", or
	// "Debug".  The logs are emitted to the BPF trace pipe, accessible with the command `tc exec bpf debug`.
	// [Default: Off].
	// +optional
<<<<<<< HEAD
	// +kubebuilder:validation:Pattern=`^(?i)(Off|Info|Debug)?$`
	BPFLogLevel string `json:"bpfLogLevel,omitempty" validate:"omitempty,bpfLogLevel"`
=======
	BPFLogLevel string `json:"bpfLogLevel" validate:"omitempty,bpfLogLevel"`
	// BPFLogFilters is a map of key=values where the value is
	// a pcap filter expression and the key is an interface name with 'all'
	// denoting all interfaces, 'weps' all workload endpoints and 'heps' all host
	// endpoints.
	//
	// When specified as an env var, it accepts a comma-separated list of
	// key=values.
	// [Default: unset - means all debug logs are emitted]
	// +optional
	BPFLogFilters *map[string]string `json:"bpfLogFilters,omitempty" validate:"omitempty,bpfLogFilters"`
	// BPFCTLBLogFilter specifies, what is logged by connect time load balancer when BPFLogLevel is
	// debug. Currently has to be specified as 'all' when BPFLogFilters is set
	// to see CTLB logs.
	// [Default: unset - means logs are emitted when BPFLogLevel id debug and BPFLogFilters not set.]
	// +optional
	BPFCTLBLogFilter string `json:"bpfCTLBLogFilter,omitempty" validate:"omitempty"`
>>>>>>> 5951389b
	// BPFDataIfacePattern is a regular expression that controls which interfaces Felix should attach BPF programs to
	// in order to catch traffic to/from the network.  This needs to match the interfaces that Calico workload traffic
	// flows over as well as any interfaces that handle incoming traffic to nodeports and services from outside the
	// cluster.  It should not match the workload interfaces (usually named cali...).
	BPFDataIfacePattern string `json:"bpfDataIfacePattern,omitempty" validate:"omitempty,regexp"`
	// BPFL3IfacePattern is a regular expression that allows to list tunnel devices like wireguard or vxlan (i.e., L3 devices)
	// in addition to BPFDataIfacePattern. That is, tunnel interfaces not created by Calico, that Calico workload traffic flows
	// over as well as any interfaces that handle incoming traffic to nodeports and services from outside the cluster.
	BPFL3IfacePattern string `json:"bpfL3IfacePattern,omitempty" validate:"omitempty,regexp"`
	// BPFConnectTimeLoadBalancingEnabled when in BPF mode, controls whether Felix installs the connection-time load
	// balancer.  The connect-time load balancer is required for the host to be able to reach Kubernetes services
	// and it improves the performance of pod-to-service connections.  The only reason to disable it is for debugging
	// purposes.  [Default: true]
	BPFConnectTimeLoadBalancingEnabled *bool `json:"bpfConnectTimeLoadBalancingEnabled,omitempty" validate:"omitempty"`
	// BPFExternalServiceMode in BPF mode, controls how connections from outside the cluster to services (node ports
	// and cluster IPs) are forwarded to remote workloads.  If set to "Tunnel" then both request and response traffic
	// is tunneled to the remote node.  If set to "DSR", the request traffic is tunneled but the response traffic
	// is sent directly from the remote node.  In "DSR" mode, the remote node appears to use the IP of the ingress
	// node; this requires a permissive L2 network.  [Default: Tunnel]
	// +kubebuilder:validation:Pattern=`^(?i)(Tunnel|DSR)?$`
	BPFExternalServiceMode string `json:"bpfExternalServiceMode,omitempty" validate:"omitempty,bpfServiceMode"`
	// BPFDSROptoutCIDRs is a list of CIDRs which are excluded from DSR. That is, clients
	// in those CIDRs will accesses nodeports as if BPFExternalServiceMode was set to
	// Tunnel.
	BPFDSROptoutCIDRs *[]string `json:"bpfDSROptoutCIDRs,omitempty" validate:"omitempty,cidrs"`
	// BPFExtToServiceConnmark in BPF mode, control a 32bit mark that is set on connections from an
	// external client to a local service. This mark allows us to control how packets of that
	// connection are routed within the host and how is routing interpreted by RPF check. [Default: 0]
	BPFExtToServiceConnmark *int `json:"bpfExtToServiceConnmark,omitempty" validate:"omitempty,gte=0,lte=4294967295"`
	// BPFKubeProxyIptablesCleanupEnabled, if enabled in BPF mode, Felix will proactively clean up the upstream
	// Kubernetes kube-proxy's iptables chains.  Should only be enabled if kube-proxy is not running.  [Default: true]
	BPFKubeProxyIptablesCleanupEnabled *bool `json:"bpfKubeProxyIptablesCleanupEnabled,omitempty" validate:"omitempty"`
	// BPFKubeProxyMinSyncPeriod, in BPF mode, controls the minimum time between updates to the dataplane for Felix's
	// embedded kube-proxy.  Lower values give reduced set-up latency.  Higher values reduce Felix CPU usage by
	// batching up more work.  [Default: 1s]
	// +kubebuilder:validation:Type=string
	// +kubebuilder:validation:Pattern=`^([0-9]+(\\.[0-9]+)?(ms|s|m|h))*$`
	BPFKubeProxyMinSyncPeriod *metav1.Duration `json:"bpfKubeProxyMinSyncPeriod,omitempty" validate:"omitempty" configv1timescale:"seconds"`
	// BPFKubeProxyEndpointSlicesEnabled in BPF mode, controls whether Felix's
	// embedded kube-proxy accepts EndpointSlices or not.
	BPFKubeProxyEndpointSlicesEnabled *bool `json:"bpfKubeProxyEndpointSlicesEnabled,omitempty" validate:"omitempty"`
	// BPFPSNATPorts sets the range from which we randomly pick a port if there is a source port
	// collision. This should be within the ephemeral range as defined by RFC 6056 (1024–65535) and
	// preferably outside the  ephemeral ranges used by common operating systems. Linux uses
	// 32768–60999, while others mostly use the IANA defined range 49152–65535. It is not necessarily
	// a problem if this range overlaps with the operating systems. Both ends of the range are
	// inclusive. [Default: 20000:29999]
	BPFPSNATPorts *numorstring.Port `json:"bpfPSNATPorts,omitempty"`
	// BPFMapSizeNATFrontend sets the size for nat front end map.
	// FrontendMap should be large enough to hold an entry for each nodeport,
	// external IP and each port in each service.
	BPFMapSizeNATFrontend *int `json:"bpfMapSizeNATFrontend,omitempty"`
	// BPFMapSizeNATBackend sets the size for nat back end map.
	// This is the total number of endpoints. This is mostly
	// more than the size of the number of services.
	BPFMapSizeNATBackend  *int `json:"bpfMapSizeNATBackend,omitempty"`
	BPFMapSizeNATAffinity *int `json:"bpfMapSizeNATAffinity,omitempty"`
	// BPFMapSizeRoute sets the size for the routes map.  The routes map should be large enough
	// to hold one entry per workload and a handful of entries per host (enough to cover its own IPs and
	// tunnel IPs).
	BPFMapSizeRoute *int `json:"bpfMapSizeRoute,omitempty"`
	// BPFMapSizeConntrack sets the size for the conntrack map.  This map must be large enough to hold
	// an entry for each active connection.  Warning: changing the size of the conntrack map can cause disruption.
	BPFMapSizeConntrack *int `json:"bpfMapSizeConntrack,omitempty"`
	// BPFMapSizeIPSets sets the size for ipsets map.  The IP sets map must be large enough to hold an entry
	// for each endpoint matched by every selector in the source/destination matches in network policy.  Selectors
	// such as "all()" can result in large numbers of entries (one entry per endpoint in that case).
	BPFMapSizeIPSets *int `json:"bpfMapSizeIPSets,omitempty"`
	// BPFMapSizeIfState sets the size for ifstate map.  The ifstate map must be large enough to hold an entry
	// for each device (host + workloads) on a host.
	BPFMapSizeIfState *int `json:"bpfMapSizeIfState,omitempty"`
	// BPFHostConntrackBypass Controls whether to bypass Linux conntrack in BPF mode for
	// workloads and services. [Default: true - bypass Linux conntrack]
	BPFHostConntrackBypass *bool `json:"bpfHostConntrackBypass,omitempty"`
	// BPFEnforceRPF enforce strict RPF on all host interfaces with BPF programs regardless of
	// what is the per-interfaces or global setting. Possible values are Disabled, Strict
	// or Loose. [Default: Loose]
	// +kubebuilder:validation:Pattern=`^(?i)(Disabled|Strict|Loose)?$`
	BPFEnforceRPF string `json:"bpfEnforceRPF,omitempty"`
	// BPFPolicyDebugEnabled when true, Felix records detailed information
	// about the BPF policy programs, which can be examined with the calico-bpf command-line tool.
	BPFPolicyDebugEnabled *bool `json:"bpfPolicyDebugEnabled,omitempty"`
	// BPFForceTrackPacketsFromIfaces in BPF mode, forces traffic from these interfaces
	// to skip Calico's iptables NOTRACK rule, allowing traffic from those interfaces to be
	// tracked by Linux conntrack.  Should only be used for interfaces that are not used for
	// the Calico fabric.  For example, a docker bridge device for non-Calico-networked
	// containers. [Default: docker+]
	BPFForceTrackPacketsFromIfaces *[]string `json:"bpfForceTrackPacketsFromIfaces,omitempty" validate:"omitempty,ifaceFilterSlice"`

	SyslogReporterNetwork string `json:"syslogReporterNetwork,omitempty"`
	SyslogReporterAddress string `json:"syslogReporterAddress,omitempty"`

	// IPSecMode controls which mode IPSec is operating on.
	// Default value means IPSec is not enabled. [Default: ""]
	IPSecMode string `json:"ipsecMode,omitempty" validate:"omitempty,ipsecMode"`
	// IPSecAllowUnsecuredTraffic controls whether non-IPsec traffic is allowed in addition to IPsec traffic. Enabling this
	// negates the anti-spoofing protections of IPsec but it is useful when migrating to/from IPsec. [Default: false]
	IPSecAllowUnsecuredTraffic *bool `json:"ipsecAllowUnsecuredTraffic,omitempty"`
	// IPSecIKEAlgorithm sets IPSec IKE algorithm. Default is NIST suite B recommendation. [Default: aes128gcm16-prfsha256-ecp256]
	IPSecIKEAlgorithm string `json:"ipsecIKEAlgorithm,omitempty"`
	// IPSecESAlgorithm sets IPSec ESP algorithm. Default is NIST suite B recommendation. [Default: aes128gcm16-ecp256]
	IPSecESPAlgorithm string `json:"ipsecESPAlgorithm,omitempty"`
	// IPSecLogLevel controls log level for IPSec components. Set to None for no logging.
	// A generic log level terminology is used [None, Notice, Info, Debug, Verbose].
	// [Default: Info]
	// +kubebuilder:validation:Pattern=`^(?i)(None|Notice|Info|Debug|Verbose)?$`
	IPSecLogLevel string `json:"ipsecLogLevel,omitempty" validate:"omitempty,ipsecLogLevel"`
	// IPSecPolicyRefreshInterval is the interval at which Felix will check the kernel's IPsec policy tables and
	// repair any inconsistencies. [Default: 600s]
	// +kubebuilder:validation:Type=string
	// +kubebuilder:validation:Pattern=`^([0-9]+(\\.[0-9]+)?(ms|s|m|h))*$`
	IPSecPolicyRefreshInterval *metav1.Duration `json:"ipsecPolicyRefreshInterval,omitempty" configv1timescale:"seconds"`

	// FlowLogsFlushInterval configures the interval at which Felix exports flow logs.
	// +kubebuilder:validation:Type=string
	// +kubebuilder:validation:Pattern=`^([0-9]+(\\.[0-9]+)?(ms|s|m|h))*$`
	FlowLogsFlushInterval *metav1.Duration `json:"flowLogsFlushInterval,omitempty" configv1timescale:"seconds"`
	// FlowLogsEnableHostEndpoint enables Flow logs reporting for HostEndpoints.
	FlowLogsEnableHostEndpoint *bool `json:"flowLogsEnableHostEndpoint,omitempty"`
	// FlowLogsEnableNetworkSets enables Flow logs reporting for GlobalNetworkSets.
	FlowLogsEnableNetworkSets *bool `json:"flowLogsEnableNetworkSets,omitempty"`
	// FlowLogsMaxOriginalIPsIncluded specifies the number of unique IP addresses (if relevant) that should be included in Flow logs.
	FlowLogsMaxOriginalIPsIncluded *int `json:"flowLogsMaxOriginalIPsIncluded,omitempty"`
	// FlowLogsCollectProcessInfo, if enabled Felix will load the kprobe BPF programs to collect process info. [Default: false]
	FlowLogsCollectProcessInfo *bool `json:"flowLogsCollectProcessInfo,omitempty" validate:"omitempty"`
	// FlowLogsCollectTcpStats enables flow logs reporting TCP socket stats
	FlowLogsCollectTcpStats *bool `json:"flowLogsCollectTcpStats,omitempty" validate:"omitempty"`
	// When FlowLogsCollectProcessPath and FlowLogsCollectProcessInfo are
	// both enabled, each flow log will include information about the process
	// that is sending or receiving the packets in that flow: the
	// `process_name` field will contain the full path of the process
	// executable, and the `process_args` field will have the arguments with
	// which the executable was invoked.  Process information will not be
	// reported for connections which use raw sockets.
	FlowLogsCollectProcessPath *bool `json:"flowLogsCollectProcessPath,omitempty" validate:"omitempty"`
	// When FlowLogsCollectorDebugTrace is set to true, enables the logs in the collector to be
	// printed in their entirety.
	FlowLogsCollectorDebugTrace *bool `json:"flowLogsCollectorDebugTrace,omitempty"`
	// FlowLogsFileEnabled when set to true, enables logging flow logs to a file. If false no flow logging to file will occur.
	FlowLogsFileEnabled *bool `json:"flowLogsFileEnabled,omitempty"`
	// FlowLogsFileMaxFiles sets the number of log files to keep.
	FlowLogsFileMaxFiles *int `json:"flowLogsFileMaxFiles,omitempty"`
	// FlowLogsFileMaxFileSizeMB sets the max size in MB of flow logs files before rotation.
	FlowLogsFileMaxFileSizeMB *int `json:"flowLogsFileMaxFileSizeMB,omitempty"`
	// FlowLogsFileDirectory sets the directory where flow logs files are stored.
	FlowLogsFileDirectory *string `json:"flowLogsFileDirectory,omitempty"`
	// FlowLogsFileIncludeLabels is used to configure if endpoint labels are included in a Flow log entry written to file.
	FlowLogsFileIncludeLabels *bool `json:"flowLogsFileIncludeLabels,omitempty"`
	// FlowLogsFileIncludePolicies is used to configure if policy information are included in a Flow log entry written to file.
	FlowLogsFileIncludePolicies *bool `json:"flowLogsFileIncludePolicies,omitempty"`
	// FlowLogsFileIncludeService is used to configure if the destination service is included in a Flow log entry written to file.
	// The service information can only be included if the flow was explicitly determined to be directed at the service (e.g.
	// when the pre-DNAT destination corresponds to the service ClusterIP and port).
	FlowLogsFileIncludeService *bool `json:"flowLogsFileIncludeService,omitempty"`
	// FlowLogsFileAggregationKindForAllowed is used to choose the type of aggregation for flow log entries created for
	// allowed connections. [Default: 2 - pod prefix name based aggregation].
	// Accepted values are 0, 1 and 2.
	// 0 - No aggregation.
	// 1 - Source port based aggregation.
	// 2 - Pod prefix name based aggreagation.
	// +kubebuilder:validation:Enum=0;1;2
	FlowLogsFileAggregationKindForAllowed *int `json:"flowLogsFileAggregationKindForAllowed,omitempty" validate:"omitempty,flowLogAggregationKind"`
	// FlowLogsFileAggregationKindForDenied is used to choose the type of aggregation for flow log entries created for
	// denied connections. [Default: 1 - source port based aggregation].
	// Accepted values are 0, 1 and 2.
	// 0 - No aggregation.
	// 1 - Source port based aggregation.
	// 2 - Pod prefix name based aggregation.
	// 3 - No destination ports based aggregation.
	// +kubebuilder:validation:Enum=0;1;2;3
	FlowLogsFileAggregationKindForDenied *int `json:"flowLogsFileAggregationKindForDenied,omitempty" validate:"omitempty,flowLogAggregationKind"`
	// FlowLogsFileEnabledForAllowed is used to enable/disable flow logs entries created for allowed connections. Default is true.
	// This parameter only takes effect when FlowLogsFileReporterEnabled is set to true.
	FlowLogsFileEnabledForAllowed *bool `json:"flowLogsFileEnabledForAllowed,omitempty"`
	// FlowLogsFileEnabledForDenied is used to enable/disable flow logs entries created for denied flows. Default is true.
	// This parameter only takes effect when FlowLogsFileReporterEnabled is set to true.
	FlowLogsFileEnabledForDenied *bool `json:"flowLogsFileEnabledForDenied,omitempty"`
	// FlowLogsDynamicAggregationEnabled is used to enable/disable dynamically changing aggregation levels. Default is true.
	FlowLogsDynamicAggregationEnabled *bool `json:"flowLogsDynamicAggregationEnabled,omitempty"`
	// FlowLogsPositionFilePath is used specify the position of the external pipeline that reads flow logs. Default is /var/log/calico/flows.log.pos.
	// This parameter only takes effect when FlowLogsDynamicAggregationEnabled is set to true.
	FlowLogsPositionFilePath *string `json:"flowLogsPositionFilePath,omitempty"`
	// FlowLogsAggregationThresholdBytes is used specify how far behind the external pipeline that reads flow logs can be. Default is 8192 bytes.
	// This parameter only takes effect when FlowLogsDynamicAggregationEnabled is set to true.
	FlowLogsAggregationThresholdBytes *int `json:"flowLogsAggregationThresholdBytes,omitempty"`
	// FlowLogsFilePerFlowProcessLimit, is used to specify the maximum number of flow log entries with distinct process information
	// beyond which process information will be aggregated. [Default: 2]
	FlowLogsFilePerFlowProcessLimit *int `json:"flowLogsFilePerFlowProcessLimit,omitempty" validate:"omitempty"`
	// FlowLogsFilePerFlowProcessArgsLimit is used to specify the maximum number of distinct process args that will appear in the flowLogs.
	// Default value is 5
	FlowLogsFilePerFlowProcessArgsLimit *int `json:"flowLogsFilePerFlowProcessArgsLimit,omitempty" validate:"omitempty"`
	// FlowLogsFileNatOutgoingPortLimit is used to specify the maximum number of distinct post SNAT ports that will appear
	// in the flowLogs. Default value is 3
	FlowLogsFileNatOutgoingPortLimit *int `json:"flowLogsFileNatOutgoingPortLimit,omitempty" validate:"omitempty"`
	// FlowLogsFileDomainsLimit is used to configure the number of (destination) domains to include in the flow log.
	// These are not included for workload or host endpoint destinations.
	// [Default: 5]
	FlowLogsFileDomainsLimit *int `json:"flowLogsFileDomainsLimit,omitempty" validate:"omitempty"`

	// WindowsFlowLogsFileDirectory sets the directory where flow logs files are stored on Windows nodes. [Default: "c:\\TigeraCalico\\flowlogs"].
	WindowsFlowLogsFileDirectory string `json:"windowsFlowLogsFileDirectory,omitempty"`
	// WindowsFlowLogsPositionFilePath is used to specify the position of the external pipeline that reads flow logs on Windows nodes.
	// [Default: "c:\\TigeraCalico\\flowlogs\\flows.log.pos"].
	// This parameter only takes effect when FlowLogsDynamicAggregationEnabled is set to true.
	WindowsFlowLogsPositionFilePath string `json:"windowsFlowLogsPositionFilePath,omitempty"`
	// WindowsStatsDumpFilePath is used to specify the path of the stats dump file on Windows nodes. [Default: "c:\\TigeraCalico\\stats\\dump"]
	WindowsStatsDumpFilePath string `json:"windowsStatsDumpFilePath,omitempty"`
	// The name of the file that Felix uses to preserve learnt DNS information when restarting. [Default:
	// "c:\\TigeraCalico\\felix-dns-cache.txt"].
	WindowsDNSCacheFile string `json:"windowsDnsCacheFile,omitempty"`
	// Extra time to keep IPs and alias names that are learnt from DNS, in addition to each name
	// or IP's advertised TTL. The default value is 120s which is same as the default value of
	// ServicePointManager.DnsRefreshTimeout on .net framework. [Default: 120s].
	// +kubebuilder:validation:Type=string
	// +kubebuilder:validation:Pattern=`^([0-9]+(\\.[0-9]+)?(ms|s|m|h))*$`
	WindowsDNSExtraTTL *metav1.Duration `json:"windowsDnsExtraTTL,omitempty" configv1timescale:"seconds"`

	// The DNS servers that Felix should trust. Each entry here must be `<ip>[:<port>]` - indicating an
	// explicit DNS server IP - or `k8s-service:[<namespace>/]<name>[:port]` - indicating a Kubernetes DNS
	// service. `<port>` defaults to the first service port, or 53 for an IP, and `<namespace>` to
	// `kube-system`. An IPv6 address with a port must use the square brackets convention, for example
	// `[fd00:83a6::12]:5353`.Note that Felix (calico-node) will need RBAC permission to read the details of
	// each service specified by a `k8s-service:...` form. [Default: "k8s-service:kube-dns"].
	DNSTrustedServers *[]string `json:"dnsTrustedServers,omitempty" validate:"omitempty,dive,ipOrK8sService"`
	// The name of the file that Felix uses to preserve learnt DNS information when restarting. [Default:
	// "/var/run/calico/felix-dns-cache.txt"].
	DNSCacheFile string `json:"dnsCacheFile,omitempty"`
	// The periodic interval at which Felix saves learnt DNS information to the cache file. [Default:
	// 60s].
	// +kubebuilder:validation:Type=string
	// +kubebuilder:validation:Pattern=`^([0-9]+(\\.[0-9]+)?(ms|s|m|h))*$`
	DNSCacheSaveInterval *metav1.Duration `json:"dnsCacheSaveInterval,omitempty" configv1timescale:"seconds"`
	// An arbitrary number that can be changed, at runtime, to tell Felix to discard all its
	// learnt DNS information. [Default: 0].
	DNSCacheEpoch *int `json:"dnsCacheEpoch,omitempty"`
	// Extra time to keep IPs and alias names that are learnt from DNS, in addition to each name
	// or IP's advertised TTL. [Default: 0s].
	// +kubebuilder:validation:Type=string
	// +kubebuilder:validation:Pattern=`^([0-9]+(\\.[0-9]+)?(ms|s|m|h))*$`
	DNSExtraTTL *metav1.Duration `json:"dnsExtraTTL,omitempty" configv1timescale:"seconds"`

	// DNSLogsFlushInterval configures the interval at which Felix exports DNS logs.
	// [Default: 300s]
	// +kubebuilder:validation:Type=string
	// +kubebuilder:validation:Pattern=`^([0-9]+(\\.[0-9]+)?(ms|s|m|h))*$`
	DNSLogsFlushInterval *metav1.Duration `json:"dnsLogsFlushInterval,omitempty" configv1timescale:"seconds"`
	// DNSLogsFileEnabled controls logging DNS logs to a file. If false no DNS logging to file will occur.
	// [Default: false]
	DNSLogsFileEnabled *bool `json:"dnsLogsFileEnabled,omitempty"`
	// DNSLogsFileMaxFiles sets the number of DNS log files to keep.
	// [Default: 5]
	DNSLogsFileMaxFiles *int `json:"dnsLogsFileMaxFiles,omitempty"`
	// DNSLogsFileMaxFileSizeMB sets the max size in MB of DNS log files before rotation.
	// [Default: 100]
	DNSLogsFileMaxFileSizeMB *int `json:"dnsLogsFileMaxFileSizeMB,omitempty"`
	// DNSLogsFileDirectory sets the directory where DNS log files are stored.
	// [Default: /var/log/calico/dnslogs]
	DNSLogsFileDirectory *string `json:"dnsLogsFileDirectory,omitempty"`
	// DNSLogsFileIncludeLabels is used to configure if endpoint labels are included in a DNS log entry written to file.
	// [Default: true]
	DNSLogsFileIncludeLabels *bool `json:"dnsLogsFileIncludeLabels,omitempty"`
	// DNSLogsFileAggregationKind is used to choose the type of aggregation for DNS log entries.
	// [Default: 1 - client name prefix aggregation].
	// Accepted values are 0 and 1.
	// 0 - No aggregation.
	// 1 - Aggregate over clients with the same name prefix.
	// +kubebuilder:validation:Enum=0;1
	DNSLogsFileAggregationKind *int `json:"dnsLogsFileAggregationKind,omitempty" validate:"omitempty,dnsAggregationKind"`
	// Limit on the number of DNS logs that can be emitted within each flush interval.  When
	// this limit has been reached, Felix counts the number of unloggable DNS responses within
	// the flush interval, and emits a WARNING log with that count at the same time as it
	// flushes the buffered DNS logs.  [Default: 0, meaning no limit]
	DNSLogsFilePerNodeLimit *int `json:"dnsLogsFilePerNodeLimit,omitempty"`
	// DNSLogsLatency indicates to include measurements of DNS request/response latency in each DNS log.
	// [Default: true]
	DNSLogsLatency *bool `json:"dnsLogsLatency,omitempty"`
	// DNSPolicyMode specifies how DNS policy programming will be handled.
	// DelayDeniedPacket - Felix delays any denied packet that traversed a policy that included egress domain matches,
	// but did not match. The packet is released after a fixed time, or after the destination IP address was programmed.
	// DelayDNSResponse - Felix delays any DNS response until related IPSets are programmed. This introduces some
	// latency to all DNS packets (even when no IPSet programming is required), but it ensures policy hit statistics
	// are accurate. This is the recommended setting when you are making use of staged policies or policy rule hit
	// statistics.
	// NoDelay - Felix does not introduce any delay to the packets. DNS rules may not have been programmed by the time
	// the first packet traverses the policy rules. Client applications need to handle reconnection attempts if initial
	// connection attempts fail. This may be problematic for some applications or for very low DNS TTLs.
	//
	// On Windows, or when using the eBPF dataplane, this setting is ignored and "NoDelay" is always used.
	//
	// [Default: DelayDeniedPacket]
	DNSPolicyMode *DNSPolicyMode `json:"dnsPolicyMode,omitempty" validate:"omitempty,oneof=NoDelay DelayDeniedPacket DelayDNSResponse"`
	// DNSPolicyNfqueueID is the NFQUEUE ID to use for DNS Policy re-evaluation when the domains IP hasn't been programmed
	// to ipsets yet. Used when DNSPolicyMode is DelayDeniedPacket. [Default: 100]
	DNSPolicyNfqueueID *int `json:"dnsPolicyNfqueueID,omitempty" validate:"omitempty,gte=0,lte=65535"`
	// DNSPolicyNfqueueID is the size of the NFQUEUE for DNS policy re-evaluation. This is the maximum number of denied
	// packets that may be queued up pending re-evaluation.
	// Used when DNSPolicyMode is DelayDeniedPacket. [Default: 100]
	DNSPolicyNfqueueSize *int `json:"dnsPolicyNfqueueSize,omitempty" validate:"omitempty,gte=0,lte=65535"`
	// DNSPacketsNfqueueID is the NFQUEUE ID to use for capturing DNS packets to ensure programming IPSets occurs before
	// the response is released. Used when DNSPolicyMode is DelayDNSResponse. [Default: 101]
	DNSPacketsNfqueueID *int `json:"dnsPacketsNfqueueID,omitempty" validate:"omitempty,gte=0,lte=65535"`
	// DNSPacketsNfqueueSize is the size of the NFQUEUE for captured DNS packets. This is the maximum number of DNS
	// packets that may be queued awaiting programming in the dataplane. Used when DNSPolicyMode is DelayDNSResponse.
	// [Default: 100]
	DNSPacketsNfqueueSize *int `json:"dnsPacketsNfqueueSize,omitempty" validate:"omitempty,gte=0,lte=65535"`
	// DNSPacketsNfqueueMaxHoldDuration is the max length of time to hold on to a DNS response while waiting for the
	// the dataplane to be programmed. Used when DNSPolicyMode is DelayDNSResponse.
	// [Default: 3s]
	// +kubebuilder:validation:Type=string
	// +kubebuilder:validation:Pattern=`^([0-9]+(\\.[0-9]+)?(ms|s|m|h))*$`
	DNSPacketsNfqueueMaxHoldDuration *metav1.Duration `json:"dnsPacketsNfqueueMaxHoldDuration,omitempty"`

	// L7LogsFlushInterval configures the interval at which Felix exports L7 logs.
	// [Default: 300s]
	// +kubebuilder:validation:Type=string
	// +kubebuilder:validation:Pattern=`^([0-9]+(\\.[0-9]+)?(ms|s|m|h))*$`
	L7LogsFlushInterval *metav1.Duration `json:"l7LogsFlushInterval,omitempty" configv1timescale:"seconds"`
	// L7LogsFileEnabled controls logging L7 logs to a file. If false no L7 logging to file will occur.
	// [Default: true]
	L7LogsFileEnabled *bool `json:"l7LogsFileEnabled,omitempty"`
	// L7LogsFileMaxFiles sets the number of L7 log files to keep.
	// [Default: 5]
	L7LogsFileMaxFiles *int `json:"l7LogsFileMaxFiles,omitempty"`
	// L7LogsFileMaxFileSizeMB sets the max size in MB of L7 log files before rotation.
	// [Default: 100]
	L7LogsFileMaxFileSizeMB *int `json:"l7LogsFileMaxFileSizeMB,omitempty"`
	// L7LogsFileDirectory sets the directory where L7 log files are stored.
	// [Default: /var/log/calico/l7logs]
	L7LogsFileDirectory *string `json:"l7LogsFileDirectory,omitempty"`
	// L7LogsFileAggregationHTTPHeaderInfo is used to choose the type of aggregation for HTTP header data on L7 log entries.
	// [Default: ExcludeL7HTTPHeaderInfo - http header info removal].
	// Accepted values are IncludeL7HTTPHeaderInfo and ExcludeL7HTTPHeaderInfo.
	// IncludeL7HTTPHeaderInfo - Include HTTP header data in the logs.
	// ExcludeL7HTTPHeaderInfo - Aggregate over all other fields ignoring the user agent and log type.
	// +kubebuilder:validation:Pattern=`^(?i)(IncludeL7HTTPHeaderInfo|ExcludeL7HTTPHeaderInfo)?$`
	L7LogsFileAggregationHTTPHeaderInfo *string `json:"l7LogsFileAggregationHTTPHeaderInfo,omitempty" validate:"omitempty,l7HTTPHeaderAggregation"`
	// L7LogsFileAggregationHTTPMethod is used to choose the type of aggregation for the HTTP request method on L7 log entries.
	// [Default: IncludeL7HTTPMethod - include the HTTP method].
	// Accepted values are IncludeL7HTTPMethod and ExcludeL7HTTPMethod.
	// IncludeL7HTTPMethod - Include HTTP method in the logs.
	// ExcludeL7HTTPMethod - Aggregate over all other fields ignoring the HTTP method.
	// +kubebuilder:validation:Pattern=`^(?i)(IncludeL7HTTPMethod|ExcludeL7HTTPMethod)?$`
	L7LogsFileAggregationHTTPMethod *string `json:"l7LogsFileAggregationHTTPMethod,omitempty" validate:"omitempty,l7HTTPMethodAggregation"`
	// L7LogsFileAggregationServiceInfo is used to choose the type of aggregation for the service data on L7 log entries.
	// [Default: IncludeL7ServiceInfo - include service data].
	// Accepted values are IncludeL7ServiceInfo and ExcludeL7ServiceInfo.
	// IncludeL7ServiceInfo - Include service data in the logs.
	// ExcludeL7ServiceInfo - Aggregate over all other fields ignoring the service name, namespace, and port.
	// +kubebuilder:validation:Pattern=`^(?i)(IncludeL7ServiceInfo|ExcludeL7ServiceInfo)?$`
	L7LogsFileAggregationServiceInfo *string `json:"l7LogsFileAggregationServiceInfo,omitempty" validate:"omitempty,l7ServiceAggregation"`
	// L7LogsFileAggregationDestinationInfo is used to choose the type of aggregation for the destination metadata on L7 log entries.
	// [Default: IncludeL7DestinationInfo - include destination metadata].
	// Accepted values are IncludeL7DestinationInfo and ExcludeL7DestinationInfo.
	// IncludeL7DestinationInfo - Include destination metadata in the logs.
	// ExcludeL7DestinationInfo - Aggregate over all other fields ignoring the destination aggregated name, namespace, and type.
	// +kubebuilder:validation:Pattern=`^(?i)(IncludeL7DestinationInfo|ExcludeL7DestinationInfo)?$`
	L7LogsFileAggregationDestinationInfo *string `json:"l7LogsFileAggregationDestinationInfo,omitempty" validate:"omitempty,l7DestinationAggregation"`
	// L7LogsFileAggregationExcludeSourceInfo is used to choose the type of aggregation for the source metadata on L7 log entries.
	// [Default: IncludeL7SourceInfoNoPort - include all source metadata except for the source port].
	// Accepted values are IncludeL7SourceInfo, IncludeL7SourceInfoNoPort, and ExcludeL7SourceInfo.
	// IncludeL7SourceInfo - Include source metadata in the logs.
	// IncludeL7SourceInfoNoPort - Include source metadata in the logs excluding the source port.
	// ExcludeL7SourceInfo - Aggregate over all other fields ignoring the source aggregated name, namespace, and type.
	// +kubebuilder:validation:Pattern=`^(?i)(IncludeL7SourceInfo|IncludeL7SourceInfoNoPort|ExcludeL7SourceInfo)?$`
	L7LogsFileAggregationSourceInfo *string `json:"l7LogsFileAggregationSourceInfo,omitempty" validate:"omitempty,l7SourceAggregation"`
	// L7LogsFileAggregationResponseCode is used to choose the type of aggregation for the response code on L7 log entries.
	// [Default: IncludeL7ResponseCode - include the response code].
	// Accepted values are IncludeL7ResponseCode and ExcludeL7ResponseCode.
	// IncludeL7ResponseCode - Include the response code in the logs.
	// ExcludeL7ResponseCode - Aggregate over all other fields ignoring the response code.
	// +kubebuilder:validation:Pattern=`^(?i)(IncludeL7ResponseCode|ExcludeL7ResponseCode)?$`
	L7LogsFileAggregationResponseCode *string `json:"l7LogsFileAggregationResponseCode,omitempty" validate:"omitempty,l7ResponseCodeAggregation"`
	// L7LogsFileAggregationTrimURL is used to choose the type of aggregation for the url on L7 log entries.
	// [Default: IncludeL7FullURL - include the full URL up to however many path components are allowed by L7LogsFileAggregationNumURLPath].
	// Accepted values:
	// IncludeL7FullURL - Include the full URL up to however many path components are allowed by L7LogsFileAggregationNumURLPath.
	// TrimURLQuery - Aggregate over all other fields ignoring the query parameters on the URL.
	// TrimURLQueryAndPath - Aggregate over all other fields and the base URL only.
	// ExcludeL7URL - Aggregate over all other fields ignoring the URL entirely.
	// +kubebuilder:validation:Pattern=`^(?i)(IncludeL7FullURL|TrimURLQuery|TrimURLQueryAndPath|ExcludeL7URL)?$`
	L7LogsFileAggregationTrimURL *string `json:"l7LogsFileAggregationTrimURL,omitempty" validate:"omitempty,l7URLAggregation"`
	// L7LogsFileAggregationNumURLPath is used to choose the number of components in the url path to display.
	// This allows for the url to be truncated in case parts of the path provide no value. Setting this value
	// to negative will allow all parts of the path to be displayed.
	// [Default: 5].
	L7LogsFileAggregationNumURLPath *int `json:"l7LogsFileAggregationNumURLPath,omitempty"`
	// Limit on the length of the URL collected in L7 logs. When a URL length reaches this limit
	// it is sliced off, and the sliced URL is sent to log storage. [Default: 250]
	L7LogsFileAggregationURLCharLimit *int `json:"l7LogsFileAggregationURLCharLimit,omitempty"`
	// Limit on the number of L7 logs that can be emitted within each flush interval.  When
	// this limit has been reached, Felix counts the number of unloggable L7 responses within
	// the flush interval, and emits a WARNING log with that count at the same time as it
	// flushes the buffered L7 logs. A value of 0 means no limit. [Default: 1500]
	L7LogsFilePerNodeLimit *int `json:"l7LogsFilePerNodeLimit,omitempty"`

	// WindowsNetworkName specifies which Windows HNS networks Felix should operate on.  The default is to match
	// networks that start with "calico".  Supports regular expression syntax.
	WindowsNetworkName *string `json:"windowsNetworkName,omitempty"`

	// RouteSource configures where Felix gets its routing information.
	// - WorkloadIPs: use workload endpoints to construct routes.
	// - CalicoIPAM: the default - use IPAM data to construct routes.
	// +kubebuilder:validation:Pattern=`^(?i)(WorkloadIPs|CalicoIPAM)?$`
	RouteSource string `json:"routeSource,omitempty" validate:"omitempty,routeSource"`

	// Calico programs additional Linux route tables for various purposes.
	// RouteTableRanges specifies a set of table index ranges that Calico should use.
	// Deprecates`RouteTableRange`, overrides `RouteTableRange`.
	RouteTableRanges *RouteTableRanges `json:"routeTableRanges,omitempty" validate:"omitempty,dive"`

	// Deprecated in favor of RouteTableRanges.
	// Calico programs additional Linux route tables for various purposes.
	// RouteTableRange specifies the indices of the route tables that Calico should use.
	RouteTableRange *RouteTableRange `json:"routeTableRange,omitempty" validate:"omitempty"`

	// EgressIPSupport defines three different support modes for egress IP function. [Default: Disabled]
	// - Disabled:                    Egress IP function is disabled.
	// - EnabledPerNamespace:         Egress IP function is enabled and can be configured on a per-namespace basis;
	//                                per-pod egress annotations are ignored.
	// - EnabledPerNamespaceOrPerPod: Egress IP function is enabled and can be configured per-namespace or per-pod,
	//                                with per-pod egress annotations overriding namespace annotations.
	// +kubebuilder:validation:Pattern=`^(?i)(Disabled|EnabledPerNamespace|EnabledPerNamespaceOrPerPod)?$`
	EgressIPSupport string `json:"egressIPSupport,omitempty" validate:"omitempty,oneof=Disabled EnabledPerNamespace EnabledPerNamespaceOrPerPod"`
	// EgressIPVXLANPort is the port number of vxlan tunnel device for egress traffic. [Default: 4790]
	EgressIPVXLANPort *int `json:"egressIPVXLANPort,omitempty"`
	// EgressIPVXLANVNI is the VNI ID of vxlan tunnel device for egress traffic. [Default: 4097]
	EgressIPVXLANVNI *int `json:"egressIPVXLANVNI,omitempty"`
	// EgressIPRoutingRulePriority controls the priority value to use for the egress IP routing rule. [Default: 100]
	EgressIPRoutingRulePriority *int `json:"egressIPRoutingRulePriority,omitempty" validate:"omitempty,gt=0,lt=32766"`
	// EgressGatewayPollInterval is the interval at which Felix will poll remote egress gateways to check their
	// health.  Only Egress Gateways with a named "health" port will be polled in this way.  Egress Gateways that
	// fail the health check will be taken our of use as if they have been deleted.
	// +kubebuilder:validation:Type=string
	// +kubebuilder:validation:Pattern=`^([0-9]+(\\.[0-9]+)?(ms|s|m|h))*$`
	EgressGatewayPollInterval *metav1.Duration `json:"egressGatewayPollInterval,omitempty" configv1timescale:"seconds"`
	// EgressGatewayPollFailureCount is the minimum number of poll failures before a remote Egress Gateway is considered
	// to have failed.
	EgressGatewayPollFailureCount *int `json:"egressGatewayPollFailureCount,omitempty" validate:"omitempty,gt=0"`

	// RouteSyncDisabled will disable all operations performed on the route table. Set to true to
	// run in network-policy mode only.
	RouteSyncDisabled *bool `json:"routeSyncDisabled,omitempty"`

	// ExternalNetworkSupport defines two different support modes for external network function. [Default: Disabled]
	// - Disabled:  External network function is disabled.
	// - Enabled:   External network function is enabled.
	// +kubebuilder:validation:Pattern=`^(?i)(Disabled|Enabled)?$`
	ExternalNetworkSupport string `json:"externalNetworkSupport,omitempty" validate:"omitempty,oneof=Disabled Enabled"`
	// ExternalNetworkRoutingRulePriority controls the priority value to use for the external network routing rule. [Default: 102]
	ExternalNetworkRoutingRulePriority *int `json:"externalNetworkRoutingRulePriority,omitempty" validate:"omitempty,gt=0,lt=32766"`

	// WireguardEnabled controls whether Wireguard is enabled for IPv4 (encapsulating IPv4 traffic over an IPv4 underlay network). [Default: false]
	WireguardEnabled *bool `json:"wireguardEnabled,omitempty"`
	// WireguardEnabledV6 controls whether Wireguard is enabled for IPv6 (encapsulating IPv6 traffic over an IPv6 underlay network). [Default: false]
	WireguardEnabledV6 *bool `json:"wireguardEnabledV6,omitempty"`
	// WireguardListeningPort controls the listening port used by IPv4 Wireguard. [Default: 51820]
	WireguardListeningPort *int `json:"wireguardListeningPort,omitempty" validate:"omitempty,gt=0,lte=65535"`
	// WireguardListeningPortV6 controls the listening port used by IPv6 Wireguard. [Default: 51821]
	WireguardListeningPortV6 *int `json:"wireguardListeningPortV6,omitempty" validate:"omitempty,gt=0,lte=65535"`
	// WireguardRoutingRulePriority controls the priority value to use for the Wireguard routing rule. [Default: 99]
	WireguardRoutingRulePriority *int `json:"wireguardRoutingRulePriority,omitempty" validate:"omitempty,gt=0,lt=32766"`
	// WireguardInterfaceName specifies the name to use for the IPv4 Wireguard interface. [Default: wireguard.cali]
	WireguardInterfaceName string `json:"wireguardInterfaceName,omitempty" validate:"omitempty,interface"`
	// WireguardInterfaceNameV6 specifies the name to use for the IPv6 Wireguard interface. [Default: wg-v6.cali]
	WireguardInterfaceNameV6 string `json:"wireguardInterfaceNameV6,omitempty" validate:"omitempty,interface"`
	// WireguardMTU controls the MTU on the IPv4 Wireguard interface. See Configuring MTU [Default: 1440]
	WireguardMTU *int `json:"wireguardMTU,omitempty"`
	// WireguardMTUV6 controls the MTU on the IPv6 Wireguard interface. See Configuring MTU [Default: 1420]
	WireguardMTUV6 *int `json:"wireguardMTUV6,omitempty"`
	// WireguardHostEncryptionEnabled controls whether Wireguard host-to-host encryption is enabled. [Default: false]
	WireguardHostEncryptionEnabled *bool `json:"wireguardHostEncryptionEnabled,omitempty"`
	// WireguardKeepAlive controls Wireguard PersistentKeepalive option. Set 0 to disable. [Default: 0]
	// +kubebuilder:validation:Type=string
	// +kubebuilder:validation:Pattern=`^([0-9]+(\\.[0-9]+)?(ms|s|m|h))*$`
	WireguardPersistentKeepAlive *metav1.Duration `json:"wireguardKeepAlive,omitempty"`

	// +kubebuilder:validation:MinLength=1
	// CaptureDir controls directory to store file capture. [Default: /var/log/calico/pcap]
	CaptureDir *string `json:"captureDir,omitempty" validate:"omitempty,gt=0"`

	// +kubebuilder:validation:Minimum=1
	// CaptureMaxSizeBytes controls the max size of a file capture. [Default: 10000000]
	CaptureMaxSizeBytes *int `json:"captureMaxSizeBytes,omitempty" validate:"omitempty,gt=0"`

	// +kubebuilder:validation:Minimum=1
	// CaptureRotationSeconds controls the time rotation of a packet capture. [Default: 3600]
	CaptureRotationSeconds *int `json:"captureRotationSeconds,omitempty" validate:"omitempty,gt=0"`

	// +kubebuilder:validation:Minimum=1
	// CaptureMaxFiles controls number of rotated capture file to keep. [Default: 2]
	CaptureMaxFiles *int `json:"captureMaxFiles,omitempty" validate:"omitempty,gt=0"`

	// Set source-destination-check on AWS EC2 instances. Accepted value must be one of "DoNothing", "Enable" or "Disable".
	// [Default: DoNothing]
	AWSSrcDstCheck *AWSSrcDstCheckOption `json:"awsSrcDstCheck,omitempty" validate:"omitempty,oneof=DoNothing Enable Disable"`
	// AWSSecondaryIPSupport controls whether Felix will try to provision AWS secondary ENIs for
	// workloads that have IPs from IP pools that are configured with an AWS subnet ID.  If the field is set to
	// "EnabledENIPerWorkload" then each workload with an AWS-backed IP will be assigned its own secondary ENI.
	// If set to "Enabled" then each workload with an AWS-backed IP pool will be allocated a secondary IP address
	// on a secondary ENI; this mode requires additional IP pools to be provisioned for the host to claim IPs for
	// the primary IP of the secondary ENIs. Accepted value must be one of "Enabled", "EnabledENIPerWorkload" or
	// "Disabled". [Default: Disabled]
	// +kubebuilder:validation:Pattern=`^(?i)(Enabled|EnabledENIPerWorkload|Disabled)?$`
	AWSSecondaryIPSupport string `json:"awsSecondaryIPSupport,omitempty" validate:"omitempty,oneof=Enabled EnabledENIPerWorkload Disabled"`
	// AWSSecondaryIPRoutingRulePriority controls the priority that Felix will use for routing rules when programming
	// them for AWS Secondary IP support. [Default: 101]
	AWSSecondaryIPRoutingRulePriority *int `json:"awsSecondaryIPRoutingRulePriority,omitempty" validate:"omitempty,gte=0,lte=4294967295"`
	// AWSRequestTimeout is the timeout on AWS API requests. [Default: 30s]
	// +kubebuilder:validation:Type=string
	// +kubebuilder:validation:Pattern=`^([0-9]+(\\.[0-9]+)?(ms|s|m|h))*$`
	AWSRequestTimeout *metav1.Duration `json:"awsRequestTimeout,omitempty" configv1timescale:"seconds"`

	// When service IP advertisement is enabled, prevent routing loops to service IPs that are
	// not in use, by dropping or rejecting packets that do not get DNAT'd by kube-proxy.
	// Unless set to "Disabled", in which case such routing loops continue to be allowed.
	// [Default: Drop]
	// +kubebuilder:validation:Pattern=`^(?i)(Drop|Reject|Disabled)?$`
	ServiceLoopPrevention string `json:"serviceLoopPrevention,omitempty" validate:"omitempty,oneof=Drop Reject Disabled"`

	// WorkloadSourceSpoofing controls whether pods can use the allowedSourcePrefixes annotation to send traffic with a source IP
	// address that is not theirs. This is disabled by default. When set to "Any", pods can request any prefix.
	// +kubebuilder:validation:Pattern=`^(?i)(Disabled|Any)?$`
	WorkloadSourceSpoofing string `json:"workloadSourceSpoofing,omitempty" validate:"omitempty,oneof=Disabled Any"`

	// MTUIfacePattern is a regular expression that controls which interfaces Felix should scan in order
	// to calculate the host's MTU.
	// This should not match workload interfaces (usually named cali...).
	// +optional
	MTUIfacePattern string `json:"mtuIfacePattern,omitempty" validate:"omitempty,regexp"`

	// TPROXYMode sets whether traffic is directed through a transparent proxy
	// for further processing or not and how is the proxying done.
	// [Default: Disabled]
	// +kubebuilder:validation:Pattern=`^(?i)(Disabled|Enabled|EnabledAllServices)?$`
	TPROXYMode string `json:"tproxyMode,omitempty" validate:"omitempty,oneof=Disabled Enabled EnabledAllServices"`
	// TPROXYPort sets to which port proxied traffic should be redirected.
	// [Default: 16001]
	TPROXYPort *int `json:"tproxyPort,omitempty" validate:"omitempty,gt=0,lte=65535"`
	// TPROXYUpstreamConnMark tells Felix which mark is used by the proxy for its upstream
	// connections so that Felix can program the dataplane correctly.  [Default: 0x17]
	TPROXYUpstreamConnMark *uint32 `json:"tproxyUpstreamConnMark,omitempty" validate:"omitempty,gt=0"`

	// FloatingIPs configures whether or not Felix will program non-OpenStack floating IP addresses.  (OpenStack-derived
	// floating IPs are always programmed, regardless of this setting.)
	//
	// +optional
	FloatingIPs *FloatingIPType `json:"floatingIPs,omitempty" validate:"omitempty"`
}

type HealthTimeoutOverride struct {
	Name    string          `json:"name"`
	Timeout metav1.Duration `json:"timeout"`
}

type RouteTableRange struct {
	Min int `json:"min"`
	Max int `json:"max"`
}

type RouteTableIDRange struct {
	Min int `json:"min"`
	Max int `json:"max"`
}

type RouteTableRanges []RouteTableIDRange

func (r RouteTableRanges) NumDesignatedTables() int {
	var len int = 0
	for _, rng := range r {
		len += (rng.Max - rng.Min) + 1 // add one, since range is inclusive
	}

	return len
}

// ProtoPort is combination of protocol, port, and CIDR. Protocol and port must be specified.
type ProtoPort struct {
	Protocol string `json:"protocol"`
	Port     uint16 `json:"port"`
	// +optional
	Net string `json:"net"`
}

// New FelixConfiguration creates a new (zeroed) FelixConfiguration struct with the TypeMetadata
// initialized to the current version.
func NewFelixConfiguration() *FelixConfiguration {
	return &FelixConfiguration{
		TypeMeta: metav1.TypeMeta{
			Kind:       KindFelixConfiguration,
			APIVersion: GroupVersionCurrent,
		},
	}
}<|MERGE_RESOLUTION|>--- conflicted
+++ resolved
@@ -450,11 +450,8 @@
 	// "Debug".  The logs are emitted to the BPF trace pipe, accessible with the command `tc exec bpf debug`.
 	// [Default: Off].
 	// +optional
-<<<<<<< HEAD
 	// +kubebuilder:validation:Pattern=`^(?i)(Off|Info|Debug)?$`
 	BPFLogLevel string `json:"bpfLogLevel,omitempty" validate:"omitempty,bpfLogLevel"`
-=======
-	BPFLogLevel string `json:"bpfLogLevel" validate:"omitempty,bpfLogLevel"`
 	// BPFLogFilters is a map of key=values where the value is
 	// a pcap filter expression and the key is an interface name with 'all'
 	// denoting all interfaces, 'weps' all workload endpoints and 'heps' all host
@@ -471,7 +468,6 @@
 	// [Default: unset - means logs are emitted when BPFLogLevel id debug and BPFLogFilters not set.]
 	// +optional
 	BPFCTLBLogFilter string `json:"bpfCTLBLogFilter,omitempty" validate:"omitempty"`
->>>>>>> 5951389b
 	// BPFDataIfacePattern is a regular expression that controls which interfaces Felix should attach BPF programs to
 	// in order to catch traffic to/from the network.  This needs to match the interfaces that Calico workload traffic
 	// flows over as well as any interfaces that handle incoming traffic to nodeports and services from outside the
