--- conflicted
+++ resolved
@@ -391,7 +391,26 @@
 	// a problem if this range overlaps with the operating systems. Both ends of the range are
 	// inclusive. [Default: 20000:29999]
 	BPFPSNATPorts *numorstring.Port `json:"bpfPSNATPorts,omitempty"`
-<<<<<<< HEAD
+	// BPFMapSizeNATFrontend sets the size for nat front end map.
+	// FrontendMap should be large enough to hold an entry for each nodeport,
+	// external IP and each port in each service.
+	BPFMapSizeNATFrontend *int `json:"bpfMapSizeNATFrontend,omitempty"`
+	// BPFMapSizeNATBackend sets the size for nat back end map.
+	// This is the total number of endpoints. This is mostly
+	// more than the size of the number of services.
+	BPFMapSizeNATBackend  *int `json:"bpfMapSizeNATBackend,omitempty"`
+	BPFMapSizeNATAffinity *int `json:"bpfMapSizeNATAffinity,omitempty"`
+	// BPFMapSizeRoute sets the size for the routes map.  The routes map should be large enough
+	// to hold one entry per workload and a handful of entries per host (enough to cover its own IPs and
+	// tunnel IPs).
+	BPFMapSizeRoute *int `json:"bpfMapSizeRoute,omitempty"`
+	// BPFMapSizeConntrack sets the size for the conntrack map.  This map must be large enough to hold
+	// an entry for each active connection.  Warning: changing the size of the conntrack map can cause disruption.
+	BPFMapSizeConntrack *int `json:"bpfMapSizeConntrack,omitempty"`
+	// BPFMapSizeIPSets sets the size for ipsets map.  The IP sets map must be large enough to hold an entry
+	// for each endpoint matched by every selector in the source/destination matches in network policy.  Selectors
+	// such as "all()" can result in large numbers of entries (one entry per endpoint in that case).
+	BPFMapSizeIPSets *int `json:"bpfMapSizeIPSets,omitempty"`
 
 	SyslogReporterNetwork string `json:"syslogReporterNetwork,omitempty"`
 	SyslogReporterAddress string `json:"syslogReporterAddress,omitempty"`
@@ -639,28 +658,6 @@
 	// networks that start with "calico".  Supports regular expression syntax.
 	WindowsNetworkName *string `json:"windowsNetworkName,omitempty"`
 
-=======
-	// BPFMapSizeNATFrontend sets the size for nat front end map.
-	// FrontendMap should be large enough to hold an entry for each nodeport,
-	// external IP and each port in each service.
-	BPFMapSizeNATFrontend *int `json:"bpfMapSizeNATFrontend,omitempty"`
-	// BPFMapSizeNATBackend sets the size for nat back end map.
-	// This is the total number of endpoints. This is mostly
-	// more than the size of the number of services.
-	BPFMapSizeNATBackend  *int `json:"bpfMapSizeNATBackend,omitempty"`
-	BPFMapSizeNATAffinity *int `json:"bpfMapSizeNATAffinity,omitempty"`
-	// BPFMapSizeRoute sets the size for the routes map.  The routes map should be large enough
-	// to hold one entry per workload and a handful of entries per host (enough to cover its own IPs and
-	// tunnel IPs).
-	BPFMapSizeRoute *int `json:"bpfMapSizeRoute,omitempty"`
-	// BPFMapSizeConntrack sets the size for the conntrack map.  This map must be large enough to hold
-	// an entry for each active connection.  Warning: changing the size of the conntrack map can cause disruption.
-	BPFMapSizeConntrack *int `json:"bpfMapSizeConntrack,omitempty"`
-	// BPFMapSizeIPSets sets the size for ipsets map.  The IP sets map must be large enough to hold an entry
-	// for each endpoint matched by every selector in the source/destination matches in network policy.  Selectors
-	// such as "all()" can result in large numbers of entries (one entry per endpoint in that case).
-	BPFMapSizeIPSets *int `json:"bpfMapSizeIPSets,omitempty"`
->>>>>>> 0fa8d2e6
 	// RouteSource configures where Felix gets its routing information.
 	// - WorkloadIPs: use workload endpoints to construct routes.
 	// - CalicoIPAM: the default - use IPAM data to construct routes.
