// Copyright (c) 2017-2022 Tigera, Inc. All rights reserved.

// Licensed under the Apache License, Version 2.0 (the "License");
// you may not use this file except in compliance with the License.
// You may obtain a copy of the License at
//
//     http://www.apache.org/licenses/LICENSE-2.0
//
// Unless required by applicable law or agreed to in writing, software
// distributed under the License is distributed on an "AS IS" BASIS,
// WITHOUT WARRANTIES OR CONDITIONS OF ANY KIND, either express or implied.
// See the License for the specific language governing permissions and
// limitations under the License.

package v3

import (
	"github.com/tigera/api/pkg/lib/numorstring"
	metav1 "k8s.io/apimachinery/pkg/apis/meta/v1"
)

// +genclient:nonNamespaced
// +k8s:deepcopy-gen:interfaces=k8s.io/apimachinery/pkg/runtime.Object

// FelixConfigurationList contains a list of FelixConfiguration object.
type FelixConfigurationList struct {
	metav1.TypeMeta `json:",inline"`
	metav1.ListMeta `json:"metadata,omitempty" protobuf:"bytes,1,opt,name=metadata"`

	Items []FelixConfiguration `json:"items" protobuf:"bytes,2,rep,name=items"`
}

// +genclient
// +genclient:nonNamespaced
// +k8s:deepcopy-gen:interfaces=k8s.io/apimachinery/pkg/runtime.Object

type FelixConfiguration struct {
	metav1.TypeMeta   `json:",inline"`
	metav1.ObjectMeta `json:"metadata,omitempty" protobuf:"bytes,1,opt,name=metadata"`

	Spec FelixConfigurationSpec `json:"spec,omitempty" protobuf:"bytes,2,opt,name=spec"`
}

const (
	KindFelixConfiguration     = "FelixConfiguration"
	KindFelixConfigurationList = "FelixConfigurationList"
)

type IptablesBackend string

const (
	IptablesBackendLegacy   IptablesBackend = "Legacy"
	IptablesBackendNFTables IptablesBackend = "NFT"
	IptablesBackendAuto     IptablesBackend = "Auto"
)

// NFTablesMode is the enum used to enable/disable nftables mode.
// +enum
type NFTablesMode string

const (
	NFTablesModeEnabled  = "Enabled"
	NFTablesModeDisabled = "Disabled"
)

// +kubebuilder:validation:Enum=DoNothing;Enable;Disable
type AWSSrcDstCheckOption string

const (
	AWSSrcDstCheckOptionDoNothing AWSSrcDstCheckOption = "DoNothing"
	AWSSrcDstCheckOptionEnable    AWSSrcDstCheckOption = "Enable"
	AWSSrcDstCheckOptionDisable   AWSSrcDstCheckOption = "Disable"
)

const (
	AWSSecondaryIPEnabled               = "Enabled"
	AWSSecondaryIPDisabled              = "Disabled"
	AWSSecondaryIPEnabledENIPerWorkload = "EnabledENIPerWorkload"
)

// +kubebuilder:validation:Enum=NoDelay;DelayDeniedPacket;DelayDNSResponse
type DNSPolicyMode string

const (
	DNSPolicyModeNoDelay           DNSPolicyMode = "NoDelay"
	DNSPolicyModeDelayDeniedPacket DNSPolicyMode = "DelayDeniedPacket"
	DNSPolicyModeDelayDNSResponse  DNSPolicyMode = "DelayDNSResponse"
)

type BPFDNSPolicyMode string

const (
	BPFDNSPolicyModeNoDelay BPFDNSPolicyMode = "NoDelay"
	BPFDNSPolicyModeInline  BPFDNSPolicyMode = "Inline"
)

// +kubebuilder:validation:Enum=Enabled;Disabled
type FloatingIPType string

const (
	FloatingIPsEnabled  FloatingIPType = "Enabled"
	FloatingIPsDisabled FloatingIPType = "Disabled"
)

// +kubebuilder:validation:Enum=Enabled;Disabled
type WindowsManageFirewallRulesMode string

const (
	WindowsManageFirewallRulesEnabled  WindowsManageFirewallRulesMode = "Enabled"
	WindowsManageFirewallRulesDisabled WindowsManageFirewallRulesMode = "Disabled"
)

type BPFHostNetworkedNATType string

const (
	BPFHostNetworkedNATEnabled  BPFHostNetworkedNATType = "Enabled"
	BPFHostNetworkedNATDisabled BPFHostNetworkedNATType = "Disabled"
)

// +kubebuilder:validation:Enum=TCP;Enabled;Disabled
type BPFConnectTimeLBType string

const (
	BPFConnectTimeLBTCP      BPFConnectTimeLBType = "TCP"
	BPFConnectTimeLBEnabled  BPFConnectTimeLBType = "Enabled"
	BPFConnectTimeLBDisabled BPFConnectTimeLBType = "Disabled"
)

<<<<<<< HEAD
=======
// +kubebuilder:validation:Enum=Auto;Userspace;BPFProgram
type BPFConntrackMode string

const (
	BPFConntrackModeAuto       BPFConntrackMode = "Auto"
	BPFConntrackModeUserspace  BPFConntrackMode = "Userspace"
	BPFConntrackModeBPFProgram BPFConntrackMode = "BPFProgram"
)

// +kubebuilder:validation:Enum=Enabled;Disabled
type WindowsManageFirewallRulesMode string

const (
	WindowsManageFirewallRulesEnabled  WindowsManageFirewallRulesMode = "Enabled"
	WindowsManageFirewallRulesDisabled WindowsManageFirewallRulesMode = "Disabled"
)

>>>>>>> 3550c142
// FelixConfigurationSpec contains the values of the Felix configuration.
type FelixConfigurationSpec struct {
	// UseInternalDataplaneDriver, if true, Felix will use its internal dataplane programming logic.  If false, it
	// will launch an external dataplane driver and communicate with it over protobuf.
	UseInternalDataplaneDriver *bool `json:"useInternalDataplaneDriver,omitempty"`

	// DataplaneDriver filename of the external dataplane driver to use.  Only used if UseInternalDataplaneDriver
	// is set to false.
	DataplaneDriver string `json:"dataplaneDriver,omitempty"`

	// DataplaneWatchdogTimeout is the readiness/liveness timeout used for Felix's (internal) dataplane driver.
	// Deprecated: replaced by the generic HealthTimeoutOverrides.
	DataplaneWatchdogTimeout *metav1.Duration `json:"dataplaneWatchdogTimeout,omitempty" configv1timescale:"seconds"`

	// IPv6Support controls whether Felix enables support for IPv6 (if supported by the in-use dataplane).
	IPv6Support *bool `json:"ipv6Support,omitempty" confignamev1:"Ipv6Support"`

	// RouteRefreshInterval is the period at which Felix re-checks the routes
	// in the dataplane to ensure that no other process has accidentally broken Calico's rules.
	// Set to 0 to disable route refresh. [Default: 90s]
	// +kubebuilder:validation:Type=string
	// +kubebuilder:validation:Pattern=`^([0-9]+(\\.[0-9]+)?(ms|s|m|h))*$`
	RouteRefreshInterval *metav1.Duration `json:"routeRefreshInterval,omitempty" configv1timescale:"seconds"`

	// InterfaceRefreshInterval is the period at which Felix rescans local interfaces to verify their state.
	// The rescan can be disabled by setting the interval to 0.
	// +kubebuilder:validation:Type=string
	// +kubebuilder:validation:Pattern=`^([0-9]+(\\.[0-9]+)?(ms|s|m|h))*$`
	InterfaceRefreshInterval *metav1.Duration `json:"interfaceRefreshInterval,omitempty" configv1timescale:"seconds"`

	// IptablesRefreshInterval is the period at which Felix re-checks the IP sets
	// in the dataplane to ensure that no other process has accidentally broken Calico's rules.
	// Set to 0 to disable IP sets refresh. Note: the default for this value is lower than the
	// other refresh intervals as a workaround for a Linux kernel bug that was fixed in kernel
	// version 4.11. If you are using v4.11 or greater you may want to set this to, a higher value
	// to reduce Felix CPU usage. [Default: 10s]
	// +kubebuilder:validation:Type=string
	// +kubebuilder:validation:Pattern=`^([0-9]+(\\.[0-9]+)?(ms|s|m|h))*$`
	IptablesRefreshInterval *metav1.Duration `json:"iptablesRefreshInterval,omitempty" configv1timescale:"seconds"`

	// IptablesPostWriteCheckInterval is the period after Felix has done a write
	// to the dataplane that it schedules an extra read back in order to check the write was not
	// clobbered by another process. This should only occur if another application on the system
	// doesn't respect the iptables lock. [Default: 1s]
	// +kubebuilder:validation:Type=string
	// +kubebuilder:validation:Pattern=`^([0-9]+(\\.[0-9]+)?(ms|s|m|h))*$`
	IptablesPostWriteCheckInterval *metav1.Duration `json:"iptablesPostWriteCheckInterval,omitempty" configv1timescale:"seconds" confignamev1:"IptablesPostWriteCheckIntervalSecs"`

	// IptablesLockFilePath is the location of the iptables lock file. You may need to change this
	// if the lock file is not in its standard location (for example if you have mapped it into Felix's
	// container at a different path). [Default: /run/xtables.lock]
	IptablesLockFilePath string `json:"iptablesLockFilePath,omitempty"`

	// IptablesLockTimeout is the time that Felix itself will wait for the iptables lock (rather than delegating the
	// lock handling to the `iptables` command).
	//
	// Deprecated: `iptables-restore` v1.8+ always takes the lock, so enabling this feature results in deadlock.
	// [Default: 0s disabled]
	// +kubebuilder:validation:Type=string
	// +kubebuilder:validation:Pattern=`^([0-9]+(\\.[0-9]+)?(ms|s|m|h))*$`
	IptablesLockTimeout *metav1.Duration `json:"iptablesLockTimeout,omitempty" configv1timescale:"seconds" confignamev1:"IptablesLockTimeoutSecs"`

	// IptablesLockProbeInterval when IptablesLockTimeout is enabled: the time that Felix will wait between
	// attempts to acquire the iptables lock if it is not available. Lower values make Felix more
	// responsive when the lock is contended, but use more CPU. [Default: 50ms]
	// +kubebuilder:validation:Type=string
	// +kubebuilder:validation:Pattern=`^([0-9]+(\\.[0-9]+)?(ms|s|m|h))*$`
	IptablesLockProbeInterval *metav1.Duration `json:"iptablesLockProbeInterval,omitempty" configv1timescale:"milliseconds" confignamev1:"IptablesLockProbeIntervalMillis"`

	// FeatureDetectOverride is used to override feature detection based on auto-detected platform
	// capabilities.  Values are specified in a comma separated list with no spaces, example;
	// "SNATFullyRandom=true,MASQFullyRandom=false,RestoreSupportsLock=". A value of "true" or "false" will
	// force enable/disable feature, empty or omitted values fall back to auto-detection.
	// +kubebuilder:validation:Pattern=`^([a-zA-Z0-9-_]+=(true|false|),)*([a-zA-Z0-9-_]+=(true|false|))?$`
	FeatureDetectOverride string `json:"featureDetectOverride,omitempty" validate:"omitempty,keyValueList"`

	// FeatureGates is used to enable or disable tech-preview Calico features.
	// Values are specified in a comma separated list with no spaces, example;
	// "BPFConnectTimeLoadBalancingWorkaround=enabled,XyZ=false". This is
	// used to enable features that are not fully production ready.
	// +kubebuilder:validation:Pattern=`^([a-zA-Z0-9-_]+=([^=]+),)*([a-zA-Z0-9-_]+=([^=]+))?$`
	FeatureGates string `json:"featureGates,omitempty" validate:"omitempty,keyValueList"`

	// IpsetsRefreshInterval controls the period at which Felix re-checks all IP sets to look for discrepancies.
	// Set to 0 to disable the periodic refresh. [Default: 90s]
	// +kubebuilder:validation:Type=string
	// +kubebuilder:validation:Pattern=`^([0-9]+(\\.[0-9]+)?(ms|s|m|h))*$`
	IpsetsRefreshInterval *metav1.Duration `json:"ipsetsRefreshInterval,omitempty" configv1timescale:"seconds"`

	// MaxIpsetSize is the maximum number of IP addresses that can be stored in an IP set. Not applicable
	// if using the nftables backend.
	MaxIpsetSize *int `json:"maxIpsetSize,omitempty"`

	// IptablesBackend controls which backend of iptables will be used. The default is `Auto`.
	//
	// Warning: changing this on a running system can leave "orphaned" rules in the "other" backend. These
	// should be cleaned up to avoid confusing interactions.
	// +kubebuilder:validation:Type=string
	// +kubebuilder:validation:Pattern=`^(?i)(Auto|Legacy|NFT)?$`
	IptablesBackend *IptablesBackend `json:"iptablesBackend,omitempty" validate:"omitempty,iptablesBackend"`

	// XDPRefreshInterval is the period at which Felix re-checks all XDP state to ensure that no
	// other process has accidentally broken Calico's BPF maps or attached programs. Set to 0 to
	// disable XDP refresh. [Default: 90s]
	// +kubebuilder:validation:Type=string
	// +kubebuilder:validation:Pattern=`^([0-9]+(\\.[0-9]+)?(ms|s|m|h))*$`
	XDPRefreshInterval *metav1.Duration `json:"xdpRefreshInterval,omitempty" configv1timescale:"seconds"`

	// NetlinkTimeout is the timeout when talking to the kernel over the netlink protocol, used for programming
	// routes, rules, and other kernel objects. [Default: 10s]
	// +kubebuilder:validation:Type=string
	// +kubebuilder:validation:Pattern=`^([0-9]+(\\.[0-9]+)?(ms|s|m|h))*$`
	NetlinkTimeout *metav1.Duration `json:"netlinkTimeout,omitempty" configv1timescale:"seconds" confignamev1:"NetlinkTimeoutSecs"`

	// MetadataAddr is the IP address or domain name of the server that can answer VM queries for
	// cloud-init metadata. In OpenStack, this corresponds to the machine running nova-api (or in
	// Ubuntu, nova-api-metadata). A value of none (case-insensitive) means that Felix should not
	// set up any NAT rule for the metadata path. [Default: 127.0.0.1]
	MetadataAddr string `json:"metadataAddr,omitempty"`

	// MetadataPort is the port of the metadata server. This, combined with global.MetadataAddr (if
	// not 'None'), is used to set up a NAT rule, from 169.254.169.254:80 to MetadataAddr:MetadataPort.
	// In most cases this should not need to be changed [Default: 8775].
	MetadataPort *int `json:"metadataPort,omitempty"`

	// OpenstackRegion is the name of the region that a particular Felix belongs to. In a multi-region
	// Calico/OpenStack deployment, this must be configured somehow for each Felix (here in the datamodel,
	// or in felix.cfg or the environment on each compute node), and must match the [calico]
	// openstack_region value configured in neutron.conf on each node. [Default: Empty]
	OpenstackRegion string `json:"openstackRegion,omitempty"`

	// InterfacePrefix is the interface name prefix that identifies workload endpoints and so distinguishes
	// them from host endpoint interfaces. Note: in environments other than bare metal, the orchestrators
	// configure this appropriately. For example our Kubernetes and Docker integrations set the 'cali' value,
	// and our OpenStack integration sets the 'tap' value. [Default: cali]
	InterfacePrefix string `json:"interfacePrefix,omitempty"`

	// InterfaceExclude A comma-separated list of interface names that should be excluded when Felix is resolving
	// host endpoints. The default value ensures that Felix ignores Kubernetes' internal `kube-ipvs0` device. If you
	// want to exclude multiple interface names using a single value, the list supports regular expressions. For
	// regular expressions you must wrap the value with `/`. For example having values `/^kube/,veth1` will exclude
	// all interfaces that begin with `kube` and also the interface `veth1`. [Default: kube-ipvs0]
	InterfaceExclude string `json:"interfaceExclude,omitempty"`

	// ChainInsertMode controls whether Felix hooks the kernel's top-level iptables chains by inserting a rule
	// at the top of the chain or by appending a rule at the bottom. insert is the safe default since it prevents
	// Calico's rules from being bypassed. If you switch to append mode, be sure that the other rules in the chains
	// signal acceptance by falling through to the Calico rules, otherwise the Calico policy will be bypassed.
	// [Default: insert]
	// +kubebuilder:validation:Pattern=`^(?i)(Insert|Append)?$`
	ChainInsertMode string `json:"chainInsertMode,omitempty"`

	// DefaultEndpointToHostAction controls what happens to traffic that goes from a workload endpoint to the host
	// itself (after the endpoint's egress policy is applied). By default, Calico blocks traffic from workload
	// endpoints to the host itself with an iptables "DROP" action. If you want to allow some or all traffic from
	// endpoint to host, set this parameter to RETURN or ACCEPT. Use RETURN if you have your own rules in the iptables
	// "INPUT" chain; Calico will insert its rules at the top of that chain, then "RETURN" packets to the "INPUT" chain
	// once it has completed processing workload endpoint egress policy. Use ACCEPT to unconditionally accept packets
	// from workloads after processing workload endpoint egress policy. [Default: Drop]
	// +kubebuilder:validation:Pattern=`^(?i)(Drop|Accept|Return)?$`
	DefaultEndpointToHostAction string `json:"defaultEndpointToHostAction,omitempty" validate:"omitempty,dropAcceptReturn"`

	// IptablesFilterAllowAction controls what happens to traffic that is accepted by a Felix policy chain in the
	// iptables filter table (which is used for "normal" policy). The default will immediately `Accept` the traffic. Use
	// `Return` to send the traffic back up to the system chains for further processing.
	// +kubebuilder:validation:Pattern=`^(?i)(Accept|Return)?$`
	IptablesFilterAllowAction string `json:"iptablesFilterAllowAction,omitempty" validate:"omitempty,acceptReturn"`

	// IptablesMangleAllowAction controls what happens to traffic that is accepted by a Felix policy chain in the
	// iptables mangle table (which is used for "pre-DNAT" policy). The default will immediately `Accept` the traffic.
	// Use `Return` to send the traffic back up to the system chains for further processing.
	// +kubebuilder:validation:Pattern=`^(?i)(Accept|Return)?$`
	IptablesMangleAllowAction string `json:"iptablesMangleAllowAction,omitempty" validate:"omitempty,acceptReturn"`

	// IptablesFilterDenyAction controls what happens to traffic that is denied by network policy. By default Calico blocks traffic
	// with an iptables "DROP" action. If you want to use "REJECT" action instead you can configure it in here.
	// +kubebuilder:validation:Pattern=`^(?i)(Drop|Reject)?$`
	IptablesFilterDenyAction string `json:"iptablesFilterDenyAction,omitempty" validate:"omitempty,dropReject"`

	// LogPrefix is the log prefix that Felix uses when rendering LOG rules. [Default: calico-packet]
	LogPrefix string `json:"logPrefix,omitempty"`

	// LogDropActionOverride specifies whether or not to include the DropActionOverride in the logs when it is triggered.
	LogDropActionOverride *bool `json:"logDropActionOverride,omitempty"`

	// LogFilePath is the full path to the Felix log. Set to none to disable file logging. [Default: /var/log/calico/felix.log]
	LogFilePath string `json:"logFilePath,omitempty"`

	// LogSeverityFile is the log severity above which logs are sent to the log file. [Default: Info]
	// +kubebuilder:validation:Pattern=`^(?i)(Debug|Info|Warning|Error|Fatal)?$`
	LogSeverityFile string `json:"logSeverityFile,omitempty" validate:"omitempty,logLevel"`

	// LogSeverityScreen is the log severity above which logs are sent to the stdout. [Default: Info]
	// +kubebuilder:validation:Pattern=`^(?i)(Debug|Info|Warning|Error|Fatal)?$`
	LogSeverityScreen string `json:"logSeverityScreen,omitempty" validate:"omitempty,logLevel"`

	// LogSeveritySys is the log severity above which logs are sent to the syslog. Set to None for no logging to syslog.
	// [Default: Info]
	// +kubebuilder:validation:Pattern=`^(?i)(Debug|Info|Warning|Error|Fatal)?$`
	LogSeveritySys string `json:"logSeveritySys,omitempty" validate:"omitempty,logLevel"`

	// LogDebugFilenameRegex controls which source code files have their Debug log output included in the logs.
	// Only logs from files with names that match the given regular expression are included.  The filter only applies
	// to Debug level logs.
	LogDebugFilenameRegex string `json:"logDebugFilenameRegex,omitempty" validate:"omitempty,regexp"`

	// IPIPEnabled overrides whether Felix should configure an IPIP interface on the host. Optional as Felix
	// determines this based on the existing IP pools. [Default: nil (unset)]
	IPIPEnabled *bool `json:"ipipEnabled,omitempty" confignamev1:"IpInIpEnabled"`

	// IPIPMTU controls the MTU to set on the IPIP tunnel device.  Optional as Felix auto-detects the MTU based on the
	// MTU of the host's interfaces. [Default: 0 (auto-detect)]
	IPIPMTU *int `json:"ipipMTU,omitempty" confignamev1:"IpInIpMtu"`

	// VXLANEnabled overrides whether Felix should create the VXLAN tunnel device for IPv4 VXLAN networking.
	// Optional as Felix determines this based on the existing IP pools. [Default: nil (unset)]
	VXLANEnabled *bool `json:"vxlanEnabled,omitempty" confignamev1:"VXLANEnabled"`

	// VXLANMTU is the MTU to set on the IPv4 VXLAN tunnel device.  Optional as Felix auto-detects the MTU based on the
	// MTU of the host's interfaces. [Default: 0 (auto-detect)]
	VXLANMTU *int `json:"vxlanMTU,omitempty"`

	// VXLANMTUV6 is the MTU to set on the IPv6 VXLAN tunnel device. Optional as Felix auto-detects the MTU based on the
	// MTU of the host's interfaces. [Default: 0 (auto-detect)]
	VXLANMTUV6 *int `json:"vxlanMTUV6,omitempty"`

	// VXLANPort is the UDP port number to use for VXLAN traffic. [Default: 4789]
	VXLANPort *int `json:"vxlanPort,omitempty"`

	// VXLANVNI is the VXLAN VNI to use for VXLAN traffic.  You may need to change this if the default value is
	// in use on your system. [Default: 4096]
	VXLANVNI *int `json:"vxlanVNI,omitempty"`

	// AllowVXLANPacketsFromWorkloads controls whether Felix will add a rule to drop VXLAN encapsulated traffic
	// from workloads. [Default: false]
	// +optional
	AllowVXLANPacketsFromWorkloads *bool `json:"allowVXLANPacketsFromWorkloads,omitempty"`

	// AllowIPIPPacketsFromWorkloads controls whether Felix will add a rule to drop IPIP encapsulated traffic
	// from workloads. [Default: false]
	// +optional
	AllowIPIPPacketsFromWorkloads *bool `json:"allowIPIPPacketsFromWorkloads,omitempty"`

	// ReportingInterval is the interval at which Felix reports its status into the datastore or 0 to disable.
	// Must be non-zero in OpenStack deployments. [Default: 30s]
	// +kubebuilder:validation:Type=string
	// +kubebuilder:validation:Pattern=`^([0-9]+(\\.[0-9]+)?(ms|s|m|h))*$`
	ReportingInterval *metav1.Duration `json:"reportingInterval,omitempty" configv1timescale:"seconds" confignamev1:"ReportingIntervalSecs"`

	// ReportingTTL is the time-to-live setting for process-wide status reports. [Default: 90s]
	// +kubebuilder:validation:Type=string
	// +kubebuilder:validation:Pattern=`^([0-9]+(\\.[0-9]+)?(ms|s|m|h))*$`
	ReportingTTL *metav1.Duration `json:"reportingTTL,omitempty" configv1timescale:"seconds" confignamev1:"ReportingTTLSecs"`

	// EndpointReportingEnabled controls whether Felix reports endpoint status to the datastore. This is only used
	// by the OpenStack integration. [Default: false]
	EndpointReportingEnabled *bool `json:"endpointReportingEnabled,omitempty"`

	// EndpointReportingDelay is the delay before Felix reports endpoint status to the datastore. This is only used
	// by the OpenStack integration. [Default: 1s]
	// +kubebuilder:validation:Type=string
	// +kubebuilder:validation:Pattern=`^([0-9]+(\\.[0-9]+)?(ms|s|m|h))*$`
	EndpointReportingDelay *metav1.Duration `json:"endpointReportingDelay,omitempty" configv1timescale:"seconds" confignamev1:"EndpointReportingDelaySecs"`

	// EndpointStatusPathPrefix is the path to the directory where endpoint status will be written. Endpoint status
	// file reporting is disabled if field is left empty.
	//
	// Chosen directory should match the directory used by the CNI plugin for PodStartupDelay.
	// [Default: ""]
	EndpointStatusPathPrefix string `json:"endpointStatusPathPrefix,omitempty"`

	// IptablesMarkMask is the mask that Felix selects its IPTables Mark bits from. Should be a 32 bit hexadecimal
	// number with at least 8 bits set, none of which clash with any other mark bits in use on the system.
	// [Default: 0xffff0000]
	IptablesMarkMask *uint32 `json:"iptablesMarkMask,omitempty"`

	// DisableConntrackInvalidCheck disables the check for invalid connections in conntrack. While the conntrack
	// invalid check helps to detect malicious traffic, it can also cause issues with certain multi-NIC scenarios.
	DisableConntrackInvalidCheck *bool `json:"disableConntrackInvalidCheck,omitempty"`

	// HealthEnabled if set to true, enables Felix's health port, which provides readiness and liveness endpoints.
	// [Default: false]
	HealthEnabled *bool `json:"healthEnabled,omitempty"`
	// HealthHost is the host that the health server should bind to. [Default: localhost]
	HealthHost *string `json:"healthHost,omitempty"`
	// HealthPort is the TCP port that the health server should bind to. [Default: 9099]
	HealthPort *int `json:"healthPort,omitempty"`

	// HealthTimeoutOverrides allows the internal watchdog timeouts of individual subcomponents to be
	// overridden.  This is useful for working around "false positive" liveness timeouts that can occur
	// in particularly stressful workloads or if CPU is constrained.  For a list of active
	// subcomponents, see Felix's logs.
	HealthTimeoutOverrides []HealthTimeoutOverride `json:"healthTimeoutOverrides,omitempty" validate:"omitempty,dive"`

	// PrometheusMetricsEnabled enables the Prometheus metrics server in Felix if set to true. [Default: false]
	PrometheusMetricsEnabled *bool `json:"prometheusMetricsEnabled,omitempty"`

	// PrometheusMetricsHost is the host that the Prometheus metrics server should bind to. [Default: empty]
	PrometheusMetricsHost string `json:"prometheusMetricsHost,omitempty" validate:"omitempty,prometheusHost"`

	// PrometheusMetricsPort is the TCP port that the Prometheus metrics server should bind to. [Default: 9091]
	PrometheusMetricsPort *int `json:"prometheusMetricsPort,omitempty"`

	// PrometheusGoMetricsEnabled disables Go runtime metrics collection, which the Prometheus client does by default, when
	// set to false. This reduces the number of metrics reported, reducing Prometheus load. [Default: true]
	PrometheusGoMetricsEnabled *bool `json:"prometheusGoMetricsEnabled,omitempty"`

	// PrometheusProcessMetricsEnabled disables process metrics collection, which the Prometheus client does by default, when
	// set to false. This reduces the number of metrics reported, reducing Prometheus load. [Default: true]
	PrometheusProcessMetricsEnabled *bool `json:"prometheusProcessMetricsEnabled,omitempty"`

	// PrometheusWireGuardMetricsEnabled disables wireguard metrics collection, which the Prometheus client does by default, when
	// set to false. This reduces the number of metrics reported, reducing Prometheus load. [Default: true]
	PrometheusWireGuardMetricsEnabled *bool `json:"prometheusWireGuardMetricsEnabled,omitempty"`

	// PrometheusMetricsCertFile is the path to the TLS certificate file for the Prometheus metrics server. [Default: empty]
	PrometheusMetricsCertFile string `json:"prometheusMetricsCertFile,omitempty"`
	// PrometheusMetricsKeyFile is the path to the TLS private key file for the Prometheus metrics server. [Default: empty]
	PrometheusMetricsKeyFile string `json:"prometheusMetricsKeyFile,omitempty"`
	// PrometheusMetricsCAFile is the path to the TLS CA file for the Prometheus metrics server. [Default: empty]
	PrometheusMetricsCAFile string `json:"prometheusMetricsCAFile,omitempty"`

	// FailsafeInboundHostPorts is a list of ProtoPort struct objects including UDP/TCP/SCTP ports and CIDRs that Felix will
	// allow incoming traffic to host endpoints on irrespective of the security policy. This is useful to avoid accidentally
	// cutting off a host with incorrect configuration. For backwards compatibility, if the protocol is not specified,
	// it defaults to "tcp". If a CIDR is not specified, it will allow traffic from all addresses. To disable all inbound host ports,
	// use the value "[]". The default value allows ssh access, DHCP, BGP, etcd and the Kubernetes API.
	// [Default: tcp:22, udp:68, tcp:179, tcp:2379, tcp:2380, tcp:5473, tcp:6443, tcp:6666, tcp:6667 ]
	FailsafeInboundHostPorts *[]ProtoPort `json:"failsafeInboundHostPorts,omitempty"`

	// FailsafeOutboundHostPorts is a list of PortProto struct objects including UDP/TCP/SCTP ports and CIDRs that Felix
	// will allow outgoing traffic from host endpoints to irrespective of the security policy. This is useful to avoid accidentally
	// cutting off a host with incorrect configuration. For backwards compatibility, if the protocol is not specified, it defaults
	// to "tcp". If a CIDR is not specified, it will allow traffic from all addresses. To disable all outbound host ports,
	// use the value "[]". The default value opens etcd's standard ports to ensure that Felix does not get cut off from etcd
	// as well as allowing DHCP, DNS, BGP and the Kubernetes API.
	// [Default: udp:53, udp:67, tcp:179, tcp:2379, tcp:2380, tcp:5473, tcp:6443, tcp:6666, tcp:6667 ]
	FailsafeOutboundHostPorts *[]ProtoPort `json:"failsafeOutboundHostPorts,omitempty"`

	// KubeMasqueradeBit should be set to the same value as --iptables-masquerade-bit of kube-proxy
	// when TPROXY is used. The default is the same as kube-proxy default thus only needs a change
	// if kube-proxy is using a non-standard setting. Must be within the range of 0-31.  [Default: 14]
	KubeMasqueradeBit *int `json:"kubeMasqueradeBit,omitempty" validate:"omitempty,gte=0,lte=31"`

	// KubeNodePortRanges holds list of port ranges used for service node ports. Only used if felix detects kube-proxy running in ipvs mode.
	// Felix uses these ranges to separate host and workload traffic. [Default: 30000:32767].
	KubeNodePortRanges *[]numorstring.Port `json:"kubeNodePortRanges,omitempty" validate:"omitempty,dive"`

	// PolicySyncPathPrefix is used to by Felix to communicate policy changes to external services,
	// like Application layer policy. [Default: Empty]
	PolicySyncPathPrefix string `json:"policySyncPathPrefix,omitempty"`

	// UsageReportingEnabled is unused in Calico Enterprise, usage reporting is permanently disabled.
	UsageReportingEnabled *bool `json:"usageReportingEnabled,omitempty"`

	// UsageReportingInitialDelay is unused in Calico Enterprise, usage reporting is permanently disabled. [Default: 300s]
	// +kubebuilder:validation:Type=string
	// +kubebuilder:validation:Pattern=`^([0-9]+(\\.[0-9]+)?(ms|s|m|h))*$`
	UsageReportingInitialDelay *metav1.Duration `json:"usageReportingInitialDelay,omitempty" configv1timescale:"seconds" confignamev1:"UsageReportingInitialDelaySecs"`

	// UsageReportingInterval is unused in Calico Enterprise, usage reporting is permanently disabled. [Default: 86400s]
	// +kubebuilder:validation:Type=string
	// +kubebuilder:validation:Pattern=`^([0-9]+(\\.[0-9]+)?(ms|s|m|h))*$`
	UsageReportingInterval *metav1.Duration `json:"usageReportingInterval,omitempty" configv1timescale:"seconds" confignamev1:"UsageReportingIntervalSecs"`

	// NATPortRange specifies the range of ports that is used for port mapping when doing outgoing NAT. When unset the default behavior of the
	// network stack is used.
	NATPortRange *numorstring.Port `json:"natPortRange,omitempty"`

	// NATOutgoingAddress specifies an address to use when performing source NAT for traffic in a natOutgoing pool that
	// is leaving the network. By default the address used is an address on the interface the traffic is leaving on
	// (i.e. it uses the iptables MASQUERADE target).
	NATOutgoingAddress string `json:"natOutgoingAddress,omitempty"`

	// DeviceRouteSourceAddress IPv4 address to set as the source hint for routes programmed by Felix. When not set
	// the source address for local traffic from host to workload will be determined by the kernel.
	DeviceRouteSourceAddress string `json:"deviceRouteSourceAddress,omitempty"`

	// DeviceRouteSourceAddressIPv6 IPv6 address to set as the source hint for routes programmed by Felix. When not set
	// the source address for local traffic from host to workload will be determined by the kernel.
	DeviceRouteSourceAddressIPv6 string `json:"deviceRouteSourceAddressIPv6,omitempty"`

	// DeviceRouteProtocol controls the protocol to set on routes programmed by Felix. The protocol is an 8-bit label
	// used to identify the owner of the route.
	DeviceRouteProtocol *int `json:"deviceRouteProtocol,omitempty"`

	// RemoveExternalRoutes Controls whether Felix will remove unexpected routes to workload interfaces. Felix will
	// always clean up expected routes that use the configured DeviceRouteProtocol.  To add your own routes, you must
	// use a distinct protocol (in addition to setting this field to false).
	RemoveExternalRoutes *bool `json:"removeExternalRoutes,omitempty"`

	// IPForwarding controls whether Felix sets the host sysctls to enable IP forwarding.  IP forwarding is required
	// when using Calico for workload networking.  This should be disabled only on hosts where Calico is used solely for
	// host protection. In BPF mode, due to a kernel interaction, either IPForwarding must be enabled or BPFEnforceRPF
	// must be disabled. [Default: Enabled]
	// +kubebuilder:validation:Enum=Enabled;Disabled
	IPForwarding string `json:"ipForwarding,omitempty"`

	// ExternalNodesCIDRList is a list of CIDR's of external, non-Calico nodes from which VXLAN/IPIP overlay traffic
	// will be allowed.  By default, external tunneled traffic is blocked to reduce attack surface.
	ExternalNodesCIDRList *[]string `json:"externalNodesList,omitempty"`

	// NfNetlinkBufSize controls the size of NFLOG messages that the kernel will try to send to Felix.  NFLOG messages
	// are used to report flow verdicts from the kernel.  Warning: currently increasing the value may cause errors
	// due to a bug in the netlink library.
	NfNetlinkBufSize string `json:"nfNetlinkBufSize,omitempty"`

	// StatsDumpFilePath is the path to write a diagnostic flow logs statistics dump to when triggered by signal.
	StatsDumpFilePath string `json:"statsDumpFilePath,omitempty"`

	// PrometheusReporterEnabled controls whether the Prometheus per-flow metrics reporter is enabled. This is
	// used to show real-time flow metrics in the UI.
	PrometheusReporterEnabled *bool `json:"prometheusReporterEnabled,omitempty"`
	// PrometheusReporterPort is the port that the Prometheus per-flow metrics reporter should bind to.
	PrometheusReporterPort *int `json:"prometheusReporterPort,omitempty"`
	// PrometheusReporterCertFile is the path to the TLS certificate file for the Prometheus per-flow metrics reporter.
	PrometheusReporterCertFile string `json:"prometheusReporterCertFile,omitempty"`
	// PrometheusReporterKeyFile is the path to the TLS private key file for the Prometheus per-flow metrics reporter.
	PrometheusReporterKeyFile string `json:"prometheusReporterKeyFile,omitempty"`
	// PrometheusReporterCAFile is the path to the TLS CA file for the Prometheus per-flow metrics reporter.
	PrometheusReporterCAFile string `json:"prometheusReporterCAFile,omitempty"`
	// DeletedMetricsRetentionSecs controls how long metrics are retianed after the flow is gone.
	DeletedMetricsRetentionSecs *int `json:"deletedMetricsRetentionSecs,omitempty"`

	// DropActionOverride overrides the Drop action in Felix, optionally changing the behavior to Accept, and optionally adding Log.
	// Possible values are Drop, LogAndDrop, Accept, LogAndAccept. [Default: Drop]
	// +kubebuilder:validation:Pattern=`^(?i)(Drop|LogAndDrop|Accept|LogAndAccept)?$`
	DropActionOverride string `json:"dropActionOverride,omitempty" validate:"omitempty,dropActionOverride"`

	// DebugMemoryProfilePath is the path to write the memory profile to when triggered by signal.
	DebugMemoryProfilePath string `json:"debugMemoryProfilePath,omitempty"`

	// DebugDisableLogDropping disables the dropping of log messages when the log buffer is full.  This can
	// significantly impact performance if log write-out is a bottleneck. [Default: false]
	DebugDisableLogDropping *bool `json:"debugDisableLogDropping,omitempty"`

	// DebugSimulateCalcGraphHangAfter is used to simulate a hang in the calculation graph after the specified duration.
	// This is useful in tests of the watchdog system only!
	// +kubebuilder:validation:Type=string
	// +kubebuilder:validation:Pattern=`^([0-9]+(\\.[0-9]+)?(ms|s|m|h))*$`
	DebugSimulateCalcGraphHangAfter *metav1.Duration `json:"debugSimulateCalcGraphHangAfter,omitempty" configv1timescale:"seconds"`

	// DebugSimulateDataplaneHangAfter is used to simulate a hang in the dataplane after the specified duration.
	// This is useful in tests of the watchdog system only!
	// +kubebuilder:validation:Type=string
	// +kubebuilder:validation:Pattern=`^([0-9]+(\\.[0-9]+)?(ms|s|m|h))*$`
	DebugSimulateDataplaneHangAfter *metav1.Duration `json:"debugSimulateDataplaneHangAfter,omitempty" configv1timescale:"seconds"`

	// DebugSimulateDataplaneApplyDelay adds an artificial delay to every dataplane operation.  This is useful for
	// simulating a heavily loaded system for test purposes only.
	// +kubebuilder:validation:Type=string
	// +kubebuilder:validation:Pattern=`^([0-9]+(\\.[0-9]+)?(ms|s|m|h))*$`
	DebugSimulateDataplaneApplyDelay *metav1.Duration `json:"debugSimulateDataplaneApplyDelay,omitempty" configv1timescale:"seconds"`

	// DebugHost is the host IP or hostname to bind the debug port to.  Only used
	// if DebugPort is set. [Default:localhost]
	DebugHost *string `json:"debugHost,omitempty"`

	// DebugPort if set, enables Felix's debug HTTP port, which allows memory and CPU profiles
	// to be retrieved.  The debug port is not secure, it should not be exposed to the internet.
	DebugPort *int `json:"debugPort,omitempty" validate:"omitempty,gte=0,lte=65535"`

	// This parameter can be used to limit the host interfaces on which Calico will apply SNAT to traffic leaving a
	// Calico IPAM pool with "NAT outgoing" enabled. This can be useful if you have a main data interface, where
	// traffic should be SNATted and a secondary device (such as the docker bridge) which is local to the host and
	// doesn't require SNAT. This parameter uses the iptables interface matching syntax, which allows + as a
	// wildcard. Most users will not need to set this. Example: if your data interfaces are eth0 and eth1 and you
	// want to exclude the docker bridge, you could set this to eth+
	IptablesNATOutgoingInterfaceFilter string `json:"iptablesNATOutgoingInterfaceFilter,omitempty" validate:"omitempty,ifaceFilter"`

	// SidecarAccelerationEnabled enables experimental sidecar acceleration [Default: false]
	SidecarAccelerationEnabled *bool `json:"sidecarAccelerationEnabled,omitempty"`

	// XDPEnabled enables XDP acceleration for suitable untracked incoming deny rules. [Default: true]
	XDPEnabled *bool `json:"xdpEnabled,omitempty" confignamev1:"XDPEnabled"`

	// GenericXDPEnabled enables Generic XDP so network cards that don't support XDP offload or driver
	// modes can use XDP. This is not recommended since it doesn't provide better performance than
	// iptables. [Default: false]
	GenericXDPEnabled *bool `json:"genericXDPEnabled,omitempty" confignamev1:"GenericXDPEnabled"`

	// NFTablesMode configures nftables support in Felix. [Default: Disabled]
	// +kubebuilder:validation:Enum=Disabled;Enabled;Auto
	NFTablesMode *NFTablesMode `json:"nftablesMode,omitempty"`

	// NftablesRefreshInterval controls the interval at which Felix periodically refreshes the nftables rules. [Default: 90s]
	NftablesRefreshInterval *metav1.Duration `json:"nftablesRefreshInterval,omitempty" configv1timescale:"seconds"`

	// NftablesFilterAllowAction controls the nftables action that Felix uses to represent the "allow" policy verdict
	// in the filter table. The default is to `ACCEPT` the traffic, which is a terminal action.  Alternatively,
	// `RETURN` can be used to return the traffic back to the top-level chain for further processing by your rules.
	// +kubebuilder:validation:Pattern=`^(?i)(Accept|Return)?$`
	NftablesFilterAllowAction string `json:"nftablesFilterAllowAction,omitempty" validate:"omitempty,acceptReturn"`

	// NftablesMangleAllowAction controls the nftables action that Felix uses to represent the "allow" policy verdict
	// in the mangle table. The default is to `ACCEPT` the traffic, which is a terminal action.  Alternatively,
	// `RETURN` can be used to return the traffic back to the top-level chain for further processing by your rules.
	// +kubebuilder:validation:Pattern=`^(?i)(Accept|Return)?$`
	NftablesMangleAllowAction string `json:"nftablesMangleAllowAction,omitempty" validate:"omitempty,acceptReturn"`

	// NftablesFilterDenyAction controls what happens to traffic that is denied by network policy. By default, Calico
	// blocks traffic with a "drop" action. If you want to use a "reject" action instead you can configure it here.
	// +kubebuilder:validation:Pattern=`^(?i)(Drop|Reject)?$`
	NftablesFilterDenyAction string `json:"nftablesFilterDenyAction,omitempty" validate:"omitempty,dropReject"`

	// NftablesMarkMask is the mask that Felix selects its nftables Mark bits from. Should be a 32 bit hexadecimal
	// number with at least 8 bits set, none of which clash with any other mark bits in use on the system.
	// [Default: 0xffff0000]
	NftablesMarkMask *uint32 `json:"nftablesMarkMask,omitempty"`

	// BPFEnabled, if enabled Felix will use the BPF dataplane. [Default: false]
	BPFEnabled *bool `json:"bpfEnabled,omitempty" validate:"omitempty"`

	// BPFDisableUnprivileged, if enabled, Felix sets the kernel.unprivileged_bpf_disabled sysctl to disable
	// unprivileged use of BPF.  This ensures that unprivileged users cannot access Calico's BPF maps and
	// cannot insert their own BPF programs to interfere with Calico's. [Default: true]
	BPFDisableUnprivileged *bool `json:"bpfDisableUnprivileged,omitempty" validate:"omitempty"`

	// BPFLogLevel controls the log level of the BPF programs when in BPF dataplane mode.  One of "Off", "Info", or
	// "Debug".  The logs are emitted to the BPF trace pipe, accessible with the command `tc exec bpf debug`.
	// [Default: Off].
	// +optional
	// +kubebuilder:validation:Pattern=`^(?i)(Off|Info|Debug)?$`
<<<<<<< HEAD
	BPFLogLevel string `json:"bpfLogLevel,omitempty" validate:"omitempty,bpfLogLevel"`
=======
	BPFLogLevel string `json:"bpfLogLevel" validate:"omitempty,bpfLogLevel"`

	// BPFConntrackLogLevel controls the log level of the BPF conntrack cleanup program, which runs periodically
	// to clean up expired BPF conntrack entries.
	// [Default: Off].
	// +optional
	// +kubebuilder:validation:Enum=Off;Debug
	BPFConntrackLogLevel string `json:"bpfConntrackLogLevel,omitempty" validate:"omitempty,oneof=Off Debug"`

	// BPFConntrackCleanupMode controls how BPF conntrack entries are cleaned up.  `Auto` will use a BPF program if supported,
	// falling back to userspace if not.  `Userspace` will always use the userspace cleanup code.  `BPFProgram` will
	// always use the BPF program (failing if not supported).
	// [Default: Auto]
	BPFConntrackCleanupMode *BPFConntrackMode `json:"bpfConntrackMode,omitempty" validate:"omitempty,oneof=Auto Userspace BPFProgram"`

>>>>>>> 3550c142
	// BPFLogFilters is a map of key=values where the value is
	// a pcap filter expression and the key is an interface name with 'all'
	// denoting all interfaces, 'weps' all workload endpoints and 'heps' all host
	// endpoints.
	//
	// When specified as an env var, it accepts a comma-separated list of
	// key=values.
	// [Default: unset - means all debug logs are emitted]
	// +optional
	BPFLogFilters *map[string]string `json:"bpfLogFilters,omitempty" validate:"omitempty,bpfLogFilters"`

	// BPFCTLBLogFilter specifies, what is logged by connect time load balancer when BPFLogLevel is
	// debug. Currently has to be specified as 'all' when BPFLogFilters is set
	// to see CTLB logs.
	// [Default: unset - means logs are emitted when BPFLogLevel id debug and BPFLogFilters not set.]
	// +optional
	BPFCTLBLogFilter string `json:"bpfCTLBLogFilter,omitempty" validate:"omitempty"`

	// BPFDataIfacePattern is a regular expression that controls which interfaces Felix should attach BPF programs to
	// in order to catch traffic to/from the network.  This needs to match the interfaces that Calico workload traffic
	// flows over as well as any interfaces that handle incoming traffic to nodeports and services from outside the
	// cluster.  It should not match the workload interfaces (usually named cali...).
	BPFDataIfacePattern string `json:"bpfDataIfacePattern,omitempty" validate:"omitempty,regexp"`

	// BPFL3IfacePattern is a regular expression that allows to list tunnel devices like wireguard or vxlan (i.e., L3 devices)
	// in addition to BPFDataIfacePattern. That is, tunnel interfaces not created by Calico, that Calico workload traffic flows
	// over as well as any interfaces that handle incoming traffic to nodeports and services from outside the cluster.
	BPFL3IfacePattern string `json:"bpfL3IfacePattern,omitempty" validate:"omitempty,regexp"`

	// BPFConnectTimeLoadBalancingEnabled when in BPF mode, controls whether Felix installs the connection-time load
	// balancer.  The connect-time load balancer is required for the host to be able to reach Kubernetes services
	// and it improves the performance of pod-to-service connections.  The only reason to disable it is for debugging
	// purposes.
	//
	// Deprecated: Use BPFConnectTimeLoadBalancing [Default: true]
	BPFConnectTimeLoadBalancingEnabled *bool `json:"bpfConnectTimeLoadBalancingEnabled,omitempty" validate:"omitempty"`

	// BPFConnectTimeLoadBalancing when in BPF mode, controls whether Felix installs the connect-time load
	// balancer. The connect-time load balancer is required for the host to be able to reach Kubernetes services
	// and it improves the performance of pod-to-service connections.When set to TCP, connect time load balancing
	// is available only for services with TCP ports. [Default: TCP]
	BPFConnectTimeLoadBalancing *BPFConnectTimeLBType `json:"bpfConnectTimeLoadBalancing,omitempty" validate:"omitempty,oneof=TCP Enabled Disabled"`

	// BPFHostNetworkedNATWithoutCTLB when in BPF mode, controls whether Felix does a NAT without CTLB. This along with BPFConnectTimeLoadBalancing
	// determines the CTLB behavior. [Default: Enabled]
	BPFHostNetworkedNATWithoutCTLB *BPFHostNetworkedNATType `json:"bpfHostNetworkedNATWithoutCTLB,omitempty" validate:"omitempty,oneof=Enabled Disabled"`

	// BPFExternalServiceMode in BPF mode, controls how connections from outside the cluster to services (node ports
	// and cluster IPs) are forwarded to remote workloads.  If set to "Tunnel" then both request and response traffic
	// is tunneled to the remote node.  If set to "DSR", the request traffic is tunneled but the response traffic
	// is sent directly from the remote node.  In "DSR" mode, the remote node appears to use the IP of the ingress
	// node; this requires a permissive L2 network.  [Default: Tunnel]
	// +kubebuilder:validation:Pattern=`^(?i)(Tunnel|DSR)?$`
	BPFExternalServiceMode string `json:"bpfExternalServiceMode,omitempty" validate:"omitempty,bpfServiceMode"`

	// BPFDSROptoutCIDRs is a list of CIDRs which are excluded from DSR. That is, clients
	// in those CIDRs will access service node ports as if BPFExternalServiceMode was set to
	// Tunnel.
	BPFDSROptoutCIDRs *[]string `json:"bpfDSROptoutCIDRs,omitempty" validate:"omitempty,cidrs"`

	// BPFExtToServiceConnmark in BPF mode, controls a 32bit mark that is set on connections from an
	// external client to a local service. This mark allows us to control how packets of that
	// connection are routed within the host and how is routing interpreted by RPF check. [Default: 0]
	BPFExtToServiceConnmark *int `json:"bpfExtToServiceConnmark,omitempty" validate:"omitempty,gte=0,lte=4294967295"`

	// BPFKubeProxyIptablesCleanupEnabled, if enabled in BPF mode, Felix will proactively clean up the upstream
	// Kubernetes kube-proxy's iptables chains.  Should only be enabled if kube-proxy is not running.  [Default: true]
	BPFKubeProxyIptablesCleanupEnabled *bool `json:"bpfKubeProxyIptablesCleanupEnabled,omitempty" validate:"omitempty"`

	// BPFKubeProxyMinSyncPeriod, in BPF mode, controls the minimum time between updates to the dataplane for Felix's
	// embedded kube-proxy.  Lower values give reduced set-up latency.  Higher values reduce Felix CPU usage by
	// batching up more work.  [Default: 1s]
	// +kubebuilder:validation:Type=string
	// +kubebuilder:validation:Pattern=`^([0-9]+(\\.[0-9]+)?(ms|s|m|h))*$`
	BPFKubeProxyMinSyncPeriod *metav1.Duration `json:"bpfKubeProxyMinSyncPeriod,omitempty" validate:"omitempty" configv1timescale:"seconds"`

	// BPFKubeProxyEndpointSlicesEnabled is deprecated and has no effect. BPF
	// kube-proxy always accepts endpoint slices. This option will be removed in
	// the next release.
	BPFKubeProxyEndpointSlicesEnabled *bool `json:"bpfKubeProxyEndpointSlicesEnabled,omitempty" validate:"omitempty"`

	// BPFPSNATPorts sets the range from which we randomly pick a port if there is a source port
	// collision. This should be within the ephemeral range as defined by RFC 6056 (1024–65535) and
	// preferably outside the  ephemeral ranges used by common operating systems. Linux uses
	// 32768–60999, while others mostly use the IANA defined range 49152–65535. It is not necessarily
	// a problem if this range overlaps with the operating systems. Both ends of the range are
	// inclusive. [Default: 20000:29999]
	BPFPSNATPorts *numorstring.Port `json:"bpfPSNATPorts,omitempty"`

	// BPFMapSizeNATFrontend sets the size for NAT front end map.
	// FrontendMap should be large enough to hold an entry for each nodeport,
	// external IP and each port in each service.
	BPFMapSizeNATFrontend *int `json:"bpfMapSizeNATFrontend,omitempty"`

	// BPFMapSizeNATBackend sets the size for NAT back end map.
	// This is the total number of endpoints. This is mostly
	// more than the size of the number of services.
	BPFMapSizeNATBackend *int `json:"bpfMapSizeNATBackend,omitempty"`

	// BPFMapSizeNATAffinity sets the size of the BPF map that stores the affinity of a connection (for services that
	// enable that feature.
	BPFMapSizeNATAffinity *int `json:"bpfMapSizeNATAffinity,omitempty"`

	// BPFMapSizeRoute sets the size for the routes map.  The routes map should be large enough
	// to hold one entry per workload and a handful of entries per host (enough to cover its own IPs and
	// tunnel IPs).
	BPFMapSizeRoute *int `json:"bpfMapSizeRoute,omitempty"`

	// BPFMapSizeConntrack sets the size for the conntrack map.  This map must be large enough to hold
	// an entry for each active connection.  Warning: changing the size of the conntrack map can cause disruption.
	BPFMapSizeConntrack *int `json:"bpfMapSizeConntrack,omitempty"`

	// BPFMapSizeConntrackCleanupQueue sets the size for the map used to hold NAT conntrack entries that are queued
	// for cleanup.  This should be big enough to hold all the NAT entries that expire within one cleanup interval.
	// +kubebuilder:validation:Minimum=1
	BPFMapSizeConntrackCleanupQueue *int `json:"bpfMapSizeConntrackCleanupQueue,omitempty"  validate:"omitempty,gte=1"`

	// BPFMapSizeIPSets sets the size for ipsets map.  The IP sets map must be large enough to hold an entry
	// for each endpoint matched by every selector in the source/destination matches in network policy.  Selectors
	// such as "all()" can result in large numbers of entries (one entry per endpoint in that case).
	BPFMapSizeIPSets *int `json:"bpfMapSizeIPSets,omitempty"`

	// BPFMapSizeIfState sets the size for ifstate map.  The ifstate map must be large enough to hold an entry
	// for each device (host + workloads) on a host.
	BPFMapSizeIfState *int `json:"bpfMapSizeIfState,omitempty"`

	// BPFHostConntrackBypass Controls whether to bypass Linux conntrack in BPF mode for
	// workloads and services. [Default: true - bypass Linux conntrack]
	BPFHostConntrackBypass *bool `json:"bpfHostConntrackBypass,omitempty"`

	// BPFEnforceRPF enforce strict RPF on all host interfaces with BPF programs regardless of
	// what is the per-interfaces or global setting. Possible values are Disabled, Strict
	// or Loose. [Default: Loose]
	// +kubebuilder:validation:Pattern=`^(?i)(Disabled|Strict|Loose)?$`
	BPFEnforceRPF string `json:"bpfEnforceRPF,omitempty"`

	// BPFPolicyDebugEnabled when true, Felix records detailed information
	// about the BPF policy programs, which can be examined with the calico-bpf command-line tool.
	BPFPolicyDebugEnabled *bool `json:"bpfPolicyDebugEnabled,omitempty"`

	// BPFForceTrackPacketsFromIfaces in BPF mode, forces traffic from these interfaces
	// to skip Calico's iptables NOTRACK rule, allowing traffic from those interfaces to be
	// tracked by Linux conntrack.  Should only be used for interfaces that are not used for
	// the Calico fabric.  For example, a docker bridge device for non-Calico-networked
	// containers. [Default: docker+]
	BPFForceTrackPacketsFromIfaces *[]string `json:"bpfForceTrackPacketsFromIfaces,omitempty" validate:"omitempty,ifaceFilterSlice"`

	// BPFDisableGROForIfaces is a regular expression that controls which interfaces Felix should disable the
	// Generic Receive Offload [GRO] option.  It should not match the workload interfaces (usually named cali...).
	BPFDisableGROForIfaces string `json:"bpfDisableGROForIfaces,omitempty" validate:"omitempty,regexp"`

	// BPFExcludeCIDRsFromNAT is a list of CIDRs that are to be excluded from NAT
	// resolution so that host can handle them. A typical usecase is node local
	// DNS cache.
	BPFExcludeCIDRsFromNAT *[]string `json:"bpfExcludeCIDRsFromNAT,omitempty" validate:"omitempty,cidrs"`
	// BPFExportBufferSizeMB in BPF mode, controls the buffer size used for sending BPF events to felix.
	// [Default: 1]
	BPFExportBufferSizeMB *int `json:"bpfExportBufferSizeMB,omitempty" validate:"omitempty,cidrs"`

	// SyslogReporterEnabled turns on the feature to write logs to Syslog. Please note that this can incur significant
	// disk space usage when running felix on non-cluster hosts.
	SyslogReporterEnabled *bool `json:"syslogReporterEnabled,omitempty" validate:"omitempty"`
	// SyslogReporterNetwork is the network to dial to when writing to Syslog. Known networks are "tcp", "tcp4"
	// (IPv4-only), "tcp6" (IPv6-only), "udp", "udp4" (IPv4-only), "udp6" (IPv6-only), "ip", "ip4" (IPv4-only), "ip6"
	// (IPv6-only), "unix", "unixgram" and "unixpacket". For more, see: https://pkg.go.dev/net#Dial
	SyslogReporterNetwork string `json:"syslogReporterNetwork,omitempty"`
	// SyslogReporterAddress is the address to dial to when writing to Syslog. For TCP and UDP networks, the address has
	// the form "host:port". The host must be a literal IP address, or a host name that can be resolved to IP addresses.
	// The port must be a literal port number or a service name. For more, see: https://pkg.go.dev/net#Dial
	SyslogReporterAddress string `json:"syslogReporterAddress,omitempty"`

	// IPSecMode controls which mode IPSec is operating on.
	// Default value means IPSec is not enabled. [Default: ""]
	IPSecMode string `json:"ipsecMode,omitempty" validate:"omitempty,ipsecMode"`
	// IPSecAllowUnsecuredTraffic controls whether non-IPsec traffic is allowed in addition to IPsec traffic. Enabling this
	// negates the anti-spoofing protections of IPsec but it is useful when migrating to/from IPsec. [Default: false]
	IPSecAllowUnsecuredTraffic *bool `json:"ipsecAllowUnsecuredTraffic,omitempty"`
	// IPSecIKEAlgorithm sets IPSec IKE algorithm. Default is NIST suite B recommendation. [Default: aes128gcm16-prfsha256-ecp256]
	IPSecIKEAlgorithm string `json:"ipsecIKEAlgorithm,omitempty"`
	// IPSecESAlgorithm sets IPSec ESP algorithm. Default is NIST suite B recommendation. [Default: aes128gcm16-ecp256]
	IPSecESPAlgorithm string `json:"ipsecESPAlgorithm,omitempty"`
	// IPSecLogLevel controls log level for IPSec components. Set to None for no logging.
	// A generic log level terminology is used [None, Notice, Info, Debug, Verbose].
	// [Default: Info]
	// +kubebuilder:validation:Pattern=`^(?i)(None|Notice|Info|Debug|Verbose)?$`
	IPSecLogLevel string `json:"ipsecLogLevel,omitempty" validate:"omitempty,ipsecLogLevel"`
	// IPSecPolicyRefreshInterval is the interval at which Felix will check the kernel's IPsec policy tables and
	// repair any inconsistencies. [Default: 600s]
	// +kubebuilder:validation:Type=string
	// +kubebuilder:validation:Pattern=`^([0-9]+(\\.[0-9]+)?(ms|s|m|h))*$`
	IPSecPolicyRefreshInterval *metav1.Duration `json:"ipsecPolicyRefreshInterval,omitempty" configv1timescale:"seconds"`

	// FlowLogsFlushInterval configures the interval at which Felix exports flow logs.
	// +kubebuilder:validation:Type=string
	// +kubebuilder:validation:Pattern=`^([0-9]+(\\.[0-9]+)?(ms|s|m|h))*$`
	FlowLogsFlushInterval *metav1.Duration `json:"flowLogsFlushInterval,omitempty" configv1timescale:"seconds"`
	// FlowLogsEnableHostEndpoint enables Flow logs reporting for HostEndpoints.
	FlowLogsEnableHostEndpoint *bool `json:"flowLogsEnableHostEndpoint,omitempty"`
	// FlowLogsEnableNetworkSets enables Flow logs reporting for GlobalNetworkSets.
	FlowLogsEnableNetworkSets *bool `json:"flowLogsEnableNetworkSets,omitempty"`
	// FlowLogsMaxOriginalIPsIncluded specifies the number of unique IP addresses (if relevant) that should be included in Flow logs.
	FlowLogsMaxOriginalIPsIncluded *int `json:"flowLogsMaxOriginalIPsIncluded,omitempty"`
	// FlowLogsCollectProcessInfo, if enabled Felix will load the kprobe BPF programs to collect process info. [Default: false]
	FlowLogsCollectProcessInfo *bool `json:"flowLogsCollectProcessInfo,omitempty" validate:"omitempty"`
	// FlowLogsCollectTcpStats enables flow logs reporting TCP socket stats
	FlowLogsCollectTcpStats *bool `json:"flowLogsCollectTcpStats,omitempty" validate:"omitempty"`
	// When FlowLogsCollectProcessPath and FlowLogsCollectProcessInfo are
	// both enabled, each flow log will include information about the process
	// that is sending or receiving the packets in that flow: the
	// `process_name` field will contain the full path of the process
	// executable, and the `process_args` field will have the arguments with
	// which the executable was invoked.  Process information will not be
	// reported for connections which use raw sockets.
	FlowLogsCollectProcessPath *bool `json:"flowLogsCollectProcessPath,omitempty" validate:"omitempty"`
	// When FlowLogsCollectorDebugTrace is set to true, enables the logs in the collector to be
	// printed in their entirety.
	FlowLogsCollectorDebugTrace *bool `json:"flowLogsCollectorDebugTrace,omitempty"`
	// FlowLogsDestDomainsByClient is used to configure if the source IP is used in the mapping of top
	// level destination domains. [Default: true]
	FlowLogsDestDomainsByClient *bool `json:"flowLogsDestDomainsByClient,omitempty"`
	// FlowLogsFileEnabled when set to true, enables logging flow logs to a file. If false no flow logging to file will occur.
	FlowLogsFileEnabled *bool `json:"flowLogsFileEnabled,omitempty"`
	// FlowLogsFileMaxFiles sets the number of log files to keep.
	FlowLogsFileMaxFiles *int `json:"flowLogsFileMaxFiles,omitempty"`
	// FlowLogsFileMaxFileSizeMB sets the max size in MB of flow logs files before rotation.
	FlowLogsFileMaxFileSizeMB *int `json:"flowLogsFileMaxFileSizeMB,omitempty"`
	// FlowLogsFileDirectory sets the directory where flow logs files are stored.
	FlowLogsFileDirectory *string `json:"flowLogsFileDirectory,omitempty"`
	// FlowLogsFileIncludeLabels is used to configure if endpoint labels are included in a Flow log entry written to file.
	FlowLogsFileIncludeLabels *bool `json:"flowLogsFileIncludeLabels,omitempty"`
	// FlowLogsFileIncludePolicies is used to configure if policy information are included in a Flow log entry written to file.
	FlowLogsFileIncludePolicies *bool `json:"flowLogsFileIncludePolicies,omitempty"`
	// FlowLogsFileIncludeService is used to configure if the destination service is included in a Flow log entry written to file.
	// The service information can only be included if the flow was explicitly determined to be directed at the service (e.g.
	// when the pre-DNAT destination corresponds to the service ClusterIP and port).
	FlowLogsFileIncludeService *bool `json:"flowLogsFileIncludeService,omitempty"`
	// FlowLogsFileAggregationKindForAllowed is used to choose the type of aggregation for flow log entries created for
	// allowed connections. [Default: 2 - pod prefix name based aggregation].
	// Accepted values are 0, 1 and 2.
	// 0 - No aggregation.
	// 1 - Source port based aggregation.
	// 2 - Pod prefix name based aggreagation.
	// +kubebuilder:validation:Enum=0;1;2
	FlowLogsFileAggregationKindForAllowed *int `json:"flowLogsFileAggregationKindForAllowed,omitempty" validate:"omitempty,flowLogAggregationKind"`
	// FlowLogsFileAggregationKindForDenied is used to choose the type of aggregation for flow log entries created for
	// denied connections. [Default: 1 - source port based aggregation].
	// Accepted values are 0, 1 and 2.
	// 0 - No aggregation.
	// 1 - Source port based aggregation.
	// 2 - Pod prefix name based aggregation.
	// 3 - No destination ports based aggregation.
	// +kubebuilder:validation:Enum=0;1;2;3
	FlowLogsFileAggregationKindForDenied *int `json:"flowLogsFileAggregationKindForDenied,omitempty" validate:"omitempty,flowLogAggregationKind"`
	// FlowLogsFileEnabledForAllowed is used to enable/disable flow logs entries created for allowed connections. Default is true.
	// This parameter only takes effect when FlowLogsFileReporterEnabled is set to true.
	FlowLogsFileEnabledForAllowed *bool `json:"flowLogsFileEnabledForAllowed,omitempty"`
	// FlowLogsFileEnabledForDenied is used to enable/disable flow logs entries created for denied flows. Default is true.
	// This parameter only takes effect when FlowLogsFileReporterEnabled is set to true.
	FlowLogsFileEnabledForDenied *bool `json:"flowLogsFileEnabledForDenied,omitempty"`
	// FlowLogsDynamicAggregationEnabled is used to enable/disable dynamically changing aggregation levels. Default is true.
	FlowLogsDynamicAggregationEnabled *bool `json:"flowLogsDynamicAggregationEnabled,omitempty"`
	// FlowLogsPositionFilePath is used specify the position of the external pipeline that reads flow logs. Default is /var/log/calico/flows.log.pos.
	// This parameter only takes effect when FlowLogsDynamicAggregationEnabled is set to true.
	FlowLogsPositionFilePath *string `json:"flowLogsPositionFilePath,omitempty"`
	// FlowLogsAggregationThresholdBytes is used specify how far behind the external pipeline that reads flow logs can be. Default is 8192 bytes.
	// This parameter only takes effect when FlowLogsDynamicAggregationEnabled is set to true.
	FlowLogsAggregationThresholdBytes *int `json:"flowLogsAggregationThresholdBytes,omitempty"`
	// FlowLogsFilePerFlowProcessLimit, is used to specify the maximum number of flow log entries with distinct process information
	// beyond which process information will be aggregated. [Default: 2]
	FlowLogsFilePerFlowProcessLimit *int `json:"flowLogsFilePerFlowProcessLimit,omitempty" validate:"omitempty"`
	// FlowLogsFilePerFlowProcessArgsLimit is used to specify the maximum number of distinct process args that will appear in the flowLogs.
	// Default value is 5
	FlowLogsFilePerFlowProcessArgsLimit *int `json:"flowLogsFilePerFlowProcessArgsLimit,omitempty" validate:"omitempty"`
	// FlowLogsFileNatOutgoingPortLimit is used to specify the maximum number of distinct post SNAT ports that will appear
	// in the flowLogs. Default value is 3
	FlowLogsFileNatOutgoingPortLimit *int `json:"flowLogsFileNatOutgoingPortLimit,omitempty" validate:"omitempty"`
	// FlowLogsFileDomainsLimit is used to configure the number of (destination) domains to include in the flow log.
	// These are not included for workload or host endpoint destinations.
	// [Default: 5]
	FlowLogsFileDomainsLimit *int `json:"flowLogsFileDomainsLimit,omitempty" validate:"omitempty"`

	// WindowsFlowLogsFileDirectory sets the directory where flow logs files are stored on Windows nodes. [Default: "c:\\TigeraCalico\\flowlogs"].
	WindowsFlowLogsFileDirectory string `json:"windowsFlowLogsFileDirectory,omitempty"`
	// WindowsFlowLogsPositionFilePath is used to specify the position of the external pipeline that reads flow logs on Windows nodes.
	// [Default: "c:\\TigeraCalico\\flowlogs\\flows.log.pos"].
	// This parameter only takes effect when FlowLogsDynamicAggregationEnabled is set to true.
	WindowsFlowLogsPositionFilePath string `json:"windowsFlowLogsPositionFilePath,omitempty"`
	// WindowsStatsDumpFilePath is used to specify the path of the stats dump file on Windows nodes. [Default: "c:\\TigeraCalico\\stats\\dump"]
	WindowsStatsDumpFilePath string `json:"windowsStatsDumpFilePath,omitempty"`
	// The name of the file that Felix uses to preserve learnt DNS information when restarting. [Default:
	// "c:\\TigeraCalico\\felix-dns-cache.txt"].
	WindowsDNSCacheFile string `json:"windowsDnsCacheFile,omitempty"`
	// Extra time to keep IPs and alias names that are learnt from DNS, in addition to each name
	// or IP's advertised TTL. The default value is 120s which is same as the default value of
	// ServicePointManager.DnsRefreshTimeout on .net framework. [Default: 120s].
	// +kubebuilder:validation:Type=string
	// +kubebuilder:validation:Pattern=`^([0-9]+(\\.[0-9]+)?(ms|s|m|h))*$`
	WindowsDNSExtraTTL *metav1.Duration `json:"windowsDnsExtraTTL,omitempty" configv1timescale:"seconds"`

	// The DNS servers that Felix should trust. Each entry here must be `<ip>[:<port>]` - indicating an
	// explicit DNS server IP - or `k8s-service:[<namespace>/]<name>[:port]` - indicating a Kubernetes DNS
	// service. `<port>` defaults to the first service port, or 53 for an IP, and `<namespace>` to
	// `kube-system`. An IPv6 address with a port must use the square brackets convention, for example
	// `[fd00:83a6::12]:5353`.Note that Felix (calico-node) will need RBAC permission to read the details of
	// each service specified by a `k8s-service:...` form. [Default: "k8s-service:kube-dns"].
	DNSTrustedServers *[]string `json:"dnsTrustedServers,omitempty" validate:"omitempty,dive,ipOrK8sService"`
	// The name of the file that Felix uses to preserve learnt DNS information when restarting. [Default:
	// "/var/run/calico/felix-dns-cache.txt"].
	DNSCacheFile string `json:"dnsCacheFile,omitempty"`
	// The periodic interval at which Felix saves learnt DNS information to the cache file. [Default:
	// 60s].
	// +kubebuilder:validation:Type=string
	// +kubebuilder:validation:Pattern=`^([0-9]+(\\.[0-9]+)?(ms|s|m|h))*$`
	DNSCacheSaveInterval *metav1.Duration `json:"dnsCacheSaveInterval,omitempty" configv1timescale:"seconds"`
	// An arbitrary number that can be changed, at runtime, to tell Felix to discard all its
	// learnt DNS information. [Default: 0].
	DNSCacheEpoch *int `json:"dnsCacheEpoch,omitempty"`
	// Extra time to keep IPs and alias names that are learnt from DNS, in addition to each name
	// or IP's advertised TTL. [Default: 0s].
	// +kubebuilder:validation:Type=string
	// +kubebuilder:validation:Pattern=`^([0-9]+(\\.[0-9]+)?(ms|s|m|h))*$`
	DNSExtraTTL *metav1.Duration `json:"dnsExtraTTL,omitempty" configv1timescale:"seconds"`

	// DNSLogsFlushInterval configures the interval at which Felix exports DNS logs.
	// [Default: 300s]
	// +kubebuilder:validation:Type=string
	// +kubebuilder:validation:Pattern=`^([0-9]+(\\.[0-9]+)?(ms|s|m|h))*$`
	DNSLogsFlushInterval *metav1.Duration `json:"dnsLogsFlushInterval,omitempty" configv1timescale:"seconds"`
	// DNSLogsFileEnabled controls logging DNS logs to a file. If false no DNS logging to file will occur.
	// [Default: false]
	DNSLogsFileEnabled *bool `json:"dnsLogsFileEnabled,omitempty"`
	// DNSLogsFileMaxFiles sets the number of DNS log files to keep.
	// [Default: 5]
	DNSLogsFileMaxFiles *int `json:"dnsLogsFileMaxFiles,omitempty"`
	// DNSLogsFileMaxFileSizeMB sets the max size in MB of DNS log files before rotation.
	// [Default: 100]
	DNSLogsFileMaxFileSizeMB *int `json:"dnsLogsFileMaxFileSizeMB,omitempty"`
	// DNSLogsFileDirectory sets the directory where DNS log files are stored.
	// [Default: /var/log/calico/dnslogs]
	DNSLogsFileDirectory *string `json:"dnsLogsFileDirectory,omitempty"`
	// DNSLogsFileIncludeLabels is used to configure if endpoint labels are included in a DNS log entry written to file.
	// [Default: true]
	DNSLogsFileIncludeLabels *bool `json:"dnsLogsFileIncludeLabels,omitempty"`
	// DNSLogsFileAggregationKind is used to choose the type of aggregation for DNS log entries.
	// [Default: 1 - client name prefix aggregation].
	// Accepted values are 0 and 1.
	// 0 - No aggregation.
	// 1 - Aggregate over clients with the same name prefix.
	// +kubebuilder:validation:Enum=0;1
	DNSLogsFileAggregationKind *int `json:"dnsLogsFileAggregationKind,omitempty" validate:"omitempty,dnsAggregationKind"`
	// Limit on the number of DNS logs that can be emitted within each flush interval.  When
	// this limit has been reached, Felix counts the number of unloggable DNS responses within
	// the flush interval, and emits a WARNING log with that count at the same time as it
	// flushes the buffered DNS logs.  [Default: 0, meaning no limit]
	DNSLogsFilePerNodeLimit *int `json:"dnsLogsFilePerNodeLimit,omitempty"`
	// DNSLogsLatency indicates to include measurements of DNS request/response latency in each DNS log.
	// [Default: true]
	DNSLogsLatency *bool `json:"dnsLogsLatency,omitempty"`
	// DNSPolicyMode specifies how DNS policy programming will be handled.
	// DelayDeniedPacket - Felix delays any denied packet that traversed a policy that included egress domain matches,
	// but did not match. The packet is released after a fixed time, or after the destination IP address was programmed.
	// DelayDNSResponse - Felix delays any DNS response until related IPSets are programmed. This introduces some
	// latency to all DNS packets (even when no IPSet programming is required), but it ensures policy hit statistics
	// are accurate. This is the recommended setting when you are making use of staged policies or policy rule hit
	// statistics.
	// NoDelay - Felix does not introduce any delay to the packets. DNS rules may not have been programmed by the time
	// the first packet traverses the policy rules. Client applications need to handle reconnection attempts if initial
	// connection attempts fail. This may be problematic for some applications or for very low DNS TTLs.
	//
	// This setting is ignored on Windows and "NoDelay" is always used.
	//
	// This setting is ignored by eBPF and BPFDNSPolicyMode is used instead.
	//
	// [Default: DelayDeniedPacket]
	DNSPolicyMode *DNSPolicyMode `json:"dnsPolicyMode,omitempty" validate:"omitempty,oneof=NoDelay DelayDeniedPacket DelayDNSResponse"`
	// BPFDNSPolicyMode specifies how DNS policy programming will be handled.
	// Inline - BPF parses DNS response inline with DNS response packet
	// processing. This guarantees the DNS rules reflect any change immediately.
	// NoDelay - Felix does not introduce any delay to the packets. DNS rules may not have been programmed by the time
	// the first packet traverses the policy rules. Client applications need to handle reconnection attempts if initial
	// connection attempts fail. This may be problematic for some applications or for very low DNS TTLs.
	// [Default: Inline]
	BPFDNSPolicyMode *BPFDNSPolicyMode `json:"bpfDNSPolicyMode,omitempty" validate:"omitempty,oneof=NoDelay Inline"`
	// DNSPolicyNfqueueID is the NFQUEUE ID to use for DNS Policy re-evaluation when the domains IP hasn't been programmed
	// to ipsets yet. Used when DNSPolicyMode is DelayDeniedPacket. [Default: 100]
	DNSPolicyNfqueueID *int `json:"dnsPolicyNfqueueID,omitempty" validate:"omitempty,gte=0,lte=65535"`
	// DNSPolicyNfqueueID is the size of the NFQUEUE for DNS policy re-evaluation. This is the maximum number of denied
	// packets that may be queued up pending re-evaluation.
	// Used when DNSPolicyMode is DelayDeniedPacket. [Default: 100]
	DNSPolicyNfqueueSize *int `json:"dnsPolicyNfqueueSize,omitempty" validate:"omitempty,gte=0,lte=65535"`
	// DNSPacketsNfqueueID is the NFQUEUE ID to use for capturing DNS packets to ensure programming IPSets occurs before
	// the response is released. Used when DNSPolicyMode is DelayDNSResponse. [Default: 101]
	DNSPacketsNfqueueID *int `json:"dnsPacketsNfqueueID,omitempty" validate:"omitempty,gte=0,lte=65535"`
	// DNSPacketsNfqueueSize is the size of the NFQUEUE for captured DNS packets. This is the maximum number of DNS
	// packets that may be queued awaiting programming in the dataplane. Used when DNSPolicyMode is DelayDNSResponse.
	// [Default: 100]
	DNSPacketsNfqueueSize *int `json:"dnsPacketsNfqueueSize,omitempty" validate:"omitempty,gte=0,lte=65535"`
	// DNSPacketsNfqueueMaxHoldDuration is the max length of time to hold on to a DNS response while waiting for the
	// the dataplane to be programmed. Used when DNSPolicyMode is DelayDNSResponse.
	// [Default: 3s]
	// +kubebuilder:validation:Type=string
	// +kubebuilder:validation:Pattern=`^([0-9]+(\\.[0-9]+)?(ms|s|m|h))*$`
	DNSPacketsNfqueueMaxHoldDuration *metav1.Duration `json:"dnsPacketsNfqueueMaxHoldDuration,omitempty"`

	// L7LogsFlushInterval configures the interval at which Felix exports L7 logs.
	// [Default: 300s]
	// +kubebuilder:validation:Type=string
	// +kubebuilder:validation:Pattern=`^([0-9]+(\\.[0-9]+)?(ms|s|m|h))*$`
	L7LogsFlushInterval *metav1.Duration `json:"l7LogsFlushInterval,omitempty" configv1timescale:"seconds"`
	// L7LogsFileEnabled controls logging L7 logs to a file. If false no L7 logging to file will occur.
	// [Default: true]
	L7LogsFileEnabled *bool `json:"l7LogsFileEnabled,omitempty"`
	// L7LogsFileMaxFiles sets the number of L7 log files to keep.
	// [Default: 5]
	L7LogsFileMaxFiles *int `json:"l7LogsFileMaxFiles,omitempty"`
	// L7LogsFileMaxFileSizeMB sets the max size in MB of L7 log files before rotation.
	// [Default: 100]
	L7LogsFileMaxFileSizeMB *int `json:"l7LogsFileMaxFileSizeMB,omitempty"`
	// L7LogsFileDirectory sets the directory where L7 log files are stored.
	// [Default: /var/log/calico/l7logs]
	L7LogsFileDirectory *string `json:"l7LogsFileDirectory,omitempty"`
	// L7LogsFileAggregationHTTPHeaderInfo is used to choose the type of aggregation for HTTP header data on L7 log entries.
	// [Default: ExcludeL7HTTPHeaderInfo - http header info removal].
	// Accepted values are IncludeL7HTTPHeaderInfo and ExcludeL7HTTPHeaderInfo.
	// IncludeL7HTTPHeaderInfo - Include HTTP header data in the logs.
	// ExcludeL7HTTPHeaderInfo - Aggregate over all other fields ignoring the user agent and log type.
	// +kubebuilder:validation:Pattern=`^(?i)(IncludeL7HTTPHeaderInfo|ExcludeL7HTTPHeaderInfo)?$`
	L7LogsFileAggregationHTTPHeaderInfo *string `json:"l7LogsFileAggregationHTTPHeaderInfo,omitempty" validate:"omitempty,l7HTTPHeaderAggregation"`
	// L7LogsFileAggregationHTTPMethod is used to choose the type of aggregation for the HTTP request method on L7 log entries.
	// [Default: IncludeL7HTTPMethod - include the HTTP method].
	// Accepted values are IncludeL7HTTPMethod and ExcludeL7HTTPMethod.
	// IncludeL7HTTPMethod - Include HTTP method in the logs.
	// ExcludeL7HTTPMethod - Aggregate over all other fields ignoring the HTTP method.
	// +kubebuilder:validation:Pattern=`^(?i)(IncludeL7HTTPMethod|ExcludeL7HTTPMethod)?$`
	L7LogsFileAggregationHTTPMethod *string `json:"l7LogsFileAggregationHTTPMethod,omitempty" validate:"omitempty,l7HTTPMethodAggregation"`
	// L7LogsFileAggregationServiceInfo is used to choose the type of aggregation for the service data on L7 log entries.
	// [Default: IncludeL7ServiceInfo - include service data].
	// Accepted values are IncludeL7ServiceInfo and ExcludeL7ServiceInfo.
	// IncludeL7ServiceInfo - Include service data in the logs.
	// ExcludeL7ServiceInfo - Aggregate over all other fields ignoring the service name, namespace, and port.
	// +kubebuilder:validation:Pattern=`^(?i)(IncludeL7ServiceInfo|ExcludeL7ServiceInfo)?$`
	L7LogsFileAggregationServiceInfo *string `json:"l7LogsFileAggregationServiceInfo,omitempty" validate:"omitempty,l7ServiceAggregation"`
	// L7LogsFileAggregationDestinationInfo is used to choose the type of aggregation for the destination metadata on L7 log entries.
	// [Default: IncludeL7DestinationInfo - include destination metadata].
	// Accepted values are IncludeL7DestinationInfo and ExcludeL7DestinationInfo.
	// IncludeL7DestinationInfo - Include destination metadata in the logs.
	// ExcludeL7DestinationInfo - Aggregate over all other fields ignoring the destination aggregated name, namespace, and type.
	// +kubebuilder:validation:Pattern=`^(?i)(IncludeL7DestinationInfo|ExcludeL7DestinationInfo)?$`
	L7LogsFileAggregationDestinationInfo *string `json:"l7LogsFileAggregationDestinationInfo,omitempty" validate:"omitempty,l7DestinationAggregation"`
	// L7LogsFileAggregationExcludeSourceInfo is used to choose the type of aggregation for the source metadata on L7 log entries.
	// [Default: IncludeL7SourceInfoNoPort - include all source metadata except for the source port].
	// Accepted values are IncludeL7SourceInfo, IncludeL7SourceInfoNoPort, and ExcludeL7SourceInfo.
	// IncludeL7SourceInfo - Include source metadata in the logs.
	// IncludeL7SourceInfoNoPort - Include source metadata in the logs excluding the source port.
	// ExcludeL7SourceInfo - Aggregate over all other fields ignoring the source aggregated name, namespace, and type.
	// +kubebuilder:validation:Pattern=`^(?i)(IncludeL7SourceInfo|IncludeL7SourceInfoNoPort|ExcludeL7SourceInfo)?$`
	L7LogsFileAggregationSourceInfo *string `json:"l7LogsFileAggregationSourceInfo,omitempty" validate:"omitempty,l7SourceAggregation"`
	// L7LogsFileAggregationResponseCode is used to choose the type of aggregation for the response code on L7 log entries.
	// [Default: IncludeL7ResponseCode - include the response code].
	// Accepted values are IncludeL7ResponseCode and ExcludeL7ResponseCode.
	// IncludeL7ResponseCode - Include the response code in the logs.
	// ExcludeL7ResponseCode - Aggregate over all other fields ignoring the response code.
	// +kubebuilder:validation:Pattern=`^(?i)(IncludeL7ResponseCode|ExcludeL7ResponseCode)?$`
	L7LogsFileAggregationResponseCode *string `json:"l7LogsFileAggregationResponseCode,omitempty" validate:"omitempty,l7ResponseCodeAggregation"`
	// L7LogsFileAggregationTrimURL is used to choose the type of aggregation for the url on L7 log entries.
	// [Default: IncludeL7FullURL - include the full URL up to however many path components are allowed by L7LogsFileAggregationNumURLPath].
	// Accepted values:
	// IncludeL7FullURL - Include the full URL up to however many path components are allowed by L7LogsFileAggregationNumURLPath.
	// TrimURLQuery - Aggregate over all other fields ignoring the query parameters on the URL.
	// TrimURLQueryAndPath - Aggregate over all other fields and the base URL only.
	// ExcludeL7URL - Aggregate over all other fields ignoring the URL entirely.
	// +kubebuilder:validation:Pattern=`^(?i)(IncludeL7FullURL|TrimURLQuery|TrimURLQueryAndPath|ExcludeL7URL)?$`
	L7LogsFileAggregationTrimURL *string `json:"l7LogsFileAggregationTrimURL,omitempty" validate:"omitempty,l7URLAggregation"`
	// L7LogsFileAggregationNumURLPath is used to choose the number of components in the url path to display.
	// This allows for the url to be truncated in case parts of the path provide no value. Setting this value
	// to negative will allow all parts of the path to be displayed.
	// [Default: 5].
	L7LogsFileAggregationNumURLPath *int `json:"l7LogsFileAggregationNumURLPath,omitempty"`
	// Limit on the length of the URL collected in L7 logs. When a URL length reaches this limit
	// it is sliced off, and the sliced URL is sent to log storage. [Default: 250]
	L7LogsFileAggregationURLCharLimit *int `json:"l7LogsFileAggregationURLCharLimit,omitempty"`
	// Limit on the number of L7 logs that can be emitted within each flush interval.  When
	// this limit has been reached, Felix counts the number of unloggable L7 responses within
	// the flush interval, and emits a WARNING log with that count at the same time as it
	// flushes the buffered L7 logs. A value of 0 means no limit. [Default: 1500]
	L7LogsFilePerNodeLimit *int `json:"l7LogsFilePerNodeLimit,omitempty"`

	// WindowsNetworkName specifies which Windows HNS networks Felix should operate on.  The default is to match
	// networks that start with "calico".  Supports regular expression syntax.
	WindowsNetworkName *string `json:"windowsNetworkName,omitempty"`

	// BPFRedirectToPeer controls which whether it is allowed to forward straight to the
	// peer side of the workload devices. It is allowed for any host L2 devices by default
	// (L2Only), but it breaks TCP dump on the host side of workload device as it bypasses
	// it on ingress. Value of Enabled also allows redirection from L3 host devices like
	// IPIP tunnel or Wireguard directly to the peer side of the workload's device. This
	// makes redirection faster, however, it breaks tools like tcpdump on the peer side.
	// Use Enabled with caution. [Default: Disabled]
	// +kubebuilder:validation:Enum=Enabled;Disabled;L2Only
	BPFRedirectToPeer string `json:"bpfRedirectToPeer,omitempty"`

	// RouteSource configures where Felix gets its routing information.
	// - WorkloadIPs: use workload endpoints to construct routes.
	// - CalicoIPAM: the default - use IPAM data to construct routes.
	// +kubebuilder:validation:Pattern=`^(?i)(WorkloadIPs|CalicoIPAM)?$`
	RouteSource string `json:"routeSource,omitempty" validate:"omitempty,routeSource"`

	// Calico programs additional Linux route tables for various purposes.
	// RouteTableRanges specifies a set of table index ranges that Calico should use.
	// Deprecates`RouteTableRange`, overrides `RouteTableRange`.
	RouteTableRanges *RouteTableRanges `json:"routeTableRanges,omitempty" validate:"omitempty,dive"`

	// Deprecated in favor of RouteTableRanges.
	// Calico programs additional Linux route tables for various purposes.
	// RouteTableRange specifies the indices of the route tables that Calico should use.
	RouteTableRange *RouteTableRange `json:"routeTableRange,omitempty" validate:"omitempty"`

	// EgressIPSupport defines three different support modes for egress IP function. [Default: Disabled]
	// - Disabled:                    Egress IP function is disabled.
	// - EnabledPerNamespace:         Egress IP function is enabled and can be configured on a per-namespace basis;
	//                                per-pod egress annotations are ignored.
	// - EnabledPerNamespaceOrPerPod: Egress IP function is enabled and can be configured per-namespace or per-pod,
	//                                with per-pod egress annotations overriding namespace annotations.
	// +kubebuilder:validation:Pattern=`^(?i)(Disabled|EnabledPerNamespace|EnabledPerNamespaceOrPerPod)?$`
	EgressIPSupport string `json:"egressIPSupport,omitempty" validate:"omitempty,oneof=Disabled EnabledPerNamespace EnabledPerNamespaceOrPerPod"`
	// EgressIPVXLANPort is the port number of vxlan tunnel device for egress traffic. [Default: 4790]
	EgressIPVXLANPort *int `json:"egressIPVXLANPort,omitempty"`
	// EgressIPVXLANVNI is the VNI ID of vxlan tunnel device for egress traffic. [Default: 4097]
	EgressIPVXLANVNI *int `json:"egressIPVXLANVNI,omitempty"`
	// EgressIPRoutingRulePriority controls the priority value to use for the egress IP routing rule. [Default: 100]
	EgressIPRoutingRulePriority *int `json:"egressIPRoutingRulePriority,omitempty" validate:"omitempty,gt=0,lt=32766"`
	// EgressGatewayPollInterval is the interval at which Felix will poll remote egress gateways to check their
	// health.  Only Egress Gateways with a named "health" port will be polled in this way.  Egress Gateways that
	// fail the health check will be taken our of use as if they have been deleted.
	// +kubebuilder:validation:Type=string
	// +kubebuilder:validation:Pattern=`^([0-9]+(\\.[0-9]+)?(ms|s|m|h))*$`
	EgressGatewayPollInterval *metav1.Duration `json:"egressGatewayPollInterval,omitempty" configv1timescale:"seconds"`
	// EgressGatewayPollFailureCount is the minimum number of poll failures before a remote Egress Gateway is considered
	// to have failed.
	EgressGatewayPollFailureCount *int `json:"egressGatewayPollFailureCount,omitempty" validate:"omitempty,gt=0"`

	// RouteSyncDisabled will disable all operations performed on the route table. Set to true to
	// run in network-policy mode only.
	RouteSyncDisabled *bool `json:"routeSyncDisabled,omitempty"`

	// ExternalNetworkSupport defines two different support modes for external network function. [Default: Disabled]
	// - Disabled:  External network function is disabled.
	// - Enabled:   External network function is enabled.
	// +kubebuilder:validation:Pattern=`^(?i)(Disabled|Enabled)?$`
	ExternalNetworkSupport string `json:"externalNetworkSupport,omitempty" validate:"omitempty,oneof=Disabled Enabled"`
	// ExternalNetworkRoutingRulePriority controls the priority value to use for the external network routing rule. [Default: 102]
	ExternalNetworkRoutingRulePriority *int `json:"externalNetworkRoutingRulePriority,omitempty" validate:"omitempty,gt=0,lt=32766"`

	// WireguardEnabled controls whether Wireguard is enabled for IPv4 (encapsulating IPv4 traffic over an IPv4 underlay network). [Default: false]
	WireguardEnabled *bool `json:"wireguardEnabled,omitempty"`

	// WireguardEnabledV6 controls whether Wireguard is enabled for IPv6 (encapsulating IPv6 traffic over an IPv6 underlay network). [Default: false]
	WireguardEnabledV6 *bool `json:"wireguardEnabledV6,omitempty"`
	// WireguardThreadingEnabled controls whether Wireguard has NAPI threading enabled. [Default: false]
	WireguardThreadingEnabled *bool `json:"wireguardThreadingEnabled,omitempty"`
	// WireguardListeningPort controls the listening port used by IPv4 Wireguard. [Default: 51820]
	WireguardListeningPort *int `json:"wireguardListeningPort,omitempty" validate:"omitempty,gt=0,lte=65535"`

	// WireguardListeningPortV6 controls the listening port used by IPv6 Wireguard. [Default: 51821]
	WireguardListeningPortV6 *int `json:"wireguardListeningPortV6,omitempty" validate:"omitempty,gt=0,lte=65535"`

	// WireguardRoutingRulePriority controls the priority value to use for the Wireguard routing rule. [Default: 99]
	WireguardRoutingRulePriority *int `json:"wireguardRoutingRulePriority,omitempty" validate:"omitempty,gt=0,lt=32766"`

	// WireguardInterfaceName specifies the name to use for the IPv4 Wireguard interface. [Default: wireguard.cali]
	WireguardInterfaceName string `json:"wireguardInterfaceName,omitempty" validate:"omitempty,interface"`

	// WireguardInterfaceNameV6 specifies the name to use for the IPv6 Wireguard interface. [Default: wg-v6.cali]
	WireguardInterfaceNameV6 string `json:"wireguardInterfaceNameV6,omitempty" validate:"omitempty,interface"`

	// WireguardMTU controls the MTU on the IPv4 Wireguard interface. See Configuring MTU [Default: 1440]
	WireguardMTU *int `json:"wireguardMTU,omitempty"`

	// WireguardMTUV6 controls the MTU on the IPv6 Wireguard interface. See Configuring MTU [Default: 1420]
	WireguardMTUV6 *int `json:"wireguardMTUV6,omitempty"`

	// WireguardHostEncryptionEnabled controls whether Wireguard host-to-host encryption is enabled. [Default: false]
	WireguardHostEncryptionEnabled *bool `json:"wireguardHostEncryptionEnabled,omitempty"`

	// WireguardPersistentKeepAlive controls Wireguard PersistentKeepalive option. Set 0 to disable. [Default: 0]
	// +kubebuilder:validation:Type=string
	// +kubebuilder:validation:Pattern=`^([0-9]+(\\.[0-9]+)?(ms|s|m|h))*$`
	WireguardPersistentKeepAlive *metav1.Duration `json:"wireguardKeepAlive,omitempty"`

	// +kubebuilder:validation:MinLength=1
	// CaptureDir controls directory to store file capture. [Default: /var/log/calico/pcap]
	CaptureDir *string `json:"captureDir,omitempty" validate:"omitempty,gt=0"`

	// +kubebuilder:validation:Minimum=1
	// CaptureMaxSizeBytes controls the max size of a file capture. [Default: 10000000]
	CaptureMaxSizeBytes *int `json:"captureMaxSizeBytes,omitempty" validate:"omitempty,gt=0"`

	// +kubebuilder:validation:Minimum=1
	// CaptureRotationSeconds controls the time rotation of a packet capture. [Default: 3600]
	CaptureRotationSeconds *int `json:"captureRotationSeconds,omitempty" validate:"omitempty,gt=0"`

	// +kubebuilder:validation:Minimum=1
	// CaptureMaxFiles controls number of rotated capture file to keep. [Default: 2]
	CaptureMaxFiles *int `json:"captureMaxFiles,omitempty" validate:"omitempty,gt=0"`

	// AWSSrcDstCheck controls whether Felix will try to change the "source/dest check" setting on the EC2 instance
	// on which it is running. A value of "Disable" will try to disable the source/dest check. Disabling the check
	// allows for sending workload traffic without encapsulation within the same AWS subnet.
	// [Default: DoNothing]
	AWSSrcDstCheck *AWSSrcDstCheckOption `json:"awsSrcDstCheck,omitempty" validate:"omitempty,oneof=DoNothing Enable Disable"`

	// AWSSecondaryIPSupport controls whether Felix will try to provision AWS secondary ENIs for
	// workloads that have IPs from IP pools that are configured with an AWS subnet ID.  If the field is set to
	// "EnabledENIPerWorkload" then each workload with an AWS-backed IP will be assigned its own secondary ENI.
	// If set to "Enabled" then each workload with an AWS-backed IP pool will be allocated a secondary IP address
	// on a secondary ENI; this mode requires additional IP pools to be provisioned for the host to claim IPs for
	// the primary IP of the secondary ENIs. Accepted value must be one of "Enabled", "EnabledENIPerWorkload" or
	// "Disabled". [Default: Disabled]
	// +kubebuilder:validation:Pattern=`^(?i)(Enabled|EnabledENIPerWorkload|Disabled)?$`
	AWSSecondaryIPSupport string `json:"awsSecondaryIPSupport,omitempty" validate:"omitempty,oneof=Enabled EnabledENIPerWorkload Disabled"`
	// AWSSecondaryIPRoutingRulePriority controls the priority that Felix will use for routing rules when programming
	// them for AWS Secondary IP support. [Default: 101]
	AWSSecondaryIPRoutingRulePriority *int `json:"awsSecondaryIPRoutingRulePriority,omitempty" validate:"omitempty,gte=0,lte=4294967295"`
	// AWSRequestTimeout is the timeout on AWS API requests. [Default: 30s]
	// +kubebuilder:validation:Type=string
	// +kubebuilder:validation:Pattern=`^([0-9]+(\\.[0-9]+)?(ms|s|m|h))*$`
	AWSRequestTimeout *metav1.Duration `json:"awsRequestTimeout,omitempty" configv1timescale:"seconds"`

	// When service IP advertisement is enabled, prevent routing loops to service IPs that are
	// not in use, by dropping or rejecting packets that do not get DNAT'd by kube-proxy.
	// Unless set to "Disabled", in which case such routing loops continue to be allowed.
	// [Default: Drop]
	// +kubebuilder:validation:Pattern=`^(?i)(Drop|Reject|Disabled)?$`
	ServiceLoopPrevention string `json:"serviceLoopPrevention,omitempty" validate:"omitempty,oneof=Drop Reject Disabled"`

	// WorkloadSourceSpoofing controls whether pods can use the allowedSourcePrefixes annotation to send traffic with a source IP
	// address that is not theirs. This is disabled by default. When set to "Any", pods can request any prefix.
	// +kubebuilder:validation:Pattern=`^(?i)(Disabled|Any)?$`
	WorkloadSourceSpoofing string `json:"workloadSourceSpoofing,omitempty" validate:"omitempty,oneof=Disabled Any"`

	// MTUIfacePattern is a regular expression that controls which interfaces Felix should scan in order
	// to calculate the host's MTU.
	// This should not match workload interfaces (usually named cali...).
	// +optional
	MTUIfacePattern string `json:"mtuIfacePattern,omitempty" validate:"omitempty,regexp"`

	// TPROXYMode sets whether traffic is directed through a transparent proxy
	// for further processing or not and how is the proxying done.
	// [Default: Disabled]
	// +kubebuilder:validation:Pattern=`^(?i)(Disabled|Enabled|EnabledAllServices)?$`
	TPROXYMode string `json:"tproxyMode,omitempty" validate:"omitempty,oneof=Disabled Enabled EnabledAllServices"`
	// TPROXYPort sets to which port proxied traffic should be redirected.
	// [Default: 16001]
	TPROXYPort *int `json:"tproxyPort,omitempty" validate:"omitempty,gt=0,lte=65535"`
	// TPROXYUpstreamConnMark tells Felix which mark is used by the proxy for its upstream
	// connections so that Felix can program the dataplane correctly.  [Default: 0x17]
	TPROXYUpstreamConnMark *uint32 `json:"tproxyUpstreamConnMark,omitempty" validate:"omitempty,gt=0"`

	// FloatingIPs configures whether or not Felix will program non-OpenStack floating IP addresses.  (OpenStack-derived
	// floating IPs are always programmed, regardless of this setting.)
	//
	// +optional
	FloatingIPs *FloatingIPType `json:"floatingIPs,omitempty" validate:"omitempty"`

	// WindowsManageFirewallRules configures whether or not Felix will program Windows Firewall rules (to allow inbound access to its own metrics ports). [Default: Disabled]
	// +optional
	WindowsManageFirewallRules *WindowsManageFirewallRulesMode `json:"windowsManageFirewallRules,omitempty" validate:"omitempty,oneof=Enabled Disabled"`

	// GoGCThreshold Sets the Go runtime's garbage collection threshold.  I.e. the percentage that the heap is
	// allowed to grow before garbage collection is triggered.  In general, doubling the value halves the CPU time
	// spent doing GC, but it also doubles peak GC memory overhead.  A special value of -1 can be used
	// to disable GC entirely; this should only be used in conjunction with the GoMemoryLimitMB setting.
	//
	// This setting is overridden by the GOGC environment variable.
	//
	// [Default: 40]
	// +optional
	GoGCThreshold *int `json:"goGCThreshold,omitempty" validate:"omitempty,gte=-1"`

	// GoMemoryLimitMB sets a (soft) memory limit for the Go runtime in MB.  The Go runtime will try to keep its memory
	// usage under the limit by triggering GC as needed.  To avoid thrashing, it will exceed the limit if GC starts to
	// take more than 50% of the process's CPU time.  A value of -1 disables the memory limit.
	//
	// Note that the memory limit, if used, must be considerably less than any hard resource limit set at the container
	// or pod level.  This is because felix is not the only process that must run in the container or pod.
	//
	// This setting is overridden by the GOMEMLIMIT environment variable.
	//
	// [Default: -1]
	// +optional
	GoMemoryLimitMB *int `json:"goMemoryLimitMB,omitempty" validate:"omitempty,gte=-1"`

	// GoMaxProcs sets the maximum number of CPUs that the Go runtime will use concurrently.  A value of -1 means
	// "use the system default"; typically the number of real CPUs on the system.
	//
	// this setting is overridden by the GOMAXPROCS environment variable.
	//
	// [Default: -1]
	// +optional
	GoMaxProcs *int `json:"goMaxProcs,omitempty" validate:"omitempty,gte=-1"`
}

type HealthTimeoutOverride struct {
	Name    string          `json:"name"`
	Timeout metav1.Duration `json:"timeout"`
}

type RouteTableRange struct {
	Min int `json:"min"`
	Max int `json:"max"`
}

type RouteTableIDRange struct {
	Min int `json:"min"`
	Max int `json:"max"`
}

type RouteTableRanges []RouteTableIDRange

func (r RouteTableRanges) NumDesignatedTables() int {
	var len int = 0
	for _, rng := range r {
		len += (rng.Max - rng.Min) + 1 // add one, since range is inclusive
	}

	return len
}

// ProtoPort is combination of protocol, port, and CIDR. Protocol and port must be specified.
type ProtoPort struct {
	Protocol string `json:"protocol,omitempty"`
	Port     uint16 `json:"port"`
	// +optional
	Net string `json:"net,omitempty"`
}

// New FelixConfiguration creates a new (zeroed) FelixConfiguration struct with the TypeMetadata
// initialized to the current version.
func NewFelixConfiguration() *FelixConfiguration {
	return &FelixConfiguration{
		TypeMeta: metav1.TypeMeta{
			Kind:       KindFelixConfiguration,
			APIVersion: GroupVersionCurrent,
		},
	}
}<|MERGE_RESOLUTION|>--- conflicted
+++ resolved
@@ -102,14 +102,6 @@
 	FloatingIPsDisabled FloatingIPType = "Disabled"
 )
 
-// +kubebuilder:validation:Enum=Enabled;Disabled
-type WindowsManageFirewallRulesMode string
-
-const (
-	WindowsManageFirewallRulesEnabled  WindowsManageFirewallRulesMode = "Enabled"
-	WindowsManageFirewallRulesDisabled WindowsManageFirewallRulesMode = "Disabled"
-)
-
 type BPFHostNetworkedNATType string
 
 const (
@@ -126,8 +118,6 @@
 	BPFConnectTimeLBDisabled BPFConnectTimeLBType = "Disabled"
 )
 
-<<<<<<< HEAD
-=======
 // +kubebuilder:validation:Enum=Auto;Userspace;BPFProgram
 type BPFConntrackMode string
 
@@ -145,7 +135,6 @@
 	WindowsManageFirewallRulesDisabled WindowsManageFirewallRulesMode = "Disabled"
 )
 
->>>>>>> 3550c142
 // FelixConfigurationSpec contains the values of the Felix configuration.
 type FelixConfigurationSpec struct {
 	// UseInternalDataplaneDriver, if true, Felix will use its internal dataplane programming logic.  If false, it
@@ -669,10 +658,7 @@
 	// [Default: Off].
 	// +optional
 	// +kubebuilder:validation:Pattern=`^(?i)(Off|Info|Debug)?$`
-<<<<<<< HEAD
 	BPFLogLevel string `json:"bpfLogLevel,omitempty" validate:"omitempty,bpfLogLevel"`
-=======
-	BPFLogLevel string `json:"bpfLogLevel" validate:"omitempty,bpfLogLevel"`
 
 	// BPFConntrackLogLevel controls the log level of the BPF conntrack cleanup program, which runs periodically
 	// to clean up expired BPF conntrack entries.
@@ -687,7 +673,6 @@
 	// [Default: Auto]
 	BPFConntrackCleanupMode *BPFConntrackMode `json:"bpfConntrackMode,omitempty" validate:"omitempty,oneof=Auto Userspace BPFProgram"`
 
->>>>>>> 3550c142
 	// BPFLogFilters is a map of key=values where the value is
 	// a pcap filter expression and the key is an interface name with 'all'
 	// denoting all interfaces, 'weps' all workload endpoints and 'heps' all host
