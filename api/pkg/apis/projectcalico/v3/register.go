--- conflicted
+++ resolved
@@ -50,7 +50,8 @@
 		&CalicoNodeStatusList{},
 		&IPAMConfiguration{},
 		&IPAMConfigurationList{},
-<<<<<<< HEAD
+		&BlockAffinity{},
+		&BlockAffinityList{},
 
 		// Enterprise-only types.
 		&AlertException{},
@@ -91,10 +92,6 @@
 		&UISettingsGroupList{},
 		&UISettings{},
 		&UISettingsList{},
-=======
-		&BlockAffinity{},
-		&BlockAffinityList{},
->>>>>>> 228488d6
 	}
 )
 
