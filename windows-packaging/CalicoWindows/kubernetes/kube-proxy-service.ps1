--- conflicted
+++ resolved
@@ -1,104 +1,3 @@
-<<<<<<< HEAD
-# Copyright (c) 2020 Tigera, Inc. All rights reserved.
-#
-# Licensed under the Apache License, Version 2.0 (the "License");
-# you may not use this file except in compliance with the License.
-# You may obtain a copy of the License at
-#
-#     http:#www.apache.org/licenses/LICENSE-2.0
-#
-# Unless required by applicable law or agreed to in writing, software
-# distributed under the License is distributed on an "AS IS" BASIS,
-# WITHOUT WARRANTIES OR CONDITIONS OF ANY KIND, either express or implied.
-# See the License for the specific language governing permissions and
-# limitations under the License.
-
-Param(
-    [string]$NetworkName = "Calico"
-)
-
-$baseDir = "$PSScriptRoot\.."
-
-# Import HNS libraries, included in the package.
-ipmo -Force $baseDir\libs\hns\hns.psm1
-
-. $baseDir\config.ps1
-
-Write-Host "Running kub-proxy service."
-
-# Now, wait for the Calico network to be created.
-Write-Host "Waiting for HNS network $NetworkName to be created..."
-while (-Not (Get-HnsNetwork | ? Name -EQ $NetworkName)) {
-    Write-Debug "Still waiting for HNS network..."
-    Start-Sleep 1
-}
-Write-Host "HNS network $NetworkName found."
-
-# Determine the kube-proxy version.
-$kubeProxyVer = $(c:\k\kube-proxy.exe --version)
-$kubeProxyGE114 = $false
-if ($kubeProxyVer -match "v([0-9])\.([0-9]+)") {
-    $major = $Matches.1 -as [int]
-    $minor = $Matches.2 -as [int]
-    $kubeProxyGE114 = ($major -GT 1 -OR $major -EQ 1 -AND $minor -GE 14)
-}
-
-# Determine the windows version and build number for DSR support.
-$OSInfo = (Get-ComputerInfo  | select WindowsVersion, OsBuildNumber)
-$PlatformSupportDSR = (($OSInfo.WindowsVersion -as [int]) -GE 1903 -And ($OSInfo.OsBuildNumber -as [int]) -GE 18317)
-
-# Build up the arguments for starting kube-proxy.
-$argList = @(`
-    "--hostname-override=$env:NODENAME", `
-    "--v=4",`
-    "--proxy-mode=kernelspace",`
-    "--kubeconfig=""c:\k\config"""`
-)
-$extraFeatures = @()
-
-if ($kubeProxyGE114 -And $PlatformSupportDSR) {
-    Write-Host "Detected kube-proxy >= 1.14 and WindowsOSVersion >= 1903 WindowsBuildNumber >= 18317, enabling DSR feature gate."
-    $extraFeatures += "WinDSR=true"
-    $argList += "--enable-dsr=true"
-} else {
-    Write-Host "DSR feature is not supported."
-}
-
-$network = (Get-HnsNetwork | ? Name -EQ $NetworkName)
-if ($network.Type -EQ "Overlay") {
-    if (-NOT $kubeProxyGE114) {
-        throw "Overlay network requires kube-proxy >= v1.14.  Detected $kubeProxyVer."
-    }
-    # This is a VXLAN network, kube-proxy needs to know the source IP to use for SNAT operations.
-    Write-Host "Detected VXLAN network, waiting for Calico host endpoint to be created..."
-    while (-Not (Get-HnsEndpoint | ? Name -EQ "Calico_ep")) {
-        Start-Sleep 1
-    }
-    Write-Host "Host endpoint found."
-    $sourceVip = (Get-HnsEndpoint | ? Name -EQ "Calico_ep").IpAddress
-    $argList += "--source-vip=$sourceVip"
-    $extraFeatures += "WinOverlay=true"
-}
-
-if ($extraFeatures.Length -GT 0) {
-    $featuresStr = $extraFeatures -join ","
-    $argList += "--feature-gates=$featuresStr"
-    Write-Host "Enabling feature gates: $extraFeatures."
-}
-
-# kube-proxy doesn't handle resync if there are pre-exisitng policies, clean them
-# all out before (re)starting kube-proxy.
-$policyLists = Get-HnsPolicyList
-if ($policyLists) {
-    $policyLists | Remove-HnsPolicyList
-}
-
-Write-Host "Start to run c:\k\kube-proxy.exe"
-# We'll also pick up a network name env var from the Calico config file.  Override it
-# since hte value in the config file may be a regex.
-$env:KUBE_NETWORK=$NetworkName
-c:\k\kube-proxy.exe $argList
-=======
 # Copyright (c) 2020 Tigera, Inc. All rights reserved.
 #
 # Licensed under the Apache License, Version 2.0 (the "License");
@@ -201,5 +100,4 @@
 # We'll also pick up a network name env var from the Calico config file.  Override it
 # since the value in the config file may be a regex.
 $env:KUBE_NETWORK=$NetworkName
-c:\k\kube-proxy.exe $argList
->>>>>>> 9d23334d
+c:\k\kube-proxy.exe $argList