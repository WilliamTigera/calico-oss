--- conflicted
+++ resolved
@@ -1,97 +1,3 @@
-<<<<<<< HEAD
-# Copyright (c) 2020 Tigera, Inc. All rights reserved.
-#
-# Licensed under the Apache License, Version 2.0 (the "License");
-# you may not use this file except in compliance with the License.
-# You may obtain a copy of the License at
-#
-#     http:#www.apache.org/licenses/LICENSE-2.0
-#
-# Unless required by applicable law or agreed to in writing, software
-# distributed under the License is distributed on an "AS IS" BASIS,
-# WITHOUT WARRANTIES OR CONDITIONS OF ANY KIND, either express or implied.
-# See the License for the specific language governing permissions and
-# limitations under the License.
-
-# We require the 64-bit version of Powershell, which should live at the following path.
-$powerShellPath = "$env:SystemRoot\System32\WindowsPowerShell\v1.0\powershell.exe"
-$baseDir = "$PSScriptRoot\.."
-$NSSMPath = "$baseDir\nssm-2.24\win64\nssm.exe"
-$kubePath = "c:\k"
-
-function Install-KubeletService()
-{
-    Write-Host "Installing kubelet service..."
-
-    # Ensure our service file can run.
-    Unblock-File $baseDir\kubernetes\kubelet-service.ps1
-
-    & $NSSMPath install kubelet $powerShellPath
-    & $NSSMPath set kubelet AppParameters $baseDir\kubernetes\kubelet-service.ps1
-    & $NSSMPath set kubelet AppDirectory $baseDir
-    & $NSSMPath set kubelet DisplayName "kubelet service"
-    & $NSSMPath set kubelet Description "Kubenetes kubelet node agent."
-
-    # Configure it to auto-start by default.
-    & $NSSMPath set kubelet Start SERVICE_AUTO_START
-    & $NSSMPath set kubelet ObjectName LocalSystem
-    & $NSSMPath set kubelet Type SERVICE_WIN32_OWN_PROCESS
-
-    # Throttle process restarts if restarts in under 1500ms.
-    & $NSSMPath set kubelet AppThrottle 1500
-
-    & $NSSMPath set kubelet AppStdout $kubePath\kubelet.out.log
-    & $NSSMPath set kubelet AppStderr $kubePath\kubelet.err.log
-
-    # Configure online file rotation.
-    & $NSSMPath set kubelet AppRotateFiles 1
-    & $NSSMPath set kubelet AppRotateOnline 1
-    # Rotate once per day.
-    & $NSSMPath set kubelet AppRotateSeconds 86400
-    # Rotate after 10MB.
-    & $NSSMPath set kubelet AppRotateBytes 10485760
-
-    Write-Host "Done installing kubelet service."
-}
-
-function Install-KubeProxyService()
-{
-    Write-Host "Installing kube-proxy service..."
-
-    # Ensure our service file can run.
-    Unblock-File $baseDir\kubernetes\kube-proxy-service.ps1
-
-    & $NSSMPath install kube-proxy $powerShellPath
-    & $NSSMPath set kube-proxy AppParameters $baseDir\kubernetes\kube-proxy-service.ps1
-    & $NSSMPath set kube-proxy AppDirectory $baseDir
-    & $NSSMPath set kube-proxy DisplayName "kube-proxy service"
-    & $NSSMPath set kube-proxy Description "Kubenetes kube-proxy network proxy."
-
-    # Configure it to auto-start by default.
-    & $NSSMPath set kube-proxy Start SERVICE_AUTO_START
-    & $NSSMPath set kube-proxy ObjectName LocalSystem
-    & $NSSMPath set kube-proxy Type SERVICE_WIN32_OWN_PROCESS
-
-    # Throttle process restarts if restarts in under 1500ms.
-    & $NSSMPath set kube-proxy AppThrottle 1500
-
-    & $NSSMPath set kube-proxy AppStdout $kubePath\kube-proxy.out.log
-    & $NSSMPath set kube-proxy AppStderr $kubePath\kube-proxy.err.log
-
-    # Configure online file rotation.
-    & $NSSMPath set kube-proxy AppRotateFiles 1
-    & $NSSMPath set kube-proxy AppRotateOnline 1
-    # Rotate once per day.
-    & $NSSMPath set kube-proxy AppRotateSeconds 86400
-    # Rotate after 10MB.
-    & $NSSMPath set kube-proxy AppRotateBytes 10485760
-
-    Write-Host "Done installing kube-proxy service."
-}
-
-Install-KubeletService
-Install-KubeProxyService
-=======
 # Copyright (c) 2020 Tigera, Inc. All rights reserved.
 #
 # Licensed under the Apache License, Version 2.0 (the "License");
@@ -206,5 +112,4 @@
 else
 {
     Install-KubeProxyService
-}
->>>>>>> 80d4ed5f
+}