--- conflicted
+++ resolved
@@ -1,8 +1,4 @@
-<<<<<<< HEAD
-# Copyright (c) 2018-2020 Tigera, Inc. All rights reserved.
-=======
 # Copyright (c) 2018-2021 Tigera, Inc. All rights reserved.
->>>>>>> 417204dc
 #
 # Licensed under the Apache License, Version 2.0 (the "License");
 # you may not use this file except in compliance with the License.
@@ -30,10 +26,6 @@
 if ($env:CALICO_NETWORKING_BACKEND -EQ "windows-bgp")
 {
     Remove-ConfdService
-<<<<<<< HEAD
-    Remove-CNIPlugin
-}
-=======
 }
 
 if ($env:CALICO_NETWORKING_BACKEND -NE "none")
@@ -41,7 +33,6 @@
     Remove-CNIPlugin
 }
 
->>>>>>> 417204dc
 Remove-NodeService
 Remove-FelixService
 
