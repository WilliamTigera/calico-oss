<<<<<<< HEAD
# Copyright (c) 2018-2020 Tigera, Inc. All rights reserved.
#
# Licensed under the Apache License, Version 2.0 (the "License");
# you may not use this file except in compliance with the License.
# You may obtain a copy of the License at
#
#     http:#www.apache.org/licenses/LICENSE-2.0
#
# Unless required by applicable law or agreed to in writing, software
# distributed under the License is distributed on an "AS IS" BASIS,
# WITHOUT WARRANTIES OR CONDITIONS OF ANY KIND, either express or implied.
# See the License for the specific language governing permissions and
# limitations under the License.

# This script is run from the main Calico folder.
. .\config.ps1

ipmo .\libs\calico\calico.psm1
ipmo .\libs\hns\hns.psm1

$lastBootTime = Get-LastBootTime
$Stored = Get-StoredLastBootTime
Write-Host "StoredLastBootTime $Stored, CurrentLastBootTime $lastBootTime"

$timeout = $env:STARTUP_VALID_IP_TIMEOUT

# Autoconfigure the IPAM block mode.
if ($env:CNI_IPAM_TYPE -EQ "host-local") {
    $env:USE_POD_CIDR = "true"
} else {
    $env:USE_POD_CIDR = "false"
}

$platform = Get-PlatformType

if ($env:CALICO_NETWORKING_BACKEND -EQ "windows-bgp" -OR $env:CALICO_NETWORKING_BACKEND -EQ "vxlan")
{
    Write-Host "Calico $env:CALICO_NETWORKING_BACKEND networking enabled."

    # Check if the node has been rebooted.  If so, the HNS networks will be in unknown state so we need to
    # clean them up and recreate them.
    $prevLastBootTime = Get-StoredLastBootTime
    if ($prevLastBootTime -NE $lastBootTime)
    {
        if ((Get-HNSNetwork | ? Type -NE nat))
        {
            Write-Host "First time Calico has run since boot up, cleaning out any old network state."
            Get-HNSNetwork | ? Type -NE nat | Remove-HNSNetwork
            do
            {
                Write-Host "Waiting for network deletion to complete."
                Start-Sleep 1
            } while ((Get-HNSNetwork | ? Type -NE nat))
        }

        # After deletion of all hns networks, wait for an interface to have an IP that is not a 169.254.0.0/16 (or 127.0.0.0/8) address,
        # before creation of External network.
        $isValidIP = $false
        $IPRegEx1='(^127\.0\.0\.)'
        $IPRegEx2='(^169\.254\.)'
        while(!($isValidIP) -AND ($timeout -gt 0))
        {
            $IPAddress = (Get-NetIPAddress -AddressFamily IPv4).IPAddress
            Write-Host "`nTimeout Remaining: $timeout sec"
            Write-Host "List of IP Address before initialising Calico: $IPAddress"
            Foreach ($ip in $IPAddress)
            {
                if (($ip -NotMatch $IPRegEx1) -AND ($ip -NotMatch $IPRegEx2))
                {
                    $isValidIP = $true
                    Write-Host "`nFound valid IP: $ip"
                    break
                }
            }
            if (!($isValidIP))
            {
                Start-Sleep -s 5
                $timeout = $timeout - 5
            }
        }
    }

    # Create a bridge to trigger a vSwitch creation. Do this only once
    Write-Host "`nStart creating vSwitch. Note: Connection may get lost for RDP, please reconnect...`n"
    while (!(Get-HnsNetwork | ? Name -EQ "External"))
    {
        if ($env:CALICO_NETWORKING_BACKEND -EQ "vxlan") {
            # FIXME Firewall rule port?
            New-NetFirewallRule -Name OverlayTraffic4789UDP -Description "Overlay network traffic UDP" -Action Allow -LocalPort 4789 -Enabled True -DisplayName "Overlay Traffic 4789 UDP" -Protocol UDP -ErrorAction SilentlyContinue
            $result = New-HNSNetwork -Type Overlay -AddressPrefix "192.168.255.0/30" -Gateway "192.168.255.1" -Name "External" -SubnetPolicies @(@{Type = "VSID"; VSID = 9999; })  -Verbose
        }
        else
        {
            $result = New-HNSNetwork -Type L2Bridge -AddressPrefix "192.168.255.0/30" -Gateway "192.168.255.1" -Name "External" -Verbose
        }
        if ($result.Error -OR (!$result.Success)) {
            Write-Host "Failed to create network, retrying..."
            Start-Sleep 1
        } else {
            break
        }
    }

    # Wait for the management IP to show up and then give an extra grace period for
    # the networking stack to settle down.
    $mgmtIP = Wait-ForManagementIP "External"
    Write-Host "Management IP detected on vSwitch: $mgmtIP."
    Start-Sleep 10

    if ($platform -EQ "ec2") {
        Set-AwsMetaDataServerRoute -mgmtIP $mgmtIP
    }

    if ($env:CALICO_NETWORKING_BACKEND -EQ "windows-bgp") {
        Write-Host "Restarting BGP service to pick up any interface renumbering..."
        Restart-Service RemoteAccess
    }
}

$env:CALICO_NODENAME_FILE = ".\nodename"

# We use this setting as a trigger for the other scripts to proceed.
Set-StoredLastBootTime $lastBootTime
$Stored = Get-StoredLastBootTime
Write-Host "Stored new lastBootTime $Stored"

# Run the startup script whenever kubelet (re)starts. This makes sure that we refresh our Node annotations if
# kubelet recreates the Node resource.
$kubeletPid = -1
while ($True)
{
    try
    {
        # Run calico-node.exe if kubelet starts/restarts
        $currentKubeletPid = (Get-Process -Name kubelet -ErrorAction Stop).id
        if ($currentKubeletPid -NE $kubeletPid)
        {
            Write-Host "Kubelet has (re)started, (re)initialising the node..."
            $kubeletPid = $currentKubeletPid
            while ($true)
            {
                .\calico-node.exe -startup
                if ($LastExitCode -EQ 0)
                {
                    Write-Host "Calico node initialisation succeeded; monitoring kubelet for restarts..."
                    break
                }

                Write-Host "Calico node initialisation failed, will retry..."
                Start-Sleep 1
            }
        }
    }
    catch
    {
        Write-Host "Kubelet not running, waiting for Kubelet to start..."
        $kubeletPid = -1
    }
    Start-Sleep 10
}
=======
# Copyright (c) 2018-2020 Tigera, Inc. All rights reserved.
#
# Licensed under the Apache License, Version 2.0 (the "License");
# you may not use this file except in compliance with the License.
# You may obtain a copy of the License at
#
#     http:#www.apache.org/licenses/LICENSE-2.0
#
# Unless required by applicable law or agreed to in writing, software
# distributed under the License is distributed on an "AS IS" BASIS,
# WITHOUT WARRANTIES OR CONDITIONS OF ANY KIND, either express or implied.
# See the License for the specific language governing permissions and
# limitations under the License.

# This script is run from the main Calico folder.
. .\config.ps1

ipmo .\libs\calico\calico.psm1
ipmo .\libs\hns\hns.psm1

$lastBootTime = Get-LastBootTime
$Stored = Get-StoredLastBootTime
Write-Host "StoredLastBootTime $Stored, CurrentLastBootTime $lastBootTime"

$timeout = $env:STARTUP_VALID_IP_TIMEOUT

# Autoconfigure the IPAM block mode.
if ($env:CNI_IPAM_TYPE -EQ "host-local") {
    $env:USE_POD_CIDR = "true"
} else {
    $env:USE_POD_CIDR = "false"
}

$platform = Get-PlatformType

if ($env:CALICO_NETWORKING_BACKEND -EQ "windows-bgp" -OR $env:CALICO_NETWORKING_BACKEND -EQ "vxlan")
{
    Write-Host "Calico $env:CALICO_NETWORKING_BACKEND networking enabled."

    # Check if the node has been rebooted.  If so, the HNS networks will be in unknown state so we need to
    # clean them up and recreate them.
    $prevLastBootTime = Get-StoredLastBootTime
    if ($prevLastBootTime -NE $lastBootTime)
    {
        if ((Get-HNSNetwork | ? Type -NE nat))
        {
            Write-Host "First time Calico has run since boot up, cleaning out any old network state."
            Get-HNSNetwork | ? Type -NE nat | Remove-HNSNetwork
            do
            {
                Write-Host "Waiting for network deletion to complete."
                Start-Sleep 1
            } while ((Get-HNSNetwork | ? Type -NE nat))
        }

        # After deletion of all hns networks, wait for an interface to have an IP that is not a 169.254.0.0/16 (or 127.0.0.0/8) address,
        # before creation of External network.
        $isValidIP = $false
        $IPRegEx1='(^127\.0\.0\.)'
        $IPRegEx2='(^169\.254\.)'
        while(!($isValidIP) -AND ($timeout -gt 0))
        {
            $IPAddress = (Get-NetIPAddress -AddressFamily IPv4).IPAddress
            Write-Host "`nTimeout Remaining: $timeout sec"
            Write-Host "List of IP Address before initialising Calico: $IPAddress"
            Foreach ($ip in $IPAddress)
            {
                if (($ip -NotMatch $IPRegEx1) -AND ($ip -NotMatch $IPRegEx2))
                {
                    $isValidIP = $true
                    Write-Host "`nFound valid IP: $ip"
                    break
                }
            }
            if (!($isValidIP))
            {
                Start-Sleep -s 5
                $timeout = $timeout - 5
            }
        }
    }

    # Create a bridge to trigger a vSwitch creation. Do this only once
    Write-Host "`nStart creating vSwitch. Note: Connection may get lost for RDP, please reconnect...`n"
    while (!(Get-HnsNetwork | ? Name -EQ "External"))
    {
        if ($env:CALICO_NETWORKING_BACKEND -EQ "vxlan") {
            # FIXME Firewall rule port?
            New-NetFirewallRule -Name OverlayTraffic4789UDP -Description "Overlay network traffic UDP" -Action Allow -LocalPort 4789 -Enabled True -DisplayName "Overlay Traffic 4789 UDP" -Protocol UDP -ErrorAction SilentlyContinue
            $result = New-HNSNetwork -Type Overlay -AddressPrefix "192.168.255.0/30" -Gateway "192.168.255.1" -Name "External" -SubnetPolicies @(@{Type = "VSID"; VSID = 9999; })  -Verbose
        }
        else
        {
            $result = New-HNSNetwork -Type L2Bridge -AddressPrefix "192.168.255.0/30" -Gateway "192.168.255.1" -Name "External" -Verbose
        }
        if ($result.Error -OR (!$result.Success)) {
            Write-Host "Failed to create network, retrying..."
            Start-Sleep 1
        } else {
            break
        }
    }

    # Wait for the management IP to show up and then give an extra grace period for
    # the networking stack to settle down.
    $mgmtIP = Wait-ForManagementIP "External"
    Write-Host "Management IP detected on vSwitch: $mgmtIP."
    Start-Sleep 10

    if (($platform -EQ "ec2") -or ($platform -EQ "gce")) {
        Set-MetaDataServerRoute -mgmtIP $mgmtIP
    }

    if ($env:CALICO_NETWORKING_BACKEND -EQ "windows-bgp") {
        Write-Host "Restarting BGP service to pick up any interface renumbering..."
        Restart-Service RemoteAccess
    }
}

$env:CALICO_NODENAME_FILE = ".\nodename"

# We use this setting as a trigger for the other scripts to proceed.
Set-StoredLastBootTime $lastBootTime
$Stored = Get-StoredLastBootTime
Write-Host "Stored new lastBootTime $Stored"

# Run the startup script whenever kubelet (re)starts. This makes sure that we refresh our Node annotations if
# kubelet recreates the Node resource.
$kubeletPid = -1
while ($True)
{
    try
    {
        # Run calico-node.exe if kubelet starts/restarts
        $currentKubeletPid = (Get-Process -Name kubelet -ErrorAction Stop).id
        if ($currentKubeletPid -NE $kubeletPid)
        {
            Write-Host "Kubelet has (re)started, (re)initialising the node..."
            $kubeletPid = $currentKubeletPid
            while ($true)
            {
                .\calico-node.exe -startup
                if ($LastExitCode -EQ 0)
                {
                    Write-Host "Calico node initialisation succeeded; monitoring kubelet for restarts..."
                    break
                }

                Write-Host "Calico node initialisation failed, will retry..."
                Start-Sleep 1
            }
        }
    }
    catch
    {
        Write-Host "Kubelet not running, waiting for Kubelet to start..."
        $kubeletPid = -1
    }
    Start-Sleep 10
}
>>>>>>> 355e1014
<|MERGE_RESOLUTION|>--- conflicted
+++ resolved
@@ -1,165 +1,3 @@
-<<<<<<< HEAD
-# Copyright (c) 2018-2020 Tigera, Inc. All rights reserved.
-#
-# Licensed under the Apache License, Version 2.0 (the "License");
-# you may not use this file except in compliance with the License.
-# You may obtain a copy of the License at
-#
-#     http:#www.apache.org/licenses/LICENSE-2.0
-#
-# Unless required by applicable law or agreed to in writing, software
-# distributed under the License is distributed on an "AS IS" BASIS,
-# WITHOUT WARRANTIES OR CONDITIONS OF ANY KIND, either express or implied.
-# See the License for the specific language governing permissions and
-# limitations under the License.
-
-# This script is run from the main Calico folder.
-. .\config.ps1
-
-ipmo .\libs\calico\calico.psm1
-ipmo .\libs\hns\hns.psm1
-
-$lastBootTime = Get-LastBootTime
-$Stored = Get-StoredLastBootTime
-Write-Host "StoredLastBootTime $Stored, CurrentLastBootTime $lastBootTime"
-
-$timeout = $env:STARTUP_VALID_IP_TIMEOUT
-
-# Autoconfigure the IPAM block mode.
-if ($env:CNI_IPAM_TYPE -EQ "host-local") {
-    $env:USE_POD_CIDR = "true"
-} else {
-    $env:USE_POD_CIDR = "false"
-}
-
-$platform = Get-PlatformType
-
-if ($env:CALICO_NETWORKING_BACKEND -EQ "windows-bgp" -OR $env:CALICO_NETWORKING_BACKEND -EQ "vxlan")
-{
-    Write-Host "Calico $env:CALICO_NETWORKING_BACKEND networking enabled."
-
-    # Check if the node has been rebooted.  If so, the HNS networks will be in unknown state so we need to
-    # clean them up and recreate them.
-    $prevLastBootTime = Get-StoredLastBootTime
-    if ($prevLastBootTime -NE $lastBootTime)
-    {
-        if ((Get-HNSNetwork | ? Type -NE nat))
-        {
-            Write-Host "First time Calico has run since boot up, cleaning out any old network state."
-            Get-HNSNetwork | ? Type -NE nat | Remove-HNSNetwork
-            do
-            {
-                Write-Host "Waiting for network deletion to complete."
-                Start-Sleep 1
-            } while ((Get-HNSNetwork | ? Type -NE nat))
-        }
-
-        # After deletion of all hns networks, wait for an interface to have an IP that is not a 169.254.0.0/16 (or 127.0.0.0/8) address,
-        # before creation of External network.
-        $isValidIP = $false
-        $IPRegEx1='(^127\.0\.0\.)'
-        $IPRegEx2='(^169\.254\.)'
-        while(!($isValidIP) -AND ($timeout -gt 0))
-        {
-            $IPAddress = (Get-NetIPAddress -AddressFamily IPv4).IPAddress
-            Write-Host "`nTimeout Remaining: $timeout sec"
-            Write-Host "List of IP Address before initialising Calico: $IPAddress"
-            Foreach ($ip in $IPAddress)
-            {
-                if (($ip -NotMatch $IPRegEx1) -AND ($ip -NotMatch $IPRegEx2))
-                {
-                    $isValidIP = $true
-                    Write-Host "`nFound valid IP: $ip"
-                    break
-                }
-            }
-            if (!($isValidIP))
-            {
-                Start-Sleep -s 5
-                $timeout = $timeout - 5
-            }
-        }
-    }
-
-    # Create a bridge to trigger a vSwitch creation. Do this only once
-    Write-Host "`nStart creating vSwitch. Note: Connection may get lost for RDP, please reconnect...`n"
-    while (!(Get-HnsNetwork | ? Name -EQ "External"))
-    {
-        if ($env:CALICO_NETWORKING_BACKEND -EQ "vxlan") {
-            # FIXME Firewall rule port?
-            New-NetFirewallRule -Name OverlayTraffic4789UDP -Description "Overlay network traffic UDP" -Action Allow -LocalPort 4789 -Enabled True -DisplayName "Overlay Traffic 4789 UDP" -Protocol UDP -ErrorAction SilentlyContinue
-            $result = New-HNSNetwork -Type Overlay -AddressPrefix "192.168.255.0/30" -Gateway "192.168.255.1" -Name "External" -SubnetPolicies @(@{Type = "VSID"; VSID = 9999; })  -Verbose
-        }
-        else
-        {
-            $result = New-HNSNetwork -Type L2Bridge -AddressPrefix "192.168.255.0/30" -Gateway "192.168.255.1" -Name "External" -Verbose
-        }
-        if ($result.Error -OR (!$result.Success)) {
-            Write-Host "Failed to create network, retrying..."
-            Start-Sleep 1
-        } else {
-            break
-        }
-    }
-
-    # Wait for the management IP to show up and then give an extra grace period for
-    # the networking stack to settle down.
-    $mgmtIP = Wait-ForManagementIP "External"
-    Write-Host "Management IP detected on vSwitch: $mgmtIP."
-    Start-Sleep 10
-
-    if ($platform -EQ "ec2") {
-        Set-AwsMetaDataServerRoute -mgmtIP $mgmtIP
-    }
-
-    if ($env:CALICO_NETWORKING_BACKEND -EQ "windows-bgp") {
-        Write-Host "Restarting BGP service to pick up any interface renumbering..."
-        Restart-Service RemoteAccess
-    }
-}
-
-$env:CALICO_NODENAME_FILE = ".\nodename"
-
-# We use this setting as a trigger for the other scripts to proceed.
-Set-StoredLastBootTime $lastBootTime
-$Stored = Get-StoredLastBootTime
-Write-Host "Stored new lastBootTime $Stored"
-
-# Run the startup script whenever kubelet (re)starts. This makes sure that we refresh our Node annotations if
-# kubelet recreates the Node resource.
-$kubeletPid = -1
-while ($True)
-{
-    try
-    {
-        # Run calico-node.exe if kubelet starts/restarts
-        $currentKubeletPid = (Get-Process -Name kubelet -ErrorAction Stop).id
-        if ($currentKubeletPid -NE $kubeletPid)
-        {
-            Write-Host "Kubelet has (re)started, (re)initialising the node..."
-            $kubeletPid = $currentKubeletPid
-            while ($true)
-            {
-                .\calico-node.exe -startup
-                if ($LastExitCode -EQ 0)
-                {
-                    Write-Host "Calico node initialisation succeeded; monitoring kubelet for restarts..."
-                    break
-                }
-
-                Write-Host "Calico node initialisation failed, will retry..."
-                Start-Sleep 1
-            }
-        }
-    }
-    catch
-    {
-        Write-Host "Kubelet not running, waiting for Kubelet to start..."
-        $kubeletPid = -1
-    }
-    Start-Sleep 10
-}
-=======
 # Copyright (c) 2018-2020 Tigera, Inc. All rights reserved.
 #
 # Licensed under the Apache License, Version 2.0 (the "License");
@@ -319,5 +157,4 @@
         $kubeletPid = -1
     }
     Start-Sleep 10
-}
->>>>>>> 355e1014
+}