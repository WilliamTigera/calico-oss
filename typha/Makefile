include ../metadata.mk

PACKAGE_NAME = github.com/projectcalico/calico/typha

RELEASE_REGISTRIES    ?= gcr.io/projectcalico-org eu.gcr.io/projectcalico-org asia.gcr.io/projectcalico-org us.gcr.io/projectcalico-org
RELEASE_BRANCH_PREFIX ?= release
DEV_TAG_SUFFIX        ?= 0.dev

# If this is a release, also tag and push additional images.
ifeq ($(RELEASE),true)
TYPHA_IMAGE    ?=typha
DEV_REGISTRIES ?=quay.io/calico calico $(RELEASE_REGISTRIES)
else
TYPHA_IMAGE    ?=calico/typha
DEV_REGISTRIES ?=quay.io docker.io
endif

BUILD_IMAGES   ?=$(TYPHA_IMAGE)

# We need CGO to leverage Boring SSL.  However, the cross-compile doesn't support CGO yet.
ifeq ($(ARCH), $(filter $(ARCH),amd64))
CGO_ENABLED=1
else
CGO_ENABLED=0
endif

# Add in local static-checks
LOCAL_CHECKS=check-boring-ssl

###############################################################################
# Download and include ../lib.Makefile
#   Additions to EXTRA_DOCKER_ARGS need to happen before the include since
#   that variable is evaluated when we declare DOCKER_RUN and siblings.
###############################################################################
include ../lib.Makefile

###############################################################################

# Linker flags for building Typha.
#
# We use -X to insert the version information into the placeholder variables
# in the buildinfo package.
#
# We use -B to insert a build ID note into the executable, without which, the
# RPM build tools complain.
LDFLAGS:=-ldflags "\
	-X $(PACKAGE_NAME)/pkg/buildinfo.GitVersion=$(GIT_DESCRIPTION) \
	-X $(PACKAGE_NAME)/pkg/buildinfo.BuildDate=$(DATE) \
	-X $(PACKAGE_NAME)/pkg/buildinfo.GitRevision=$(GIT_COMMIT) \
	-B 0x$(BUILD_ID)"

# All Typha go files.
SRC_FILES:=$(shell find . $(foreach dir,$(NON_TYPHA_DIRS),-path ./$(dir) -prune -o) -type f -name '*.go' -print)

.PHONY: clean
clean:
	rm -rf .go-pkg-cache \
		bin \
		docker-image/bin \
		build \
		report/*.xml \
<<<<<<< HEAD
		release-notes-* \
=======
		release-notes-*
>>>>>>> fd315571
	find . -name "*.coverprofile" -type f -delete
	find . -name "coverage.xml" -type f -delete
	find . -name ".coverage" -type f -delete
	find . -name "*.pyc" -type f -delete

###############################################################################
# Building the binary
###############################################################################
build: bin/calico-typha
build-all: $(addprefix sub-build-,$(VALIDARCHES))
sub-build-%:
	$(MAKE) build ARCH=$*

bin/calico-typha: bin/calico-typha-$(ARCH)
	ln -f bin/calico-typha-$(ARCH) bin/calico-typha

<<<<<<< HEAD
bin/wrapper: bin/wrapper-$(ARCH)
	ln -f bin/wrapper-$(ARCH) bin/wrapper

bin/wrapper-$(ARCH): $(SRC_FILES) $(LOCAL_BUILD_DEP)
	mkdir -p bin
	$(DOCKER_RUN) $(CALICO_BUILD) sh -c '$(GIT_CONFIG_SSH) \
		go build -v -i -o $@ -v $(LDFLAGS) "$(PACKAGE_NAME)/cmd/wrapper" && \
		( ldd $@ 2>&1 | grep -q -e "Not a valid dynamic program" \
		-e "not a dynamic executable" || \
		( echo "Error: bin/wrapper was not statically linked"; false ) )'

=======
>>>>>>> fd315571
bin/calico-typha-$(ARCH): $(SRC_FILES)
	mkdir -p bin
	$(DOCKER_RUN) -e CGO_ENABLED=$(CGO_ENABLED) $(CALICO_BUILD) \
	    sh -c '$(GIT_CONFIG_SSH) go build -v -i -o $@ -v $(LDFLAGS) $(PACKAGE_NAME)/cmd/calico-typha'

bin/typha-client-$(ARCH): $(SRC_FILES)
	@echo Building typha client...
	mkdir -p bin
	$(DOCKER_RUN) $(CALICO_BUILD) \
<<<<<<< HEAD
	    sh -c '$(GIT_CONFIG_SSH) GO111MODULE=on go build -v -i -o $@ -v $(LDFLAGS) "$(PACKAGE_NAME)/cmd/typha-client" && \
=======
	    sh -c '$(GIT_CONFIG_SSH) go build -v -i -o $@ -v $(LDFLAGS) "$(PACKAGE_NAME)/cmd/typha-client" && \
>>>>>>> fd315571
		( ldd $@ 2>&1 | grep -q -e "Not a valid dynamic program" \
		-e "not a dynamic executable" || \
		( echo "Error: bin/typha-client was not statically linked"; false ) )'

###############################################################################
# Building the image
###############################################################################
# Build the calico/typha docker image, which contains only typha.
.PHONY: $(TYPHA_IMAGE) $(TYPHA_IMAGE)-$(ARCH)
image: $(BUILD_IMAGES)

# Build the image for the target architecture
.PHONY: image-all
image-all: $(addprefix sub-image-,$(VALIDARCHES))
sub-image-%:
	$(MAKE) image ARCH=$*

# Build the calico/typha docker image, which contains only Typha.
.PHONY: image $(TYPHA_IMAGE)
$(TYPHA_IMAGE): bin/calico-typha-$(ARCH) bin/wrapper-$(ARCH) register
	rm -rf docker-image/bin
	mkdir -p docker-image/bin
	cp bin/calico-typha-$(ARCH) docker-image/bin/
	cp bin/wrapper-$(ARCH) docker-image/bin/
	cp LICENSE docker-image/
	docker buildx build --platform linux/$(ARCH) -t $(TYPHA_IMAGE):latest-$(ARCH) --build-arg QEMU_IMAGE=$(CALICO_BUILD) --build-arg GIT_VERSION=$(GIT_VERSION) --file ./docker-image/Dockerfile.$(ARCH) docker-image --load
ifeq ($(ARCH),amd64)
	docker tag $(TYPHA_IMAGE):latest-$(ARCH) $(TYPHA_IMAGE):latest
endif

###############################################################################
# Unit Tests
###############################################################################
.PHONY: ut
ut combined.coverprofile: $(SRC_FILES)
	@echo Running Go UTs.
	$(DOCKER_RUN) $(CALICO_BUILD) ./utils/run-coverage

check-boring-ssl: bin/calico-typha-amd64
	$(DOCKER_RUN) -e CGO_ENABLED=$(CGO_ENABLED) $(CALICO_BUILD) \
		go tool nm bin/calico-typha-amd64 > bin/tags.txt && grep '_Cfunc__goboringcrypto_' bin/tags.txt 1> /dev/null
	-rm -f bin/tags.txt

###############################################################################
# CI/CD
###############################################################################
.PHONY: cd ci version
version: image
	docker run --rm $(TYPHA_IMAGE):latest-$(ARCH) calico-typha --version

ci: mod-download image-all version static-checks ut
ifeq (,$(filter k8sfv-test, $(EXCEPT)))
	@$(MAKE) k8sfv-test
endif

## Deploys images to registry
cd: cd-common

fv: k8sfv-test

k8sfv-test: image
	$(MAKE) -C ../felix JUST_A_MINUTE=true USE_TYPHA=true FV_TYPHAIMAGE=$(TYPHA_IMAGE):latest TYPHA_VERSION=latest k8sfv-test

st:
	@echo "No STs available."

###############################################################################
# Release
###############################################################################
PREVIOUS_RELEASE=$(shell git describe --tags --abbrev=0)

## Tags and builds a release from start to finish.
release: release-prereqs
	$(MAKE) VERSION=$(VERSION) release-tag
	$(MAKE) VERSION=$(VERSION) release-build
	$(MAKE) VERSION=$(VERSION) release-verify

	@echo ""
	@echo "Release build complete. Next, push the produced images."
	@echo ""
	@echo "  make VERSION=$(VERSION) release-publish"
	@echo ""

## Produces a git tag for the release.
release-tag: release-prereqs release-notes
	git tag $(VERSION) -F release-notes-$(VERSION)
	@echo ""
	@echo "Now you can build the release:"
	@echo ""
	@echo "  make VERSION=$(VERSION) release-build"
	@echo ""

## Produces a clean build of release artifacts at the specified version.
release-build: release-prereqs clean
# Check that the correct code is checked out.
ifneq ($(VERSION), $(GIT_VERSION))
	$(error Attempt to build $(VERSION) from $(GIT_VERSION))
endif
	$(MAKE) image-all RELEASE=true
	$(MAKE) retag-build-images-with-registries RELEASE=true IMAGETAG=$(VERSION)
	$(MAKE) retag-build-images-with-registries RELEASE=true IMAGETAG=latest

## Verifies the release artifacts produces by `make release-build` are correct.
release-verify: release-prereqs
	# Check the reported version is correct for each release artifact.
	docker run --rm $(TYPHA_IMAGE):$(VERSION)-$(ARCH) calico-typha --version | grep $(VERSION) || ( echo "Reported version:" `docker run --rm $(TYPHA_IMAGE):$(VERSION)-$(ARCH) calico-typha --version` "\nExpected version: $(VERSION)" && exit 1 )
	docker run --rm quay.io/$(TYPHA_IMAGE):$(VERSION)-$(ARCH) calico-typha --version | grep $(VERSION) || ( echo "Reported version:" `docker run --rm quay.io/$(TYPHA_IMAGE):$(VERSION)-$(ARCH) calico-typha --version | grep -x $(VERSION)` "\nExpected version: $(VERSION)" && exit 1 )

	# TODO: Some sort of quick validation of the produced binaries.

## Generates release notes based on commits in this version.
release-notes: release-prereqs
	mkdir -p dist
	echo "# Changelog" > release-notes-$(VERSION)
	echo "" >> release-notes-$(VERSION)
	sh -c "git cherry -v $(PREVIOUS_RELEASE) | cut '-d ' -f 2- | sed 's/^/- /' >> release-notes-$(VERSION)"

## Pushes a github release and release artifacts produced by `make release-build`.
release-publish: release-prereqs
	# Push the git tag.
	git push origin $(VERSION)

	# Push images.
	$(MAKE) push-images-to-registries push-manifests IMAGETAG=$(VERSION) RELEASE=true CONFIRM=true

	@echo "Finalize the GitHub release based on the pushed tag."
	@echo "Attach the $(DIST)/calico-typha-amd64 binary."
	@echo ""
	@echo "  https://$(PACKAGE_NAME)/releases/tag/$(VERSION)"
	@echo ""
	@echo "If this is the latest stable release, then run the following to push 'latest' images."
	@echo ""
	@echo "  make VERSION=$(VERSION) release-publish-latest"
	@echo ""

# WARNING: Only run this target if this release is the latest stable release. Do NOT
# run this target for alpha / beta / release candidate builds, or patches to earlier Calico versions.
## Pushes `latest` release images. WARNING: Only run this for latest stable releases.
release-publish-latest: release-prereqs
	# Check latest versions match.
	if ! docker run $(TYPHA_IMAGE):latest-$(ARCH) calico-typha --version | grep '$(VERSION)'; then echo "Reported version:" `docker run $(TYPHA_IMAGE):latest-$(ARCH) calico-typha --version` "\nExpected version: $(VERSION)"; false; else echo "\nVersion check passed\n"; fi
	if ! docker run quay.io/$(TYPHA_IMAGE):latest-$(ARCH) calico-typha --version | grep '$(VERSION)'; then echo "Reported version:" `docker run quay.io/$(TYPHA_IMAGE):latest-$(ARCH) calico-typha --version` "\nExpected version: $(VERSION)"; false; else echo "\nVersion check passed\n"; fi

	$(MAKE) push-images-to-registries push-manifests RELEASE=true IMAGETAG=latest RELEASE=true CONFIRM=true

# release-prereqs checks that the environment is configured properly to create a release.
release-prereqs:
ifndef VERSION
	$(error VERSION is undefined - run using make release VERSION=vX.Y.Z)
endif
ifeq ($(GIT_COMMIT),<unknown>)
	$(error git commit ID could not be determined, releases must be done from a git working copy)
endif

###############################################################################
# Developer helper scripts (not used by build or test)
###############################################################################
.PHONY: ut-no-cover
ut-no-cover: $(SRC_FILES)
	@echo Running Go UTs without coverage.
	$(DOCKER_RUN) $(CALICO_BUILD) ginkgo -r

.PHONY: ut-watch
ut-watch: $(SRC_FILES)
	@echo Watching go UTs for changes...
	$(DOCKER_RUN) $(CALICO_BUILD) ginkgo watch -r

# Launch a browser with Go coverage stats for the whole project.
.PHONY: cover-browser
cover-browser: combined.coverprofile
	go tool cover -html="combined.coverprofile"

.PHONY: cover-report
cover-report: combined.coverprofile
	# Print the coverage.  We use sed to remove the verbose prefix and trim down
	# the whitespace.
	@echo
	@echo ======== All coverage =========
	@echo
	@$(DOCKER_RUN) $(CALICO_BUILD) sh -c 'go tool cover -func combined.coverprofile | \
				   sed 's=$(PACKAGE_NAME)/==' | \
				   column -t'
	@echo
	@echo ======== Missing coverage only =========
	@echo
	@$(DOCKER_RUN) $(CALICO_BUILD) sh -c "go tool cover -func combined.coverprofile | \
				   sed 's=$(PACKAGE_NAME)/==' | \
				   column -t | \
				   grep -v '100\.0%'"

bin/calico-typha.transfer-url: bin/calico-typha-$(ARCH)
	$(DOCKER_RUN) $(CALICO_BUILD) sh -c 'curl --upload-file bin/calico-typha-$(ARCH) https://transfer.sh/calico-typha > $@'

# Install or update the tools used by the build
.PHONY: update-tools
update-tools:
	go get -u github.com/onsi/ginkgo/ginkgo<|MERGE_RESOLUTION|>--- conflicted
+++ resolved
@@ -59,11 +59,7 @@
 		docker-image/bin \
 		build \
 		report/*.xml \
-<<<<<<< HEAD
-		release-notes-* \
-=======
 		release-notes-*
->>>>>>> fd315571
 	find . -name "*.coverprofile" -type f -delete
 	find . -name "coverage.xml" -type f -delete
 	find . -name ".coverage" -type f -delete
@@ -80,7 +76,6 @@
 bin/calico-typha: bin/calico-typha-$(ARCH)
 	ln -f bin/calico-typha-$(ARCH) bin/calico-typha
 
-<<<<<<< HEAD
 bin/wrapper: bin/wrapper-$(ARCH)
 	ln -f bin/wrapper-$(ARCH) bin/wrapper
 
@@ -92,8 +87,6 @@
 		-e "not a dynamic executable" || \
 		( echo "Error: bin/wrapper was not statically linked"; false ) )'
 
-=======
->>>>>>> fd315571
 bin/calico-typha-$(ARCH): $(SRC_FILES)
 	mkdir -p bin
 	$(DOCKER_RUN) -e CGO_ENABLED=$(CGO_ENABLED) $(CALICO_BUILD) \
@@ -103,11 +96,7 @@
 	@echo Building typha client...
 	mkdir -p bin
 	$(DOCKER_RUN) $(CALICO_BUILD) \
-<<<<<<< HEAD
-	    sh -c '$(GIT_CONFIG_SSH) GO111MODULE=on go build -v -i -o $@ -v $(LDFLAGS) "$(PACKAGE_NAME)/cmd/typha-client" && \
-=======
 	    sh -c '$(GIT_CONFIG_SSH) go build -v -i -o $@ -v $(LDFLAGS) "$(PACKAGE_NAME)/cmd/typha-client" && \
->>>>>>> fd315571
 		( ldd $@ 2>&1 | grep -q -e "Not a valid dynamic program" \
 		-e "not a dynamic executable" || \
 		( echo "Error: bin/typha-client was not statically linked"; false ) )'
