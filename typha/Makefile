--- conflicted
+++ resolved
@@ -140,12 +140,8 @@
 
 # This target actually builds the image if any of its dependencies have changed or if it's
 # missing from docker.
-<<<<<<< HEAD
-$(TYPHA_CONTAINER_CREATED): bin/calico-typha-$(ARCH) \
-                            bin/wrapper-$(ARCH) \
-=======
 $(TYPHA_CONTAINER_CREATED): $(BINDIR)/calico-typha-$(ARCH) \
->>>>>>> 38a92dfc
+                            $(BINDIR)/wrapper-$(ARCH) \
                             LICENSE docker-image/licenses/* \
                             docker-image/Dockerfile* \
                             docker-image/nsswitch.conf \
@@ -154,12 +150,8 @@
 	$(MAKE) register
 	rm -rf docker-image/bin
 	mkdir -p docker-image/bin
-<<<<<<< HEAD
-	cp bin/calico-typha-$(ARCH) docker-image/bin/
-	cp bin/wrapper-$(ARCH) docker-image/bin/
-=======
 	cp $(BINDIR)/calico-typha-$(ARCH) docker-image/bin/
->>>>>>> 38a92dfc
+	cp $(BINDIR)/wrapper-$(ARCH) docker-image/bin/
 	cp LICENSE docker-image/
 	$(DOCKER_BUILD) --build-arg BIN_DIR=$(BINDIR) -t $(TYPHA_IMAGE):latest-$(ARCH) --file ./docker-image/Dockerfile.$(ARCH) docker-image --load
 	$(MAKE) retag-build-images-with-registries VALIDARCHES=$(ARCH) IMAGETAG=latest
@@ -192,14 +184,6 @@
 	@echo Running Go UTs.
 	$(DOCKER_RUN) $(CALICO_BUILD) ./utils/run-coverage
 
-<<<<<<< HEAD
-=======
-check-boring-ssl: $(BINDIR)/calico-typha-amd64
-	$(DOCKER_RUN) -e CGO_ENABLED=$(CGO_ENABLED) $(CALICO_BUILD) \
-		go tool nm $(BINDIR)/calico-typha-amd64 > $(BINDIR)/tags.txt && grep '_Cfunc__goboringcrypto_' $(BINDIR)/tags.txt 1> /dev/null
-	-rm -f $(BINDIR)/tags.txt
-
->>>>>>> 38a92dfc
 ###############################################################################
 # CI/CD
 ###############################################################################
@@ -224,47 +208,6 @@
 	@echo "No STs available."
 
 ###############################################################################
-<<<<<<< HEAD
-=======
-# Release
-###############################################################################
-## Produces a clean build of release artifacts at the specified version.
-release-build: .release-$(VERSION).created
-.release-$(VERSION).created:
-	$(MAKE) clean image-all RELEASE=true
-	$(MAKE) retag-build-images-with-registries RELEASE=true IMAGETAG=$(VERSION)
-	$(MAKE) retag-build-images-with-registries RELEASE=true IMAGETAG=latest
-	$(MAKE) FIPS=true retag-build-images-with-registries RELEASE=true IMAGETAG=$(VERSION)-fips LATEST_IMAGE_TAG=latest-fips
-	$(MAKE) FIPS=true retag-build-images-with-registries RELEASE=true IMAGETAG=latest-fips LATEST_IMAGE_TAG=latest-fips
-	touch $@
-
-## Verifies the release artifacts produces by `make release-build` are correct.
-release-verify: release-prereqs
-	# Check the reported version is correct for each release artifact.
-	docker run --rm $(TYPHA_IMAGE):$(VERSION)-$(ARCH) calico-typha --version | grep $(VERSION) || ( echo "Reported version:" `docker run --rm $(TYPHA_IMAGE):$(VERSION)-$(ARCH) calico-typha --version` "\nExpected version: $(VERSION)" && exit 1 )
-	docker run --rm quay.io/$(TYPHA_IMAGE):$(VERSION)-$(ARCH) calico-typha --version | grep $(VERSION) || ( echo "Reported version:" `docker run --rm quay.io/$(TYPHA_IMAGE):$(VERSION)-$(ARCH) calico-typha --version | grep -x $(VERSION)` "\nExpected version: $(VERSION)" && exit 1 )
-
-	# TODO: Some sort of quick validation of the produced binaries.
-
-## Pushes a github release and release artifacts produced by `make release-build`.
-release-publish: release-prereqs .release-$(VERSION).published
-.release-$(VERSION).published:
-	$(MAKE) push-images-to-registries push-manifests IMAGETAG=$(VERSION) RELEASE=$(RELEASE) CONFIRM=$(CONFIRM)
-	$(MAKE) FIPS=true push-images-to-registries push-manifests IMAGETAG=$(VERSION)-fips RELEASE=$(RELEASE) CONFIRM=$(CONFIRM)
-	touch $@
-
-# WARNING: Only run this target if this release is the latest stable release. Do NOT
-# run this target for alpha / beta / release candidate builds, or patches to earlier Calico versions.
-## Pushes `latest` release images. WARNING: Only run this for latest stable releases.
-release-publish-latest: release-prereqs
-	# Check latest versions match.
-	if ! docker run $(TYPHA_IMAGE):latest-$(ARCH) calico-typha --version | grep '$(VERSION)'; then echo "Reported version:" `docker run $(TYPHA_IMAGE):latest-$(ARCH) calico-typha --version` "\nExpected version: $(VERSION)"; false; else echo "\nVersion check passed\n"; fi
-	if ! docker run quay.io/$(TYPHA_IMAGE):latest-$(ARCH) calico-typha --version | grep '$(VERSION)'; then echo "Reported version:" `docker run quay.io/$(TYPHA_IMAGE):latest-$(ARCH) calico-typha --version` "\nExpected version: $(VERSION)"; false; else echo "\nVersion check passed\n"; fi
-
-	$(MAKE) push-images-to-registries push-manifests IMAGETAG=latest RELEASE=$(RELEASE) CONFIRM=$(CONFIRM)
-
-###############################################################################
->>>>>>> 38a92dfc
 # Developer helper scripts (not used by build or test)
 ###############################################################################
 .PHONY: ut-no-cover
