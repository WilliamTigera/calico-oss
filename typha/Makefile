--- conflicted
+++ resolved
@@ -116,22 +116,19 @@
 
 # Build the tigera/typha docker image, which contains only Typha.
 .PHONY: image $(TYPHA_IMAGE)
-<<<<<<< HEAD
-$(TYPHA_IMAGE): bin/calico-typha-$(ARCH) bin/wrapper-$(ARCH) register
-=======
 TYPHA_IMAGE_WITH_TAG=$(TYPHA_IMAGE):latest-$(ARCH)
 TYPHA_IMAGE_ID=$(shell docker images -q $(TYPHA_IMAGE_WITH_TAG))
 
 # This target actually builds the image if any of its dependencies have changed or if it's
 # missing from docker.
 $(TYPHA_CONTAINER_CREATED): bin/calico-typha-$(ARCH) \
+                            bin/wrapper-$(ARCH) \
                             LICENSE docker-image/licenses/* \
                             docker-image/Dockerfile* \
                             docker-image/nsswitch.conf \
                             docker-image/typha.cfg \
                             $(shell test "$(TYPHA_IMAGE_ID)" || echo force-rebuild)
 	$(MAKE) register
->>>>>>> e5ae6081
 	rm -rf docker-image/bin
 	mkdir -p docker-image/bin
 	cp bin/calico-typha-$(ARCH) docker-image/bin/
