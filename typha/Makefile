include ../metadata.mk

PACKAGE_NAME = github.com/projectcalico/calico/typha

RELEASE_BRANCH_PREFIX ?= release-calient
DEV_TAG_SUFFIX        ?= calient-0.dev

# Name of the images.
# e.g., <registry>/<name>:<tag>
TYPHA_IMAGE    ?=typha
BUILD_IMAGES   ?=$(TYPHA_IMAGE)

# We need CGO to leverage Boring SSL.  However, the cross-compile doesn't support CGO yet.
ifeq ($(ARCH), $(filter $(ARCH),amd64))
CGO_ENABLED=1
else
CGO_ENABLED=0
endif

# Add in local static-checks
LOCAL_CHECKS=check-boring-ssl

###############################################################################
# Download and include ../lib.Makefile
#   Additions to EXTRA_DOCKER_ARGS need to happen before the include since
#   that variable is evaluated when we declare DOCKER_RUN and siblings.
###############################################################################
include ../lib.Makefile

###############################################################################

# Linker flags for building Typha.
#
# We use -X to insert the version information into the placeholder variables
# in the buildinfo package.
#
# We use -B to insert a build ID note into the executable, without which, the
# RPM build tools complain.
LDFLAGS:=-ldflags "\
	-X $(PACKAGE_NAME)/pkg/buildinfo.GitVersion=$(GIT_DESCRIPTION) \
	-X $(PACKAGE_NAME)/pkg/buildinfo.BuildDate=$(DATE) \
	-X $(PACKAGE_NAME)/pkg/buildinfo.GitRevision=$(GIT_COMMIT) \
	-B 0x$(BUILD_ID)"

# All Typha go files.
SRC_FILES:=$(shell find . $(foreach dir,$(NON_TYPHA_DIRS),-path ./$(dir) -prune -o) -type f -name '*.go' -print)

.PHONY: clean
clean:
	# Clean .created files which indicate images / releases have been built.
	find . -name '.*.created*' -type f -delete
<<<<<<< HEAD
=======
	find . -name '.*.published*' -type f -delete
>>>>>>> 63ba6f4b
	rm -rf .go-pkg-cache \
		bin \
		docker-image/bin \
		build \
		report/*.xml \
		release-notes-*
	find . -name "*.coverprofile" -type f -delete
	find . -name "coverage.xml" -type f -delete
	find . -name ".coverage" -type f -delete
	find . -name "*.pyc" -type f -delete

###############################################################################
# Building the binary
###############################################################################
build: bin/calico-typha
build-all: $(addprefix sub-build-,$(VALIDARCHES))
sub-build-%:
	$(MAKE) build ARCH=$*

bin/calico-typha: bin/calico-typha-$(ARCH)
	ln -f bin/calico-typha-$(ARCH) bin/calico-typha

bin/wrapper: bin/wrapper-$(ARCH)
	ln -f bin/wrapper-$(ARCH) bin/wrapper

bin/wrapper-$(ARCH): $(SRC_FILES) $(LOCAL_BUILD_DEP)
	mkdir -p bin
	$(DOCKER_RUN) $(CALICO_BUILD) sh -c '$(GIT_CONFIG_SSH) \
		go build -v -i -o $@ -v $(LDFLAGS) "$(PACKAGE_NAME)/cmd/wrapper" && \
		( ldd $@ 2>&1 | grep -q -e "Not a valid dynamic program" \
		-e "not a dynamic executable" || \
		( echo "Error: bin/wrapper was not statically linked"; false ) )'

bin/calico-typha-$(ARCH): $(SRC_FILES)
	mkdir -p bin
	$(DOCKER_RUN) -e CGO_ENABLED=$(CGO_ENABLED) $(CALICO_BUILD) \
	    sh -c '$(GIT_CONFIG_SSH) go build -v -i -o $@ -v $(LDFLAGS) $(PACKAGE_NAME)/cmd/calico-typha'

bin/typha-client-$(ARCH): $(SRC_FILES)
	@echo Building typha client...
	mkdir -p bin
	$(DOCKER_RUN) $(CALICO_BUILD) \
	    sh -c '$(GIT_CONFIG_SSH) go build -v -i -o $@ -v $(LDFLAGS) "$(PACKAGE_NAME)/cmd/typha-client" && \
		( ldd $@ 2>&1 | grep -q -e "Not a valid dynamic program" \
		-e "not a dynamic executable" || \
		( echo "Error: bin/typha-client was not statically linked"; false ) )'

###############################################################################
# Building the image
###############################################################################
# Build the tigera/typha docker image, which contains only typha.
.PHONY: $(TYPHA_IMAGE) $(TYPHA_IMAGE)-$(ARCH)
image: $(BUILD_IMAGES)

# Build the image for the target architecture
.PHONY: image-all
image-all: $(addprefix sub-image-,$(VALIDARCHES))
sub-image-%:
	$(MAKE) image ARCH=$*

# Build the tigera/typha docker image, which contains only Typha.
.PHONY: image $(TYPHA_IMAGE)
$(TYPHA_IMAGE): bin/calico-typha-$(ARCH) bin/wrapper-$(ARCH) register
	rm -rf docker-image/bin
	mkdir -p docker-image/bin
	cp bin/calico-typha-$(ARCH) docker-image/bin/
	cp bin/wrapper-$(ARCH) docker-image/bin/
	cp LICENSE docker-image/
	docker buildx build --platform linux/$(ARCH) -t $(TYPHA_IMAGE):latest-$(ARCH) --build-arg QEMU_IMAGE=$(CALICO_BUILD) --build-arg GIT_VERSION=$(GIT_VERSION) --file ./docker-image/Dockerfile.$(ARCH) docker-image --load
	$(MAKE) retag-build-images-with-registries VALIDARCHES=$(ARCH) IMAGETAG=latest

###############################################################################
# Unit Tests
###############################################################################
.PHONY: ut
ut combined.coverprofile: $(SRC_FILES)
	@echo Running Go UTs.
	$(DOCKER_RUN) $(CALICO_BUILD) ./utils/run-coverage

check-boring-ssl: bin/calico-typha-amd64
	$(DOCKER_RUN) -e CGO_ENABLED=$(CGO_ENABLED) $(CALICO_BUILD) \
		go tool nm bin/calico-typha-amd64 > bin/tags.txt && grep '_Cfunc__goboringcrypto_' bin/tags.txt 1> /dev/null
	-rm -f bin/tags.txt

###############################################################################
# CI/CD
###############################################################################
.PHONY: cd ci version
version: image
	docker run --rm $(TYPHA_IMAGE):latest-$(ARCH) calico-typha --version

ci: mod-download image-all version static-checks ut
ifeq (,$(filter k8sfv-test, $(EXCEPT)))
	@$(MAKE) k8sfv-test
endif

## Deploys images to registry
cd: cd-common

fv: k8sfv-test

k8sfv-test: image
	$(MAKE) -C ../felix JUST_A_MINUTE=true USE_TYPHA=true FV_TYPHAIMAGE=$(TYPHA_IMAGE):latest TYPHA_VERSION=latest k8sfv-test

st:
	@echo "No STs available."

###############################################################################
<<<<<<< HEAD
=======
# Release
###############################################################################
## Produces a clean build of release artifacts at the specified version.
release-build: .release-$(VERSION).created 
.release-$(VERSION).created:
	$(MAKE) clean image-all RELEASE=true
	$(MAKE) retag-build-images-with-registries RELEASE=true IMAGETAG=$(VERSION)
	$(MAKE) retag-build-images-with-registries RELEASE=true IMAGETAG=latest
	touch $@

## Verifies the release artifacts produces by `make release-build` are correct.
release-verify: release-prereqs
	# Check the reported version is correct for each release artifact.
	docker run --rm $(TYPHA_IMAGE):$(VERSION)-$(ARCH) calico-typha --version | grep $(VERSION) || ( echo "Reported version:" `docker run --rm $(TYPHA_IMAGE):$(VERSION)-$(ARCH) calico-typha --version` "\nExpected version: $(VERSION)" && exit 1 )
	docker run --rm quay.io/$(TYPHA_IMAGE):$(VERSION)-$(ARCH) calico-typha --version | grep $(VERSION) || ( echo "Reported version:" `docker run --rm quay.io/$(TYPHA_IMAGE):$(VERSION)-$(ARCH) calico-typha --version | grep -x $(VERSION)` "\nExpected version: $(VERSION)" && exit 1 )

	# TODO: Some sort of quick validation of the produced binaries.

## Pushes a github release and release artifacts produced by `make release-build`.
release-publish: release-prereqs .release-$(VERSION).published
.release-$(VERSION).published:
	$(MAKE) push-images-to-registries push-manifests IMAGETAG=$(VERSION) RELEASE=$(RELEASE) CONFIRM=$(CONFIRM)
	touch $@

# WARNING: Only run this target if this release is the latest stable release. Do NOT
# run this target for alpha / beta / release candidate builds, or patches to earlier Calico versions.
## Pushes `latest` release images. WARNING: Only run this for latest stable releases.
release-publish-latest: release-prereqs
	# Check latest versions match.
	if ! docker run $(TYPHA_IMAGE):latest-$(ARCH) calico-typha --version | grep '$(VERSION)'; then echo "Reported version:" `docker run $(TYPHA_IMAGE):latest-$(ARCH) calico-typha --version` "\nExpected version: $(VERSION)"; false; else echo "\nVersion check passed\n"; fi
	if ! docker run quay.io/$(TYPHA_IMAGE):latest-$(ARCH) calico-typha --version | grep '$(VERSION)'; then echo "Reported version:" `docker run quay.io/$(TYPHA_IMAGE):latest-$(ARCH) calico-typha --version` "\nExpected version: $(VERSION)"; false; else echo "\nVersion check passed\n"; fi

	$(MAKE) push-images-to-registries push-manifests IMAGETAG=latest RELEASE=$(RELEASE) CONFIRM=$(CONFIRM)

###############################################################################
>>>>>>> 63ba6f4b
# Developer helper scripts (not used by build or test)
###############################################################################
.PHONY: ut-no-cover
ut-no-cover: $(SRC_FILES)
	@echo Running Go UTs without coverage.
	$(DOCKER_RUN) $(CALICO_BUILD) ginkgo -r

.PHONY: ut-watch
ut-watch: $(SRC_FILES)
	@echo Watching go UTs for changes...
	$(DOCKER_RUN) $(CALICO_BUILD) ginkgo watch -r

# Launch a browser with Go coverage stats for the whole project.
.PHONY: cover-browser
cover-browser: combined.coverprofile
	go tool cover -html="combined.coverprofile"

.PHONY: cover-report
cover-report: combined.coverprofile
	# Print the coverage.  We use sed to remove the verbose prefix and trim down
	# the whitespace.
	@echo
	@echo ======== All coverage =========
	@echo
	@$(DOCKER_RUN) $(CALICO_BUILD) sh -c 'go tool cover -func combined.coverprofile | \
				   sed 's=$(PACKAGE_NAME)/==' | \
				   column -t'
	@echo
	@echo ======== Missing coverage only =========
	@echo
	@$(DOCKER_RUN) $(CALICO_BUILD) sh -c "go tool cover -func combined.coverprofile | \
				   sed 's=$(PACKAGE_NAME)/==' | \
				   column -t | \
				   grep -v '100\.0%'"

bin/calico-typha.transfer-url: bin/calico-typha-$(ARCH)
	$(DOCKER_RUN) $(CALICO_BUILD) sh -c 'curl --upload-file bin/calico-typha-$(ARCH) https://transfer.sh/calico-typha > $@'

# Install or update the tools used by the build
.PHONY: update-tools
update-tools:
	go get -u github.com/onsi/ginkgo/ginkgo<|MERGE_RESOLUTION|>--- conflicted
+++ resolved
@@ -49,10 +49,7 @@
 clean:
 	# Clean .created files which indicate images / releases have been built.
 	find . -name '.*.created*' -type f -delete
-<<<<<<< HEAD
-=======
 	find . -name '.*.published*' -type f -delete
->>>>>>> 63ba6f4b
 	rm -rf .go-pkg-cache \
 		bin \
 		docker-image/bin \
@@ -161,44 +158,6 @@
 	@echo "No STs available."
 
 ###############################################################################
-<<<<<<< HEAD
-=======
-# Release
-###############################################################################
-## Produces a clean build of release artifacts at the specified version.
-release-build: .release-$(VERSION).created 
-.release-$(VERSION).created:
-	$(MAKE) clean image-all RELEASE=true
-	$(MAKE) retag-build-images-with-registries RELEASE=true IMAGETAG=$(VERSION)
-	$(MAKE) retag-build-images-with-registries RELEASE=true IMAGETAG=latest
-	touch $@
-
-## Verifies the release artifacts produces by `make release-build` are correct.
-release-verify: release-prereqs
-	# Check the reported version is correct for each release artifact.
-	docker run --rm $(TYPHA_IMAGE):$(VERSION)-$(ARCH) calico-typha --version | grep $(VERSION) || ( echo "Reported version:" `docker run --rm $(TYPHA_IMAGE):$(VERSION)-$(ARCH) calico-typha --version` "\nExpected version: $(VERSION)" && exit 1 )
-	docker run --rm quay.io/$(TYPHA_IMAGE):$(VERSION)-$(ARCH) calico-typha --version | grep $(VERSION) || ( echo "Reported version:" `docker run --rm quay.io/$(TYPHA_IMAGE):$(VERSION)-$(ARCH) calico-typha --version | grep -x $(VERSION)` "\nExpected version: $(VERSION)" && exit 1 )
-
-	# TODO: Some sort of quick validation of the produced binaries.
-
-## Pushes a github release and release artifacts produced by `make release-build`.
-release-publish: release-prereqs .release-$(VERSION).published
-.release-$(VERSION).published:
-	$(MAKE) push-images-to-registries push-manifests IMAGETAG=$(VERSION) RELEASE=$(RELEASE) CONFIRM=$(CONFIRM)
-	touch $@
-
-# WARNING: Only run this target if this release is the latest stable release. Do NOT
-# run this target for alpha / beta / release candidate builds, or patches to earlier Calico versions.
-## Pushes `latest` release images. WARNING: Only run this for latest stable releases.
-release-publish-latest: release-prereqs
-	# Check latest versions match.
-	if ! docker run $(TYPHA_IMAGE):latest-$(ARCH) calico-typha --version | grep '$(VERSION)'; then echo "Reported version:" `docker run $(TYPHA_IMAGE):latest-$(ARCH) calico-typha --version` "\nExpected version: $(VERSION)"; false; else echo "\nVersion check passed\n"; fi
-	if ! docker run quay.io/$(TYPHA_IMAGE):latest-$(ARCH) calico-typha --version | grep '$(VERSION)'; then echo "Reported version:" `docker run quay.io/$(TYPHA_IMAGE):latest-$(ARCH) calico-typha --version` "\nExpected version: $(VERSION)"; false; else echo "\nVersion check passed\n"; fi
-
-	$(MAKE) push-images-to-registries push-manifests IMAGETAG=latest RELEASE=$(RELEASE) CONFIRM=$(CONFIRM)
-
-###############################################################################
->>>>>>> 63ba6f4b
 # Developer helper scripts (not used by build or test)
 ###############################################################################
 .PHONY: ut-no-cover
