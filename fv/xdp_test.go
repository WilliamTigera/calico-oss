--- conflicted
+++ resolved
@@ -1,8 +1,4 @@
-<<<<<<< HEAD
 // Copyright (c) 2021 Tigera, Inc. All rights reserved.
-=======
-// Copyright (c) 2020-2021 Tigera, Inc. All rights reserved.
->>>>>>> 5126f17a
 //
 // Licensed under the Apache License, Version 2.0 (the "License");
 // you may not use this file except in compliance with the License.
@@ -65,10 +61,6 @@
 		opts.ExtraEnvVars = map[string]string{
 			"FELIX_GENERICXDPENABLED":  "1",
 			"FELIX_XDPREFRESHINTERVAL": "10",
-<<<<<<< HEAD
-			"FELIX_LOGSEVERITYSCREEN":  "info",
-=======
->>>>>>> 5126f17a
 		}
 		felixes, client = infrastructure.StartNNodeTopology(4, opts, infra)
 
