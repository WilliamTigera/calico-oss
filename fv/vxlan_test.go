<<<<<<< HEAD
// Copyright (c) 2021 Tigera, Inc. All rights reserved.
=======
// Copyright (c) 2020-2021 Tigera, Inc. All rights reserved.
>>>>>>> ada21205
//
// Licensed under the Apache License, Version 2.0 (the "License");
// you may not use this file except in compliance with the License.
// You may obtain a copy of the License at
//
//     http://www.apache.org/licenses/LICENSE-2.0
//
// Unless required by applicable law or agreed to in writing, software
// distributed under the License is distributed on an "AS IS" BASIS,
// WITHOUT WARRANTIES OR CONDITIONS OF ANY KIND, either express or implied.
// See the License for the specific language governing permissions and
// limitations under the License.

// +build fvtests

package fv_test

import (
	"context"
	"fmt"
	"strings"
	"time"

	"github.com/projectcalico/felix/fv/connectivity"
	"github.com/projectcalico/felix/fv/utils"

	. "github.com/onsi/ginkgo"
	. "github.com/onsi/gomega"

	api "github.com/projectcalico/api/pkg/apis/projectcalico/v3"
	"github.com/projectcalico/api/pkg/lib/numorstring"
	"github.com/projectcalico/felix/fv/infrastructure"
	"github.com/projectcalico/felix/fv/workload"
	"github.com/projectcalico/libcalico-go/lib/apiconfig"
	client "github.com/projectcalico/libcalico-go/lib/clientv3"
	"github.com/projectcalico/libcalico-go/lib/ipam"
	"github.com/projectcalico/libcalico-go/lib/net"
	"github.com/projectcalico/libcalico-go/lib/options"
)

var _ = infrastructure.DatastoreDescribe("_BPF-SAFE_ VXLAN topology before adding host IPs to IP sets", []apiconfig.DatastoreType{apiconfig.EtcdV3, apiconfig.Kubernetes}, func(getInfra infrastructure.InfraFactory) {
	for _, vxlanM := range []api.VXLANMode{api.VXLANModeCrossSubnet} {
		vxlanMode := vxlanM
		type testConf struct {
			RouteSource string
			BrokenXSum  bool
		}
		for _, testConfig := range []testConf{
			{"CalicoIPAM", true},
			{"WorkloadIPs", false},
		} {
			routeSource := testConfig.RouteSource
			brokenXSum := testConfig.BrokenXSum
			Describe(fmt.Sprintf("VXLAN mode set to %s, routeSource %s, brokenXSum: %v", vxlanMode, routeSource, brokenXSum), func() {
				var (
					infra           infrastructure.DatastoreInfra
					felixes         []*infrastructure.Felix
					client          client.Interface
					w               [3]*workload.Workload
					hostW           [3]*workload.Workload
					cc              *connectivity.Checker
					topologyOptions infrastructure.TopologyOptions
				)

				BeforeEach(func() {
					infra = getInfra()
					topologyOptions = infrastructure.DefaultTopologyOptions()
					topologyOptions.VXLANMode = vxlanMode
					topologyOptions.IPIPEnabled = false
					topologyOptions.ExtraEnvVars["FELIX_ROUTESOURCE"] = routeSource
					// We force the broken checksum handling on or off so that we're not dependent on kernel version
					// for these tests.  Since we're testing in containers anyway, checksum offload can't really be
					// tested but we can verify the state with ethtool.
					topologyOptions.ExtraEnvVars["FELIX_FeatureDetectOverride"] = fmt.Sprintf("ChecksumOffloadBroken=%t", brokenXSum)
					felixes, client = infrastructure.StartNNodeTopology(3, topologyOptions, infra)

					// Install a default profile that allows all ingress and egress, in the absence of any Policy.
					infra.AddDefaultAllow()

					// Wait until the vxlan device appears.
					Eventually(func() error {
						for i, f := range felixes {
							out, err := f.ExecOutput("ip", "link")
							if err != nil {
								return err
							}
							if strings.Contains(out, "vxlan.calico") {
								continue
							}
							return fmt.Errorf("felix %d has no vxlan device", i)
						}
						return nil
					}, "10s", "100ms").ShouldNot(HaveOccurred())

					// Create workloads, using that profile.  One on each "host".
					for ii := range w {
						wIP := fmt.Sprintf("10.65.%d.2", ii)
						wName := fmt.Sprintf("w%d", ii)
						err := client.IPAM().AssignIP(context.Background(), ipam.AssignIPArgs{
							IP:       net.MustParseIP(wIP),
							HandleID: &wName,
							Attrs: map[string]string{
								ipam.AttributeNode: felixes[ii].Hostname,
							},
							Hostname: felixes[ii].Hostname,
						})
						Expect(err).NotTo(HaveOccurred())

						w[ii] = workload.Run(felixes[ii], wName, "default", wIP, "8055", "tcp")
						w[ii].ConfigureInInfra(infra)

						hostW[ii] = workload.Run(felixes[ii], fmt.Sprintf("host%d", ii), "", felixes[ii].IP, "8055", "tcp")
					}

					cc = &connectivity.Checker{}
				})

				AfterEach(func() {
					if CurrentGinkgoTestDescription().Failed {
						for _, felix := range felixes {
							felix.Exec("iptables-save", "-c")
							felix.Exec("ipset", "list")
							felix.Exec("ip", "r")
							felix.Exec("ip", "a")
						}
					}

					for _, wl := range w {
						wl.Stop()
					}
					for _, wl := range hostW {
						wl.Stop()
					}
					for _, felix := range felixes {
						felix.Stop()
					}

					if CurrentGinkgoTestDescription().Failed {
						infra.DumpErrorData()
					}
					infra.Stop()
				})
				if brokenXSum {
					It("should disable checksum offload", func() {
						Eventually(func() string {
							out, err := felixes[0].ExecOutput("ethtool", "-k", "vxlan.calico")
							if err != nil {
								return fmt.Sprintf("ERROR: %v", err)
							}
							return out
						}, "10s", "100ms").Should(ContainSubstring("tx-checksumming: off"))
					})
				} else {
					It("should not disable checksum offload", func() {
						Eventually(func() string {
							out, err := felixes[0].ExecOutput("ethtool", "-k", "vxlan.calico")
							if err != nil {
								return fmt.Sprintf("ERROR: %v", err)
							}
							return out
						}, "10s", "100ms").Should(ContainSubstring("tx-checksumming: on"))
					})
				}
				It("should use the --random-fully flag in the MASQUERADE rules", func() {
					for _, felix := range felixes {
						Eventually(func() string {
							out, _ := felix.ExecOutput("iptables-save", "-c")
							return out
						}, "10s", "100ms").Should(ContainSubstring("--random-fully"))
					}
				})
				It("should have workload to workload connectivity", func() {
					cc.ExpectSome(w[0], w[1])
					cc.ExpectSome(w[1], w[0])
					cc.CheckConnectivity()
				})

				It("should have some blackhole routes installed", func() {
					if routeSource == "WorkloadIPs" {
						Skip("not applicable for workload ips")
						return
					}

					nodes := []string{
						"blackhole 10.65.0.0/26 proto 80",
						"blackhole 10.65.1.0/26 proto 80",
						"blackhole 10.65.2.0/26 proto 80",
					}

					for n, result := range nodes {
						Eventually(func() string {
							o, _ := felixes[n].ExecOutput("ip", "r", "s", "type", "blackhole")
							return o
						}, "10s", "100ms").Should(ContainSubstring(result))
						wName := fmt.Sprintf("w%d", n)

						err := client.IPAM().ReleaseByHandle(context.TODO(), wName)
						Expect(err).NotTo(HaveOccurred())

						err = client.IPAM().ReleaseHostAffinities(context.TODO(), felixes[n].Hostname, true)
						Expect(err).NotTo(HaveOccurred())

						Eventually(func() string {
							o, _ := felixes[n].ExecOutput("ip", "r", "s", "type", "blackhole")
							return o
						}, "10s", "100ms").Should(BeEmpty())
					}
				})

				It("should have host to workload connectivity", func() {
					cc.ExpectSome(felixes[0], w[1])
					cc.ExpectSome(felixes[0], w[0])
					cc.CheckConnectivity()
				})

				It("should have host to host connectivity", func() {
					cc.ExpectSome(felixes[0], hostW[1])
					cc.ExpectSome(felixes[1], hostW[0])
					cc.CheckConnectivity()
				})

				Context("with host protection policy in place", func() {
					BeforeEach(func() {
						// Make sure our new host endpoints don't cut felix off from the datastore.
						err := infra.AddAllowToDatastore("host-endpoint=='true'")
						Expect(err).NotTo(HaveOccurred())

						ctx, cancel := context.WithTimeout(context.Background(), 20*time.Second)
						defer cancel()

						for _, f := range felixes {
							hep := api.NewHostEndpoint()
							hep.Name = "eth0-" + f.Name
							hep.Labels = map[string]string{
								"host-endpoint": "true",
							}
							hep.Spec.Node = f.Hostname
							hep.Spec.ExpectedIPs = []string{f.IP}
							_, err := client.HostEndpoints().Create(ctx, hep, options.SetOptions{})
							Expect(err).NotTo(HaveOccurred())
						}
					})

					It("should have workload connectivity but not host connectivity", func() {
						// Host endpoints (with no policies) block host-host traffic due to default drop.
						cc.ExpectNone(felixes[0], hostW[1])
						cc.ExpectNone(felixes[1], hostW[0])
						// But the rules to allow VXLAN between our hosts let the workload traffic through.
						cc.ExpectSome(w[0], w[1])
						cc.ExpectSome(w[1], w[0])
						cc.CheckConnectivity()
					})
				})

				Context("with all-interfaces host protection policy in place", func() {
					BeforeEach(func() {
						// Make sure our new host endpoints don't cut felix off from the datastore.
						err := infra.AddAllowToDatastore("host-endpoint=='true'")
						Expect(err).NotTo(HaveOccurred())

						ctx, cancel := context.WithTimeout(context.Background(), 20*time.Second)
						defer cancel()

						for _, f := range felixes {
							hep := api.NewHostEndpoint()
							hep.Name = "all-interfaces-" + f.Name
							hep.Labels = map[string]string{
								"host-endpoint": "true",
								"hostname":      f.Hostname,
							}
							hep.Spec.Node = f.Hostname
							hep.Spec.ExpectedIPs = []string{f.IP}
							hep.Spec.InterfaceName = "*"
							_, err := client.HostEndpoints().Create(ctx, hep, options.SetOptions{})
							Expect(err).NotTo(HaveOccurred())
						}
					})

					It("should have workload connectivity but not host connectivity", func() {
						// Host endpoints (with no policies) block host-host traffic due to default drop.
						cc.ExpectNone(felixes[0], hostW[1])
						cc.ExpectNone(felixes[1], hostW[0])

						// Host => workload is not allowed
						cc.ExpectNone(felixes[0], w[1])
						cc.ExpectNone(felixes[1], w[0])

						// But host => own-workload is allowed
						cc.ExpectSome(felixes[0], w[0])
						cc.ExpectSome(felixes[1], w[1])

						// But the rules to allow VXLAN between our hosts let the workload traffic through.
						cc.ExpectSome(w[0], w[1])
						cc.ExpectSome(w[1], w[0])
						cc.CheckConnectivity()
					})

					It("should allow felixes[0] to reach felixes[1] if ingress and egress policies are in place", func() {
						// Create a policy selecting felix[0] that allows egress.
						policy := api.NewGlobalNetworkPolicy()
						policy.Name = "f0-egress"
						policy.Spec.Egress = []api.Rule{{Action: api.Allow}}
						policy.Spec.Selector = fmt.Sprintf("hostname == '%s'", felixes[0].Hostname)
						_, err := client.GlobalNetworkPolicies().Create(utils.Ctx, policy, utils.NoOptions)
						Expect(err).NotTo(HaveOccurred())

						// But there is no policy allowing ingress into felix[1].
						cc.ExpectNone(felixes[0], hostW[1])

						// felixes[1] can't reach felixes[0].
						cc.ExpectNone(felixes[1], hostW[0])

						// Workload connectivity is unchanged.
						cc.ExpectSome(w[0], w[1])
						cc.ExpectSome(w[1], w[0])
						cc.CheckConnectivity()

						cc.ResetExpectations()

						// Now add a policy selecting felix[1] that allows ingress.
						policy = api.NewGlobalNetworkPolicy()
						policy.Name = "f1-ingress"
						policy.Spec.Ingress = []api.Rule{{Action: api.Allow}}
						policy.Spec.Selector = fmt.Sprintf("hostname == '%s'", felixes[1].Hostname)
						_, err = client.GlobalNetworkPolicies().Create(utils.Ctx, policy, utils.NoOptions)
						Expect(err).NotTo(HaveOccurred())

						// Now felixes[0] can reach felixes[1].
						cc.ExpectSome(felixes[0], hostW[1])

						// felixes[1] still can't reach felixes[0].
						cc.ExpectNone(felixes[1], hostW[0])

						// Workload connectivity is unchanged.
						cc.ExpectSome(w[0], w[1])
						cc.ExpectSome(w[1], w[0])
						cc.CheckConnectivity()
					})

					Context("with policy allowing port 8055", func() {
						BeforeEach(func() {
							tcp := numorstring.ProtocolFromString("tcp")
							udp := numorstring.ProtocolFromString("udp")
							p8055 := numorstring.SinglePort(8055)
							policy := api.NewGlobalNetworkPolicy()
							policy.Name = "allow-8055"
							policy.Spec.Ingress = []api.Rule{
								{
									Protocol: &udp,
									Destination: api.EntityRule{
										Ports: []numorstring.Port{p8055},
									},
									Action: api.Allow,
								},
								{
									Protocol: &tcp,
									Destination: api.EntityRule{
										Ports: []numorstring.Port{p8055},
									},
									Action: api.Allow,
								},
							}
							policy.Spec.Egress = []api.Rule{
								{
									Protocol: &udp,
									Destination: api.EntityRule{
										Ports: []numorstring.Port{p8055},
									},
									Action: api.Allow,
								},
								{
									Protocol: &tcp,
									Destination: api.EntityRule{
										Ports: []numorstring.Port{p8055},
									},
									Action: api.Allow,
								},
							}
							policy.Spec.Selector = fmt.Sprintf("has(host-endpoint)")
							_, err := client.GlobalNetworkPolicies().Create(utils.Ctx, policy, utils.NoOptions)
							Expect(err).NotTo(HaveOccurred())
						})

						// Please take care if adding other connectivity checks into this case, to
						// avoid those other checks setting up conntrack state that allows the
						// existing case to pass for a different reason.
						It("allows host0 to remote Calico-networked workload via service IP", func() {
							// Allocate a service IP.
							serviceIP := "10.96.10.1"

							// Add a NAT rule for the service IP.
							felixes[0].ProgramIptablesDNAT(serviceIP, w[1].IP, "OUTPUT")

							// Expect to connect to the service IP.
							cc.ExpectSome(felixes[0], connectivity.TargetIP(serviceIP), 8055)
							cc.CheckConnectivity()
						})
					})
				})

				Context("after removing BGP address from third node", func() {
					// Simulate having a host send VXLAN traffic from an unknown source, should get blocked.
					BeforeEach(func() {
						Eventually(func() int {
							return getNumIPSetMembers(felixes[0].Container, "cali40all-vxlan-net")
						}, "5s", "200ms").Should(Equal(len(felixes) - 1))

						ctx, cancel := context.WithTimeout(context.Background(), 20*time.Second)
						defer cancel()
						infra.RemoveNodeAddresses(felixes[2])
						node, err := client.Nodes().Get(ctx, felixes[2].Hostname, options.GetOptions{})
						Expect(err).NotTo(HaveOccurred())

						// Pause felix so it can't touch the dataplane!
						pid := felixes[2].GetFelixPID()
						felixes[2].Exec("kill", "-STOP", fmt.Sprint(pid))

						node.Spec.BGP = nil
						_, err = client.Nodes().Update(ctx, node, options.SetOptions{})
					})

					It("should have no connectivity from third felix and expected number of IPs in whitelist", func() {
						Eventually(func() int {
							return getNumIPSetMembers(felixes[0].Container, "cali40all-vxlan-net")
						}, "5s", "200ms").Should(Equal(len(felixes) - 2))

						cc.ExpectSome(w[0], w[1])
						cc.ExpectSome(w[1], w[0])
						cc.ExpectNone(w[0], w[2])
						cc.ExpectNone(w[1], w[2])
						cc.ExpectNone(w[2], w[0])
						cc.ExpectNone(w[2], w[1])
						cc.CheckConnectivity()
					})
				})

				// Explicitly verify that the VXLAN whitelist IP set is doing its job (since Felix makes multiple dataplane
				// changes when the BGP IP disappears and we want to make sure that its the whitelist that's causing the
				// connectivity to drop).
				Context("after removing BGP address from third node, all felixes paused", func() {
					// Simulate having a host send VXLAN traffic from an unknown source, should get blocked.
					BeforeEach(func() {
						// Check we initially have the expected number of whitelist entries.
						for _, f := range felixes {
							// Wait for Felix to set up the whitelist.
							Eventually(func() int {
								return getNumIPSetMembers(f.Container, "cali40all-vxlan-net")
							}, "5s", "200ms").Should(Equal(len(felixes) - 1))
						}

						// Wait until dataplane has settled.
						cc.ExpectSome(w[0], w[1])
						cc.ExpectSome(w[0], w[2])
						cc.ExpectSome(w[1], w[2])
						cc.CheckConnectivity()
						cc.ResetExpectations()

						// Then pause all the felixes.
						for _, f := range felixes {
							pid := f.GetFelixPID()
							f.Exec("kill", "-STOP", fmt.Sprint(pid))
						}
					})

					if vxlanMode == api.VXLANModeAlways {
						It("after manually removing third node from whitelist should have expected connectivity", func() {
							felixes[0].Exec("ipset", "del", "cali40all-vxlan-net", felixes[2].IP)

							cc.ExpectSome(w[0], w[1])
							cc.ExpectSome(w[1], w[0])
							cc.ExpectSome(w[1], w[2])
							cc.ExpectNone(w[2], w[0])
							cc.CheckConnectivity()
						})
					}
				})

				It("should configure the vxlan device correctly", func() {
					// The VXLAN device should appear with default MTU, etc. FV environment uses MTU 1500,
					// which means that we should expect 1450 after subracting VXLAN overhead.
					for _, felix := range felixes {
						Eventually(func() string {
							out, _ := felix.ExecOutput("ip", "-d", "link", "show", "vxlan.calico")
							return out
						}, "10s", "100ms").Should(ContainSubstring("mtu 1450"))
						Eventually(func() string {
							out, _ := felix.ExecOutput("ip", "-d", "link", "show", "vxlan.calico")
							return out
						}, "10s", "100ms").Should(ContainSubstring("vxlan id 4096"))
						Eventually(func() string {
							out, _ := felix.ExecOutput("ip", "-d", "link", "show", "vxlan.calico")
							return out
						}, "10s", "100ms").Should(ContainSubstring("dstport 4789"))
					}

					// Change the host device's MTU, and expect the VXLAN device to be updated.
					for _, felix := range felixes {
						Eventually(func() error {
							_, err := felix.ExecOutput("ip", "link", "set", "eth0", "mtu", "1400")
							return err
						}, "10s", "100ms").Should(BeNil())
					}

					// MTU should be auto-detected, and updated to the host MTU minus 50 bytes overhead.
					for _, felix := range felixes {
						// Felix checks host MTU every 30s
						Eventually(func() string {
							out, _ := felix.ExecOutput("ip", "-d", "link", "show", "vxlan.calico")
							return out
						}, "60s", "100ms").Should(ContainSubstring("mtu 1350"))

						// And expect the MTU file on disk to be updated.
						Eventually(func() string {
							out, _ := felix.ExecOutput("cat", "/var/lib/calico/mtu")
							return out
						}, "30s", "100ms").Should(ContainSubstring("1350"))
					}

					// Explicitly configure the MTU.
					felixConfig, err := client.FelixConfigurations().Get(context.Background(), "default", options.GetOptions{})
					Expect(err).NotTo(HaveOccurred())
					mtu := 1300
					vni := 4097
					port := 4790
					felixConfig.Spec.VXLANMTU = &mtu
					felixConfig.Spec.VXLANPort = &port
					felixConfig.Spec.VXLANVNI = &vni
					_, err = client.FelixConfigurations().Update(context.Background(), felixConfig, options.SetOptions{})
					Expect(err).NotTo(HaveOccurred())

					// Expect the settings to be changed on the device.
					for _, felix := range felixes {
						Eventually(func() string {
							out, _ := felix.ExecOutput("ip", "-d", "link", "show", "vxlan.calico")
							return out
						}, "30s", "100ms").Should(ContainSubstring("mtu 1300"))
						Eventually(func() string {
							out, _ := felix.ExecOutput("ip", "-d", "link", "show", "vxlan.calico")
							return out
						}, "10s", "100ms").Should(ContainSubstring("vxlan id 4097"))
						Eventually(func() string {
							out, _ := felix.ExecOutput("ip", "-d", "link", "show", "vxlan.calico")
							return out
						}, "10s", "100ms").Should(ContainSubstring("dstport 4790"))
					}

				})

				It("should delete the vxlan device when vxlan is disabled", func() {
					// Wait for the VXLAN device to be created.
					for _, felix := range felixes {
						Eventually(func() string {
							out, _ := felix.ExecOutput("ip", "-d", "link", "show", "vxlan.calico")
							return out
						}, "10s", "100ms").Should(ContainSubstring("mtu 1450"))
					}

					// Disable VXLAN in Felix.
					felixConfig, err := client.FelixConfigurations().Get(context.Background(), "default", options.GetOptions{})
					Expect(err).NotTo(HaveOccurred())
					enabled := false
					felixConfig.Spec.VXLANEnabled = &enabled
					_, err = client.FelixConfigurations().Update(context.Background(), felixConfig, options.SetOptions{})
					Expect(err).NotTo(HaveOccurred())

					// Expect the VXLAN device to be deleted.
					for _, felix := range felixes {
						Eventually(func() string {
							out, _ := felix.ExecOutput("ip", "-d", "link", "show", "vxlan.calico")
							return out
						}, "10s", "100ms").ShouldNot(ContainSubstring("mtu 1450"))
					}
				})
			})
		}
	}
})<|MERGE_RESOLUTION|>--- conflicted
+++ resolved
@@ -1,8 +1,4 @@
-<<<<<<< HEAD
-// Copyright (c) 2021 Tigera, Inc. All rights reserved.
-=======
 // Copyright (c) 2020-2021 Tigera, Inc. All rights reserved.
->>>>>>> ada21205
 //
 // Licensed under the Apache License, Version 2.0 (the "License");
 // you may not use this file except in compliance with the License.
@@ -28,9 +24,6 @@
 
 	"github.com/projectcalico/felix/fv/connectivity"
 	"github.com/projectcalico/felix/fv/utils"
-
-	. "github.com/onsi/ginkgo"
-	. "github.com/onsi/gomega"
 
 	api "github.com/projectcalico/api/pkg/apis/projectcalico/v3"
 	"github.com/projectcalico/api/pkg/lib/numorstring"
