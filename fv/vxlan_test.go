// +build fvtests

// Copyright (c) 2019 Tigera, Inc. All rights reserved.
//
// Licensed under the Apache License, Version 2.0 (the "License");
// you may not use this file except in compliance with the License.
// You may obtain a copy of the License at
//
//     http://www.apache.org/licenses/LICENSE-2.0
//
// Unless required by applicable law or agreed to in writing, software
// distributed under the License is distributed on an "AS IS" BASIS,
// WITHOUT WARRANTIES OR CONDITIONS OF ANY KIND, either express or implied.
// See the License for the specific language governing permissions and
// limitations under the License.

package fv_test

import (
	"context"
	"fmt"
	"strings"
	"time"

	. "github.com/onsi/ginkgo"
	. "github.com/onsi/gomega"

	"github.com/projectcalico/felix/fv/infrastructure"
	"github.com/projectcalico/felix/fv/utils"
	"github.com/projectcalico/felix/fv/workload"
	"github.com/projectcalico/libcalico-go/lib/apiconfig"
	api "github.com/projectcalico/libcalico-go/lib/apis/v3"
	client "github.com/projectcalico/libcalico-go/lib/clientv3"
	"github.com/projectcalico/libcalico-go/lib/ipam"
	"github.com/projectcalico/libcalico-go/lib/net"
	"github.com/projectcalico/libcalico-go/lib/options"
)

var _ = infrastructure.DatastoreDescribe("VXLAN topology before adding host IPs to IP sets", []apiconfig.DatastoreType{apiconfig.EtcdV3, apiconfig.Kubernetes}, func(getInfra infrastructure.InfraFactory) {
	for _, vxlanM := range []api.VXLANMode{api.VXLANModeCrossSubnet} {
		vxlanMode := vxlanM
		Describe(fmt.Sprintf("VXLAN mode set to %s", vxlanMode), func() {
			var (
				infra   infrastructure.DatastoreInfra
				felixes []*infrastructure.Felix
				client  client.Interface
				w       [3]*workload.Workload
				hostW   [3]*workload.Workload
				cc      *workload.ConnectivityChecker
			)

			BeforeEach(func() {
				infra = getInfra()
				topologyOptions := infrastructure.DefaultTopologyOptions()
				topologyOptions.VXLANMode = vxlanMode
				topologyOptions.IPIPEnabled = false
				topologyOptions.FelixLogSeverity = "debug"
				felixes, client = infrastructure.StartNNodeTopology(3, topologyOptions, infra)

				// Install a default profile that allows all ingress and egress, in the absence of any Policy.
				infra.AddDefaultAllow()

				// Wait until the vxlan device appears.
				Eventually(func() error {
					for i, f := range felixes {
						out, err := f.ExecOutput("ip", "link")
						if err != nil {
							return err
						}
						if strings.Contains(out, "vxlan.calico") {
							continue
						}
						return fmt.Errorf("felix %d has no vxlan device", i)
					}
					return nil
				}, "10s", "100ms").ShouldNot(HaveOccurred())

				// Create workloads, using that profile.  One on each "host".
				for ii := range w {
					wIP := fmt.Sprintf("10.65.%d.2", ii)
					wName := fmt.Sprintf("w%d", ii)
					err := client.IPAM().AssignIP(context.Background(), ipam.AssignIPArgs{
						IP:       net.MustParseIP(wIP),
						HandleID: &wName,
						Attrs: map[string]string{
							ipam.AttributeNode: felixes[ii].Hostname,
						},
						Hostname: felixes[ii].Hostname,
					})
					Expect(err).NotTo(HaveOccurred())

					w[ii] = workload.Run(felixes[ii], wName, "default", wIP, "8055", "tcp")
					w[ii].ConfigureInDatastore(infra)

					hostW[ii] = workload.Run(felixes[ii], fmt.Sprintf("host%d", ii), "", felixes[ii].IP, "8055", "tcp")
				}

<<<<<<< HEAD
	var (
		infra   infrastructure.DatastoreInfra
		felixes []*infrastructure.Felix
		client  client.Interface
		w       [3]*workload.Workload
		hostW   [3]*workload.Workload
		cc      *workload.ConnectivityChecker
	)

	BeforeEach(func() {
		infra = getInfra()
		topologyOptions := infrastructure.DefaultTopologyOptions()
		topologyOptions.VXLANEnabled = true
		topologyOptions.NATOutgoingEnabled = true
		topologyOptions.IPIPEnabled = false
		felixes, client = infrastructure.StartNNodeTopology(3, topologyOptions, infra)

		// Install a default profile that allows all ingress and egress, in the absence of any Policy.
		infra.AddDefaultAllow()

		// Wait until the vxlan device appears.
		Eventually(func() error {
			for i, f := range felixes {
				out, err := f.ExecOutput("ip", "link")
				if err != nil {
					return err
=======
				cc = &workload.ConnectivityChecker{}
			})

			AfterEach(func() {
				if CurrentGinkgoTestDescription().Failed {
					for _, felix := range felixes {
						felix.Exec("iptables-save", "-c")
						felix.Exec("ipset", "list")
						felix.Exec("ip", "r")
						felix.Exec("ip", "a")
					}
				}

				for _, wl := range w {
					wl.Stop()
				}
				for _, wl := range hostW {
					wl.Stop()
				}
				for _, felix := range felixes {
					felix.Stop()
>>>>>>> 6a139aba
				}

				if CurrentGinkgoTestDescription().Failed {
					infra.DumpErrorData()
				}
				infra.Stop()
			})

			It("should use the --random-fully flag in the MASQUERADE rules", func() {
				for _, felix := range felixes {
					Eventually(func() string {
						out, _ := felix.ExecOutput("iptables-save", "-c")
						return out
					}, "10s", "100ms").Should(ContainSubstring("--random-fully"))
				}
			})

			It("should have workload to workload connectivity", func() {
				cc.ExpectSome(w[0], w[1])
				cc.ExpectSome(w[1], w[0])
				cc.CheckConnectivity()
			})

			It("should have host to workload connectivity", func() {
				cc.ExpectSome(felixes[0], w[1])
				cc.ExpectSome(felixes[0], w[0])
				cc.CheckConnectivity()
			})

			It("should have host to host connectivity", func() {
				cc.ExpectSome(felixes[0], hostW[1])
				cc.ExpectSome(felixes[1], hostW[0])
				cc.CheckConnectivity()
			})

			Context("with host protection policy in place", func() {
				BeforeEach(func() {
					// Make sure our new host endpoints don't cut felix off from the datastore.
					err := infra.AddAllowToDatastore("host-endpoint=='true'")
					Expect(err).NotTo(HaveOccurred())

					ctx, cancel := context.WithTimeout(context.Background(), 20*time.Second)
					defer cancel()

					for _, f := range felixes {
						hep := api.NewHostEndpoint()
						hep.Name = "eth0-" + f.Name
						hep.Labels = map[string]string{
							"host-endpoint": "true",
						}
						hep.Spec.Node = f.Hostname
						hep.Spec.ExpectedIPs = []string{f.IP}
						_, err := client.HostEndpoints().Create(ctx, hep, options.SetOptions{})
						Expect(err).NotTo(HaveOccurred())
					}
				})

				It("should have workload connectivity but not host connectivity", func() {
					// Host endpoints (with no policies) block host-host traffic due to default drop.
					cc.ExpectNone(felixes[0], hostW[1])
					cc.ExpectNone(felixes[1], hostW[0])
					// But the rules to allow VXLAN between our hosts let the workload traffic through.
					cc.ExpectSome(w[0], w[1])
					cc.ExpectSome(w[1], w[0])
					cc.CheckConnectivity()
				})
			})

			Context("with all-interfaces host protection policy in place", func() {
				BeforeEach(func() {
					// Make sure our new host endpoints don't cut felix off from the datastore.
					err := infra.AddAllowToDatastore("host-endpoint=='true'")
					Expect(err).NotTo(HaveOccurred())

					ctx, cancel := context.WithTimeout(context.Background(), 20*time.Second)
					defer cancel()

					for _, f := range felixes {
						hep := api.NewHostEndpoint()
						hep.Name = "all-interfaces-" + f.Name
						hep.Labels = map[string]string{
							"host-endpoint": "true",
						}
						hep.Spec.Node = f.Hostname
						hep.Spec.ExpectedIPs = []string{f.IP}
						hep.Spec.InterfaceName = "*"
						_, err := client.HostEndpoints().Create(ctx, hep, options.SetOptions{})
						Expect(err).NotTo(HaveOccurred())
					}

					policy := api.NewGlobalNetworkPolicy()
					policy.Name = "allow-all-prednat"
					order := float64(20)
					policy.Spec.Order = &order
					policy.Spec.PreDNAT = true
					policy.Spec.ApplyOnForward = true
					policy.Spec.Ingress = []api.Rule{{Action: api.Allow}}
					policy.Spec.Selector = "has(host-endpoint)"
					_, err = client.GlobalNetworkPolicies().Create(utils.Ctx, policy, utils.NoOptions)
					Expect(err).NotTo(HaveOccurred())
				})

				It("should not block any traffic", func() {
					// An all-interfaces host endpoint does not block any traffic by default.
					cc.ExpectSome(felixes[0], hostW[1])
					cc.ExpectSome(felixes[1], hostW[0])
					cc.ExpectSome(w[0], w[1])
					cc.ExpectSome(w[1], w[0])
					cc.CheckConnectivity()
				})
			})

			Context("after removing BGP address from third node", func() {
				// Simulate having a host send VXLAN traffic from an unknown source, should get blocked.
				BeforeEach(func() {
					Eventually(func() int {
						return getNumIPSetMembers(felixes[0].Container, "cali40all-vxlan-net")
					}, "5s", "200ms").Should(Equal(len(felixes) - 1))

					ctx, cancel := context.WithTimeout(context.Background(), 20*time.Second)
					defer cancel()
					node, err := client.Nodes().Get(ctx, felixes[2].Hostname, options.GetOptions{})
					Expect(err).NotTo(HaveOccurred())

					// Pause felix so it can't touch the dataplane!
					pid := felixes[2].GetFelixPID()
					felixes[2].Exec("kill", "-STOP", fmt.Sprint(pid))

					node.Spec.BGP = nil
					_, err = client.Nodes().Update(ctx, node, options.SetOptions{})
				})

				It("should have no connectivity from third felix and expected number of IPs in whitelist", func() {
					Eventually(func() int {
						return getNumIPSetMembers(felixes[0].Container, "cali40all-vxlan-net")
					}, "5s", "200ms").Should(Equal(len(felixes) - 2))

					cc.ExpectSome(w[0], w[1])
					cc.ExpectSome(w[1], w[0])
					cc.ExpectNone(w[0], w[2])
					cc.ExpectNone(w[1], w[2])
					cc.ExpectNone(w[2], w[0])
					cc.ExpectNone(w[2], w[1])
					cc.CheckConnectivity()
				})
			})

			// Explicitly verify that the VXLAN whitelist IP set is doing its job (since Felix makes multiple dataplane
			// changes when the BGP IP disappears and we want to make sure that its the whitelist that's causing the
			// connectivity to drop).
			Context("after removing BGP address from third node, all felixes paused", func() {
				// Simulate having a host send VXLAN traffic from an unknown source, should get blocked.
				BeforeEach(func() {
					// Check we initially have the expected number of whitelist entries.
					for _, f := range felixes {
						// Wait for Felix to set up the whitelist.
						Eventually(func() int {
							return getNumIPSetMembers(f.Container, "cali40all-vxlan-net")
						}, "5s", "200ms").Should(Equal(len(felixes) - 1))
					}

					// Wait until dataplane has settled.
					cc.ExpectSome(w[0], w[1])
					cc.ExpectSome(w[0], w[2])
					cc.ExpectSome(w[1], w[2])
					cc.CheckConnectivity()
					cc.ResetExpectations()

					// Then pause all the felixes.
					for _, f := range felixes {
						pid := f.GetFelixPID()
						f.Exec("kill", "-STOP", fmt.Sprint(pid))
					}
				})

				if vxlanMode == api.VXLANModeAlways {
					It("after manually removing third node from whitelist should have expected connectivity", func() {
						felixes[0].Exec("ipset", "del", "cali40all-vxlan-net", felixes[2].IP)

						cc.ExpectSome(w[0], w[1])
						cc.ExpectSome(w[1], w[0])
						cc.ExpectSome(w[1], w[2])
						cc.ExpectNone(w[2], w[0])
						cc.CheckConnectivity()
					})
				}
			})

			It("should configure the vxlan device correctly", func() {
				// The VXLAN device should appear with default MTU, etc.
				for _, felix := range felixes {
					Eventually(func() string {
						out, _ := felix.ExecOutput("ip", "-d", "link", "show", "vxlan.calico")
						return out
					}, "10s", "100ms").Should(ContainSubstring("mtu 1410"))
					Eventually(func() string {
						out, _ := felix.ExecOutput("ip", "-d", "link", "show", "vxlan.calico")
						return out
					}, "10s", "100ms").Should(ContainSubstring("vxlan id 4096"))
					Eventually(func() string {
						out, _ := felix.ExecOutput("ip", "-d", "link", "show", "vxlan.calico")
						return out
					}, "10s", "100ms").Should(ContainSubstring("dstport 4789"))
				}

				// Change the MTU.
				felixConfig, err := client.FelixConfigurations().Get(context.Background(), "default", options.GetOptions{})
				Expect(err).NotTo(HaveOccurred())
				mtu := 1400
				vni := 4097
				port := 4790
				felixConfig.Spec.VXLANMTU = &mtu
				felixConfig.Spec.VXLANPort = &port
				felixConfig.Spec.VXLANVNI = &vni
				_, err = client.FelixConfigurations().Update(context.Background(), felixConfig, options.SetOptions{})
				Expect(err).NotTo(HaveOccurred())

<<<<<<< HEAD
		It("should have workload connectivity but not host connectivity", func() {
			// Host endpoints (with no policies) block host-host traffic due to default drop.
			cc.ExpectNone(felixes[0], hostW[1])
			cc.ExpectNone(felixes[1], hostW[0])
			// But the rules to allow VXLAN between our hosts let the workload traffic through.
			cc.ExpectSome(w[0], w[1])
			cc.ExpectSome(w[1], w[0])
			cc.CheckConnectivity()
		})
	})

	Context("with all-interfaces host protection policy in place", func() {
		BeforeEach(func() {
			// Make sure our new host endpoints don't cut felix off from the datastore.
			err := infra.AddAllowToDatastore("host-endpoint=='true'")
			Expect(err).NotTo(HaveOccurred())

			ctx, cancel := context.WithTimeout(context.Background(), 20*time.Second)
			defer cancel()

			for _, f := range felixes {
				hep := api.NewHostEndpoint()
				hep.Name = "all-interfaces-" + f.Name
				hep.Labels = map[string]string{
					"host-endpoint": "true",
				}
				hep.Spec.Node = f.Hostname
				hep.Spec.ExpectedIPs = []string{f.IP}
				hep.Spec.InterfaceName = "*"
				_, err := client.HostEndpoints().Create(ctx, hep, options.SetOptions{})
				Expect(err).NotTo(HaveOccurred())
			}

			policy := api.NewGlobalNetworkPolicy()
			policy.Name = "allow-all-prednat"
			order := float64(20)
			policy.Spec.Order = &order
			policy.Spec.PreDNAT = true
			policy.Spec.ApplyOnForward = true
			policy.Spec.Ingress = []api.Rule{{Action: api.Allow}}
			policy.Spec.Selector = "has(host-endpoint)"
			_, err = client.GlobalNetworkPolicies().Create(utils.Ctx, policy, utils.NoOptions)
			Expect(err).NotTo(HaveOccurred())
		})

		It("should not block any traffic", func() {
			// An all-interfaces host endpoint does not block any traffic by default.
			cc.ExpectSome(felixes[0], hostW[1])
			cc.ExpectSome(felixes[1], hostW[0])
			cc.ExpectSome(w[0], w[1])
			cc.ExpectSome(w[1], w[0])
			cc.CheckConnectivity()
		})
	})

	Context("after removing BGP address from third node", func() {
		// Simulate having a host send VXLAN traffic from an unknown source, should get blocked.
		BeforeEach(func() {
			Eventually(func() int {
				return getNumIPSetMembers(felixes[0].Container, "cali40all-vxlan-net")
			}, "5s", "200ms").Should(Equal(len(felixes) - 1))

			ctx, cancel := context.WithTimeout(context.Background(), 20*time.Second)
			defer cancel()
			node, err := client.Nodes().Get(ctx, felixes[2].Hostname, options.GetOptions{})
			Expect(err).NotTo(HaveOccurred())

			// Pause felix so it can't touch the dataplane!
			pid := felixes[2].GetFelixPID()
			felixes[2].Exec("kill", "-STOP", fmt.Sprint(pid))

			node.Spec.BGP = nil
			_, err = client.Nodes().Update(ctx, node, options.SetOptions{})
		})
=======
				// Expect the settings to be changed on the device.
				for _, felix := range felixes {
					Eventually(func() string {
						out, _ := felix.ExecOutput("ip", "-d", "link", "show", "vxlan.calico")
						return out
					}, "10s", "100ms").Should(ContainSubstring("mtu 1400"))
					Eventually(func() string {
						out, _ := felix.ExecOutput("ip", "-d", "link", "show", "vxlan.calico")
						return out
					}, "10s", "100ms").Should(ContainSubstring("vxlan id 4097"))
					Eventually(func() string {
						out, _ := felix.ExecOutput("ip", "-d", "link", "show", "vxlan.calico")
						return out
					}, "10s", "100ms").Should(ContainSubstring("dstport 4790"))
				}
			})
>>>>>>> 6a139aba

			It("should delete the vxlan device when vxlan is disabled", func() {
				// Wait for the VXLAN device to be created.
				for _, felix := range felixes {
					Eventually(func() string {
						out, _ := felix.ExecOutput("ip", "-d", "link", "show", "vxlan.calico")
						return out
					}, "10s", "100ms").Should(ContainSubstring("mtu 1410"))
				}

				// Disable VXLAN in Felix.
				felixConfig, err := client.FelixConfigurations().Get(context.Background(), "default", options.GetOptions{})
				Expect(err).NotTo(HaveOccurred())
				enabled := false
				felixConfig.Spec.VXLANEnabled = &enabled
				_, err = client.FelixConfigurations().Update(context.Background(), felixConfig, options.SetOptions{})
				Expect(err).NotTo(HaveOccurred())

				// Expect the VXLAN device to be deleted.
				for _, felix := range felixes {
					Eventually(func() string {
						out, _ := felix.ExecOutput("ip", "-d", "link", "show", "vxlan.calico")
						return out
					}, "10s", "100ms").ShouldNot(ContainSubstring("mtu 1410"))
				}
			})
		})
	}
})<|MERGE_RESOLUTION|>--- conflicted
+++ resolved
@@ -95,34 +95,6 @@
 					hostW[ii] = workload.Run(felixes[ii], fmt.Sprintf("host%d", ii), "", felixes[ii].IP, "8055", "tcp")
 				}
 
-<<<<<<< HEAD
-	var (
-		infra   infrastructure.DatastoreInfra
-		felixes []*infrastructure.Felix
-		client  client.Interface
-		w       [3]*workload.Workload
-		hostW   [3]*workload.Workload
-		cc      *workload.ConnectivityChecker
-	)
-
-	BeforeEach(func() {
-		infra = getInfra()
-		topologyOptions := infrastructure.DefaultTopologyOptions()
-		topologyOptions.VXLANEnabled = true
-		topologyOptions.NATOutgoingEnabled = true
-		topologyOptions.IPIPEnabled = false
-		felixes, client = infrastructure.StartNNodeTopology(3, topologyOptions, infra)
-
-		// Install a default profile that allows all ingress and egress, in the absence of any Policy.
-		infra.AddDefaultAllow()
-
-		// Wait until the vxlan device appears.
-		Eventually(func() error {
-			for i, f := range felixes {
-				out, err := f.ExecOutput("ip", "link")
-				if err != nil {
-					return err
-=======
 				cc = &workload.ConnectivityChecker{}
 			})
 
@@ -144,7 +116,6 @@
 				}
 				for _, felix := range felixes {
 					felix.Stop()
->>>>>>> 6a139aba
 				}
 
 				if CurrentGinkgoTestDescription().Failed {
@@ -362,82 +333,6 @@
 				_, err = client.FelixConfigurations().Update(context.Background(), felixConfig, options.SetOptions{})
 				Expect(err).NotTo(HaveOccurred())
 
-<<<<<<< HEAD
-		It("should have workload connectivity but not host connectivity", func() {
-			// Host endpoints (with no policies) block host-host traffic due to default drop.
-			cc.ExpectNone(felixes[0], hostW[1])
-			cc.ExpectNone(felixes[1], hostW[0])
-			// But the rules to allow VXLAN between our hosts let the workload traffic through.
-			cc.ExpectSome(w[0], w[1])
-			cc.ExpectSome(w[1], w[0])
-			cc.CheckConnectivity()
-		})
-	})
-
-	Context("with all-interfaces host protection policy in place", func() {
-		BeforeEach(func() {
-			// Make sure our new host endpoints don't cut felix off from the datastore.
-			err := infra.AddAllowToDatastore("host-endpoint=='true'")
-			Expect(err).NotTo(HaveOccurred())
-
-			ctx, cancel := context.WithTimeout(context.Background(), 20*time.Second)
-			defer cancel()
-
-			for _, f := range felixes {
-				hep := api.NewHostEndpoint()
-				hep.Name = "all-interfaces-" + f.Name
-				hep.Labels = map[string]string{
-					"host-endpoint": "true",
-				}
-				hep.Spec.Node = f.Hostname
-				hep.Spec.ExpectedIPs = []string{f.IP}
-				hep.Spec.InterfaceName = "*"
-				_, err := client.HostEndpoints().Create(ctx, hep, options.SetOptions{})
-				Expect(err).NotTo(HaveOccurred())
-			}
-
-			policy := api.NewGlobalNetworkPolicy()
-			policy.Name = "allow-all-prednat"
-			order := float64(20)
-			policy.Spec.Order = &order
-			policy.Spec.PreDNAT = true
-			policy.Spec.ApplyOnForward = true
-			policy.Spec.Ingress = []api.Rule{{Action: api.Allow}}
-			policy.Spec.Selector = "has(host-endpoint)"
-			_, err = client.GlobalNetworkPolicies().Create(utils.Ctx, policy, utils.NoOptions)
-			Expect(err).NotTo(HaveOccurred())
-		})
-
-		It("should not block any traffic", func() {
-			// An all-interfaces host endpoint does not block any traffic by default.
-			cc.ExpectSome(felixes[0], hostW[1])
-			cc.ExpectSome(felixes[1], hostW[0])
-			cc.ExpectSome(w[0], w[1])
-			cc.ExpectSome(w[1], w[0])
-			cc.CheckConnectivity()
-		})
-	})
-
-	Context("after removing BGP address from third node", func() {
-		// Simulate having a host send VXLAN traffic from an unknown source, should get blocked.
-		BeforeEach(func() {
-			Eventually(func() int {
-				return getNumIPSetMembers(felixes[0].Container, "cali40all-vxlan-net")
-			}, "5s", "200ms").Should(Equal(len(felixes) - 1))
-
-			ctx, cancel := context.WithTimeout(context.Background(), 20*time.Second)
-			defer cancel()
-			node, err := client.Nodes().Get(ctx, felixes[2].Hostname, options.GetOptions{})
-			Expect(err).NotTo(HaveOccurred())
-
-			// Pause felix so it can't touch the dataplane!
-			pid := felixes[2].GetFelixPID()
-			felixes[2].Exec("kill", "-STOP", fmt.Sprint(pid))
-
-			node.Spec.BGP = nil
-			_, err = client.Nodes().Update(ctx, node, options.SetOptions{})
-		})
-=======
 				// Expect the settings to be changed on the device.
 				for _, felix := range felixes {
 					Eventually(func() string {
@@ -454,7 +349,6 @@
 					}, "10s", "100ms").Should(ContainSubstring("dstport 4790"))
 				}
 			})
->>>>>>> 6a139aba
 
 			It("should delete the vxlan device when vxlan is disabled", func() {
 				// Wait for the VXLAN device to be created.
