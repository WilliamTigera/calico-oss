// Copyright (c) 2020 Tigera, Inc. All rights reserved.
//
// Licensed under the Apache License, Version 2.0 (the "License");
// you may not use this file except in compliance with the License.
// You may obtain a copy of the License at
//
//     http://www.apache.org/licenses/LICENSE-2.0
//
// Unless required by applicable law or agreed to in writing, software
// distributed under the License is distributed on an "AS IS" BASIS,
// WITHOUT WARRANTIES OR CONDITIONS OF ANY KIND, either express or implied.
// See the License for the specific language governing permissions and
// limitations under the License.

package connectivity

import (
	"encoding/json"
<<<<<<< HEAD
=======
	"errors"
>>>>>>> de927b0e
	"fmt"
	"io/ioutil"
	"regexp"
	"strconv"
	"strings"
	"sync"
	"time"

	"github.com/onsi/ginkgo"
	. "github.com/onsi/gomega"
	"github.com/onsi/gomega/types"
	log "github.com/sirupsen/logrus"

	"github.com/projectcalico/felix/fv/utils"
	"github.com/projectcalico/libcalico-go/lib/set"

	uuid "github.com/satori/go.uuid"
)

// ConnectivityChecker records a set of connectivity expectations and supports calculating the
// actual state of the connectivity between the given workloads.  It is expected to be used like so:
//
//     var cc = &connectivity.Checker{}
//     cc.ExpectNone(w[2], w[0], 1234)
//     cc.ExpectSome(w[1], w[0], 5678)
//     cc.CheckConnectivity()
//
type Checker struct {
	ReverseDirection bool
	Protocol         string // "tcp" or "udp"
	expectations     []Expectation
	CheckSNAT        bool
	RetriesDisabled  bool

	// OnFail, if set, will be called instead of ginkgo.Fail().  (Useful for testing the checker itself.)
	OnFail func(msg string)
}

func (c *Checker) ExpectSome(from ConnectionSource, to ConnectionTarget, explicitPort ...uint16) {
<<<<<<< HEAD
	UnactivatedCheckers.Add(c)
	if c.ReverseDirection {
		from, to = to.(ConnectionSource), from.(ConnectionTarget)
	}
	c.expectations = append(c.expectations, Expectation{From: from, To: to.ToMatcher(explicitPort...), Expected: true, ExpSrcIPs: from.SourceIPs()})
=======
	c.expect(true, from, to, explicitPort)
>>>>>>> de927b0e
}

func (c *Checker) ExpectSNAT(from ConnectionSource, srcIP string, to ConnectionTarget, explicitPort ...uint16) {
	c.CheckSNAT = true
<<<<<<< HEAD
	if c.ReverseDirection {
		from, to = to.(ConnectionSource), from.(ConnectionTarget)
	}
	c.expectations = append(c.expectations, Expectation{From: from, To: to.ToMatcher(explicitPort...), Expected: true, ExpSrcIPs: []string{srcIP}})
=======
	c.expect(true, from, to, explicitPort, ExpectWithSrcIPs(srcIP))
>>>>>>> de927b0e
}

func (c *Checker) ExpectNone(from ConnectionSource, to ConnectionTarget, explicitPort ...uint16) {
	c.expect(false, from, to, explicitPort)
}

// ExpectConnectivity asserts existing connectivity between a ConnectionSource
// and ConnectionTarget with details configurable with ExpectationOption(s).
// This is a super set of ExpectSome()
func (c *Checker) ExpectConnectivity(from ConnectionSource, to ConnectionTarget,
	ports []uint16, opts ...ExpectationOption) {
	c.expect(true, from, to, ports, opts...)
}

func (c *Checker) ExpectLoss(from ConnectionSource, to ConnectionTarget,
	duration time.Duration, maxPacketLossPercent float64, maxPacketLossNumber int, explicitPort ...uint16) {

	// Packet loss measurements shouldn't be retried.
	c.RetriesDisabled = true

	c.expect(true, from, to, explicitPort, ExpectWithLoss(duration, maxPacketLossPercent, maxPacketLossNumber))
}

func (c *Checker) expect(connectivity bool, from ConnectionSource, to ConnectionTarget,
	explicitPort []uint16, opts ...ExpectationOption) {

	UnactivatedCheckers.Add(c)
	if c.ReverseDirection {
		from, to = to.(ConnectionSource), from.(ConnectionTarget)
	}
<<<<<<< HEAD
	c.expectations = append(c.expectations, Expectation{From: from, To: to.ToMatcher(explicitPort...), Expected: false, ExpSrcIPs: nil})
}

func (c *Checker) ExpectLoss(from ConnectionSource, to ConnectionTarget,
	duration time.Duration, maxPacketLossPercent float64, maxPacketLossNumber int, explicitPort ...uint16) {

	Expect(duration.Seconds()).NotTo(BeZero(), "Packet loss test must have a duration")
	Expect(maxPacketLossPercent).To(BeNumerically("<=", 100), "Loss percentage should be <=100")
	Expect(maxPacketLossPercent >= 0 || maxPacketLossNumber >= 0).To(BeTrue(), "Either loss count or percent must be specified")

	UnactivatedCheckers.Add(c)
	if c.ReverseDirection {
		from, to = to.(ConnectionSource), from.(ConnectionTarget)
	}
	c.expectations = append(c.expectations, Expectation{
		From:      from,
		To:        to.ToMatcher(explicitPort...),
		Expected:  true,
		ExpSrcIPs: nil,
		ExpectedPacketLoss: ExpPacketLoss{
			Duration:   duration,
			MaxPercent: maxPacketLossPercent,
			MaxNumber:  maxPacketLossNumber,
		},
	})

	// Packet loss measurements shouldn't be retried.
	c.RetriesDisabled = true
=======

	e := Expectation{
		From:     from,
		To:       to.ToMatcher(explicitPort...),
		Expected: connectivity,
	}

	if connectivity {
		// we expect the from.SourceIPs() by default
		e.ExpSrcIPs = from.SourceIPs()
	}

	for _, option := range opts {
		option(&e)
	}

	c.expectations = append(c.expectations, e)
>>>>>>> de927b0e
}

func (c *Checker) ResetExpectations() {
	c.expectations = nil
	c.CheckSNAT = false
	c.RetriesDisabled = false
}

// ActualConnectivity calculates the current connectivity for all the expected paths.  It returns a
// slice containing one response for each attempted check (or nil if the check failed) along with
// a same-length slice containing a pretty-printed description of the check and its result.
func (c *Checker) ActualConnectivity() ([]*Result, []string) {
	UnactivatedCheckers.Discard(c)
	var wg sync.WaitGroup
	responses := make([]*Result, len(c.expectations))
	pretty := make([]string, len(c.expectations))
	for i, exp := range c.expectations {
		wg.Add(1)
		go func(i int, exp Expectation) {
			defer ginkgo.GinkgoRecover()
			defer wg.Done()
			p := "tcp"
			if c.Protocol != "" {
				p = c.Protocol
			}
<<<<<<< HEAD
			responses[i] = exp.From.CanConnectTo(exp.To.IP, exp.To.Port, p, exp.ExpectedPacketLoss.Duration)
			pretty[i] = fmt.Sprintf("%s -> %s = %v", exp.From.SourceName(), exp.To.TargetName, responses[i] != nil)
			if c.CheckSNAT && responses[i] != nil {
				srcIP := strings.Split(responses[i].LastResponse.SourceAddr, ":")[0]
				pretty[i] += " (from " + srcIP + ")"
			}
			if exp.ExpectedPacketLoss.Duration > 0 && responses[i] != nil {
				sent := responses[i].Stats.RequestsSent
				lost := responses[i].Stats.Lost()
				pct := responses[i].Stats.LostPercent()
				pretty[i] += fmt.Sprintf(" (sent: %d, lost: %d / %.1f%%)", sent, lost, pct)
			}
=======

			var res *Result

			opts := []CheckOption{
				WithDuration(exp.ExpectedPacketLoss.Duration),
			}

			if exp.sendLen > 0 || exp.recvLen > 0 {
				opts = append(opts, WithSendLen(exp.sendLen), WithRecvLen(exp.recvLen))
			}

			res = exp.From.CanConnectTo(exp.To.IP, exp.To.Port, p, opts...)

			pretty[i] += fmt.Sprintf("%s -> %s = %v", exp.From.SourceName(), exp.To.TargetName, res != nil)

			if res != nil {
				if c.CheckSNAT {
					srcIP := strings.Split(res.LastResponse.SourceAddr, ":")[0]
					pretty[i] += " (from " + srcIP + ")"
				}
				if res.ClientMTU.Start != 0 {
					pretty[i] += fmt.Sprintf(" (client MTU %d -> %d)", res.ClientMTU.Start, res.ClientMTU.End)
				}
				if exp.ExpectedPacketLoss.Duration > 0 {
					sent := res.Stats.RequestsSent
					lost := res.Stats.Lost()
					pct := res.Stats.LostPercent()
					pretty[i] += fmt.Sprintf(" (sent: %d, lost: %d / %.1f%%)", sent, lost, pct)
				}
			}

			responses[i] = res
>>>>>>> de927b0e
		}(i, exp)
	}
	wg.Wait()
	log.Debug("Connectivity", responses)
	return responses, pretty
}

// ExpectedConnectivityPretty returns one string per recorded expectation in order, encoding the expected
// connectivity in similar format used by ActualConnectivity().
func (c *Checker) ExpectedConnectivityPretty() []string {
	result := make([]string, len(c.expectations))
	for i, exp := range c.expectations {
		result[i] = fmt.Sprintf("%s -> %s = %v", exp.From.SourceName(), exp.To.TargetName, exp.Expected)
		if exp.Expected {
			if c.CheckSNAT {
				result[i] += " (from " + strings.Join(exp.ExpSrcIPs, "|") + ")"
			}
			if exp.clientMTUStart != 0 || exp.clientMTUEnd != 0 {
				result[i] += fmt.Sprintf(" (client MTU %d -> %d)", exp.clientMTUStart, exp.clientMTUEnd)
			}
		}
		if exp.ExpectedPacketLoss.Duration > 0 {
			if exp.ExpectedPacketLoss.MaxNumber >= 0 {
				result[i] += fmt.Sprintf(" (maxLoss: %d packets)", exp.ExpectedPacketLoss.MaxNumber)
			}
			if exp.ExpectedPacketLoss.MaxPercent >= 0 {
				result[i] += fmt.Sprintf(" (maxLoss: %.1f%%)", exp.ExpectedPacketLoss.MaxPercent)
			}
		}
		if exp.ExpectedPacketLoss.MaxNumber >= 0 {
			result[i] += fmt.Sprintf(" (maxLoss: %d packets)", exp.ExpectedPacketLoss.MaxNumber)
		}
		if exp.ExpectedPacketLoss.MaxPercent >= 0 {
			result[i] += fmt.Sprintf(" (maxLoss: %.1f%%)", exp.ExpectedPacketLoss.MaxPercent)
		}
	}
	return result
}

var defaultConnectivityTimeout = 10 * time.Second

func (c *Checker) CheckConnectivityOffset(offset int, optionalDescription ...interface{}) {
	c.CheckConnectivityWithTimeoutOffset(offset+2, defaultConnectivityTimeout, optionalDescription...)
}

func (c *Checker) CheckConnectivity(optionalDescription ...interface{}) {
	c.CheckConnectivityWithTimeoutOffset(2, defaultConnectivityTimeout, optionalDescription...)
}

func (c *Checker) CheckConnectivityPacketLoss(optionalDescription ...interface{}) {
	// Timeout is not used for packet loss test because there is no retry.
	c.CheckConnectivityWithTimeoutOffset(2, 0*time.Second, optionalDescription...)
}

func (c *Checker) CheckConnectivityWithTimeout(timeout time.Duration, optionalDescription ...interface{}) {
	Expect(timeout).To(BeNumerically(">", 100*time.Millisecond),
		"Very low timeout, did you mean to multiply by time.<Unit>?")
	if len(optionalDescription) > 0 {
		Expect(optionalDescription[0]).NotTo(BeAssignableToTypeOf(time.Second),
			"Unexpected time.Duration passed for description")
	}
	c.CheckConnectivityWithTimeoutOffset(2, timeout, optionalDescription...)
}

func (c *Checker) CheckConnectivityWithTimeoutOffset(callerSkip int, timeout time.Duration, optionalDescription ...interface{}) {
	var expConnectivity []string
	start := time.Now()

	// Track the number of attempts. If the first connectivity check fails, we want to
	// do at least one retry before we time out.  That covers the case where the first
	// connectivity check takes longer than the timeout.
	completedAttempts := 0
	var actualConn []*Result
	var actualConnPretty []string
	for !c.RetriesDisabled && time.Since(start) < timeout || completedAttempts < 2 {
		actualConn, actualConnPretty = c.ActualConnectivity()
		failed := false
		expConnectivity = c.ExpectedConnectivityPretty()
		for i := range c.expectations {
			exp := c.expectations[i]
			act := actualConn[i]
			if !exp.Matches(act, c.CheckSNAT) {
				failed = true
				actualConnPretty[i] += " <---- WRONG"
				expConnectivity[i] += " <---- EXPECTED"
			}
		}
		if !failed {
			// Success!
			return
		}
		completedAttempts++
	}

	message := fmt.Sprintf(
		"Connectivity was incorrect:\n\nExpected\n    %s\nto match\n    %s",
		strings.Join(actualConnPretty, "\n    "),
		strings.Join(expConnectivity, "\n    "),
	)
	if c.OnFail != nil {
		c.OnFail(message)
	} else {
		ginkgo.Fail(message, callerSkip)
	}
}

func NewRequest(payload string) Request {
	return Request{
		Timestamp: time.Now(),
		ID:        uuid.NewV4().String(),
		Payload:   payload,
	}
}

type Request struct {
<<<<<<< HEAD
	Timestamp time.Time
	ID        string
	Payload   string
=======
	Timestamp    time.Time
	ID           string
	Payload      string
	SendSize     int
	ResponseSize int
>>>>>>> de927b0e
}

func (req Request) Equal(oth Request) bool {
	return req.ID == oth.ID && req.Timestamp.Equal(oth.Timestamp)
}

type Response struct {
	Timestamp time.Time

	SourceAddr string
	ServerAddr string

	Request Request
}

func (r *Response) SourceIP() string {
	return strings.Split(r.SourceAddr, ":")[0]
}

type ConnectionTarget interface {
	ToMatcher(explicitPort ...uint16) *Matcher
}

type TargetIP string // Just so we can define methods on it...

func (s TargetIP) ToMatcher(explicitPort ...uint16) *Matcher {
	if len(explicitPort) != 1 {
		panic("Explicit port needed with IP as a connectivity target")
	}
	port := fmt.Sprintf("%d", explicitPort[0])
	return &Matcher{
		IP:         string(s),
		Port:       port,
		TargetName: string(s) + ":" + port,
		Protocol:   "tcp",
	}
}

func HaveConnectivityTo(target ConnectionTarget, explicitPort ...uint16) types.GomegaMatcher {
	return target.ToMatcher(explicitPort...)
}

type Matcher struct {
	IP, Port, TargetName, Protocol string
}

type ConnectionSource interface {
<<<<<<< HEAD
	CanConnectTo(ip, port, protocol string, duration time.Duration) *Result
=======
	CanConnectTo(ip, port, protocol string, opts ...CheckOption) *Result
>>>>>>> de927b0e
	SourceName() string
	SourceIPs() []string
}

func (m *Matcher) Match(actual interface{}) (success bool, err error) {
	success = actual.(ConnectionSource).CanConnectTo(m.IP, m.Port, m.Protocol, time.Duration(0)) != nil
	return
}

func (m *Matcher) FailureMessage(actual interface{}) (message string) {
	src := actual.(ConnectionSource)
	message = fmt.Sprintf("Expected %v\n\t%+v\nto have connectivity to %v\n\t%v:%v\nbut it does not", src.SourceName(), src, m.TargetName, m.IP, m.Port)
	return
}

func (m *Matcher) NegatedFailureMessage(actual interface{}) (message string) {
	src := actual.(ConnectionSource)
	message = fmt.Sprintf("Expected %v\n\t%+v\nnot to have connectivity to %v\n\t%v:%v\nbut it does", src.SourceName(), src, m.TargetName, m.IP, m.Port)
	return
}

type ExpectationOption func(e *Expectation)

func ExpectWithSrcIPs(ips ...string) ExpectationOption {
	return func(e *Expectation) {
		e.ExpSrcIPs = ips
	}
}

// ExpectWithSendLen asserts how much additional data on top of the original
// requests should be sent with success
func ExpectWithSendLen(l int) ExpectationOption {
	return func(e *Expectation) {
		e.sendLen = l
	}
}

// ExpectWithRecvLen asserts how much additional data on top of the original
// response should be received with success
func ExpectWithRecvLen(l int) ExpectationOption {
	return func(e *Expectation) {
		e.recvLen = l
	}
}

// ExpectWithClientAdjustedMTU asserts that the connection MTU should change
// during the transfer
func ExpectWithClientAdjustedMTU(from, to int) ExpectationOption {
	return func(e *Expectation) {
		e.clientMTUStart = from
		e.clientMTUEnd = to
	}
}

// ExpectWithLoss asserts that the connection has a certain loos rate
func ExpectWithLoss(duration time.Duration, maxPacketLossPercent float64, maxPacketLossNumber int) ExpectationOption {
	Expect(duration.Seconds()).NotTo(BeZero(),
		"Packet loss test must have a duration")
	Expect(maxPacketLossPercent).To(BeNumerically("<=", 100),
		"Loss percentage should be <=100")
	Expect(maxPacketLossPercent >= 0 || maxPacketLossNumber >= 0).To(BeTrue(),
		"Either loss count or percent must be specified")

	return func(e *Expectation) {
		e.ExpectedPacketLoss = ExpPacketLoss{
			Duration:   duration,
			MaxPercent: maxPacketLossPercent,
			MaxNumber:  maxPacketLossNumber,
		}
	}
}

type Expectation struct {
	From               ConnectionSource // Workload or Container
	To                 *Matcher         // Workload or IP, + port
	Expected           bool
	ExpSrcIPs          []string
	ExpectedPacketLoss ExpPacketLoss
<<<<<<< HEAD
}

type ExpPacketLoss struct {
	Duration   time.Duration // how long test will run
	MaxPercent float64       // 10 means 10%. -1 means field not valid.
	MaxNumber  int           // 10 means 10 packets. -1 means field not valid.
}

=======

	sendLen int
	recvLen int

	clientMTUStart int
	clientMTUEnd   int
}

type ExpPacketLoss struct {
	Duration   time.Duration // how long test will run
	MaxPercent float64       // 10 means 10%. -1 means field not valid.
	MaxNumber  int           // 10 means 10 packets. -1 means field not valid.
}

>>>>>>> de927b0e
func (e Expectation) Matches(response *Result, checkSNAT bool) bool {
	if e.Expected {
		if response == nil {
			return false
		}
		if checkSNAT {
			match := false
			for _, src := range e.ExpSrcIPs {
				if src == response.LastResponse.SourceIP() {
<<<<<<< HEAD
					return true
=======
					match = true
					break
>>>>>>> de927b0e
				}
			}
			if !match {
				return false
			}
		}

		if e.clientMTUStart != 0 && e.clientMTUStart != response.ClientMTU.Start {
			return false
		}
<<<<<<< HEAD
=======
		if e.clientMTUEnd != 0 && e.clientMTUEnd != response.ClientMTU.End {
			return false
		}
>>>>>>> de927b0e

		if e.ExpectedPacketLoss.Duration > 0 {
			// This is a packet loss test.
			lossCount := response.Stats.Lost()
			lossPercent := response.Stats.LostPercent()

			if e.ExpectedPacketLoss.MaxNumber >= 0 && lossCount > e.ExpectedPacketLoss.MaxNumber {
				return false
			}
			if e.ExpectedPacketLoss.MaxPercent >= 0 && lossPercent > e.ExpectedPacketLoss.MaxPercent {
				return false
			}
		}

	} else {
		if response != nil {
			return false
		}
	}

	return true
}

var UnactivatedCheckers = set.New()

<<<<<<< HEAD
type Result struct {
	LastResponse Response
	Stats        Stats
=======
// MTUPair is a pair of MTU value recorded before and after data were transfered
type MTUPair struct {
	Start int
	End   int
}

type Result struct {
	LastResponse Response
	Stats        Stats
	ClientMTU    MTUPair
>>>>>>> de927b0e
}

func (r Result) PrintToStdout() {
	encoded, err := json.Marshal(r)
	if err != nil {
<<<<<<< HEAD
		logrus.WithError(err).Panic("Failed to marshall result to stdout")
=======
		log.WithError(err).Panic("Failed to marshall result to stdout")
>>>>>>> de927b0e
	}
	fmt.Printf("RESULT=%s\n", string(encoded))
}

type Stats struct {
	RequestsSent      int
	ResponsesReceived int
}

func (s Stats) Lost() int {
	return s.RequestsSent - s.ResponsesReceived
}

func (s Stats) LostPercent() float64 {
	return float64(s.Lost()) * 100.0 / float64(s.RequestsSent)
<<<<<<< HEAD
=======
}

// CheckOption is the option format for Check()
type CheckOption func(cmd *CheckCmd)

// CheckCmd is exported solely for the sake of CheckOption and should not be use
// on its own
type CheckCmd struct {
	nsPath string

	ip       string
	port     string
	protocol string

	ipSource   string
	portSource string

	duration time.Duration

	sendLen int
	recvLen int
}

// BinaryName is the name of the binry that the connectivity Check() executes
const BinaryName = "test-connection"

// Run executes the check command
func (cmd *CheckCmd) run(cName string, logMsg string) *Result {
	// Ensure that the container has the 'test-connection' binary.
	logCxt := log.WithField("container", cName)
	logCxt.Debugf("Entering connectivity.Check(%v,%v,%v,%v,%v)",
		cmd.ip, cmd.port, cmd.protocol, cmd.sendLen, cmd.recvLen)

	args := []string{"exec", cName,
		"/test-connection", "--protocol=" + cmd.protocol,
		fmt.Sprintf("--duration=%d", int(cmd.duration.Seconds())),
		fmt.Sprintf("--sendlen=%d", cmd.sendLen),
		fmt.Sprintf("--recvlen=%d", cmd.recvLen),
		cmd.nsPath, cmd.ip, cmd.port,
	}

	if cmd.ipSource != "" {
		args = append(args, fmt.Sprintf("--source-ip=%s", cmd.ipSource))
	}

	if cmd.portSource != "" {
		args = append(args, fmt.Sprintf("--source-port=%s", cmd.portSource))
	}

	// Run 'test-connection' to the target.
	connectionCmd := utils.Command("docker", args...)

	outPipe, err := connectionCmd.StdoutPipe()
	Expect(err).NotTo(HaveOccurred())
	errPipe, err := connectionCmd.StderrPipe()
	Expect(err).NotTo(HaveOccurred())
	err = connectionCmd.Start()
	Expect(err).NotTo(HaveOccurred())

	var wg sync.WaitGroup
	wg.Add(2)
	var wOut, wErr []byte
	var outErr, errErr error

	go func() {
		defer wg.Done()
		wOut, outErr = ioutil.ReadAll(outPipe)
	}()

	go func() {
		defer wg.Done()
		wErr, errErr = ioutil.ReadAll(errPipe)
	}()

	wg.Wait()
	Expect(outErr).NotTo(HaveOccurred())
	Expect(errErr).NotTo(HaveOccurred())

	err = connectionCmd.Wait()

	logCxt.WithFields(log.Fields{
		"stdout": string(wOut),
		"stderr": string(wErr)}).WithError(err).Info(logMsg)

	if err != nil {
		return nil
	}

	r := regexp.MustCompile(`RESULT=(.*)\n`)
	m := r.FindSubmatch(wOut)
	if len(m) > 0 {
		var resp Result
		err := json.Unmarshal(m[1], &resp)
		if err != nil {
			logCxt.WithError(err).WithField("output", string(wOut)).Panic("Failed to parse connection check response")
		}
		return &resp
	}

	return nil
}

// WithSourceIP tell the check what source IP to use
func WithSourceIP(ip string) CheckOption {
	return func(c *CheckCmd) {
		c.ipSource = ip
	}
}

// WithSourcePort tell the check what source port to use
func WithSourcePort(port string) CheckOption {
	return func(c *CheckCmd) {
		c.portSource = port
	}
}

func WithNamespacePath(nsPath string) CheckOption {
	return func(c *CheckCmd) {
		c.nsPath = nsPath
	}
}

func WithDuration(duration time.Duration) CheckOption {
	return func(c *CheckCmd) {
		c.duration = duration
	}
}

func WithSendLen(l int) CheckOption {
	return func(c *CheckCmd) {
		c.sendLen = l
	}
}

func WithRecvLen(l int) CheckOption {
	return func(c *CheckCmd) {
		c.recvLen = l
	}
}

// Check executes the connectivity check
func Check(cName, logMsg, ip, port, protocol string, opts ...CheckOption) *Result {

	cmd := CheckCmd{
		nsPath:   "-",
		ip:       ip,
		port:     port,
		protocol: protocol,
	}

	for _, opt := range opts {
		opt(&cmd)
	}

	return cmd.run(cName, logMsg)
}

const ConnectionTypeStream = "stream"
const ConnectionTypePing = "ping"

type ConnConfig struct {
	ConnType string
	ConnID   string
}

func (cc ConnConfig) getTestMessagePrefix() string {
	return cc.ConnType + ":" + cc.ConnID + "~"
}

// Assembly a test message.
func (cc ConnConfig) GetTestMessage(sequence int) Request {
	req := NewRequest(cc.getTestMessagePrefix() + fmt.Sprintf("%d", sequence))
	return req
}

// Extract sequence number from test message.
func (cc ConnConfig) GetTestMessageSequence(msg string) (int, error) {
	msg = strings.TrimSpace(msg)
	seqString := strings.TrimPrefix(msg, cc.getTestMessagePrefix())
	if seqString == msg {
		// TrimPrefix failed.
		return 0, errors.New("invalid message prefix format:" + msg)
	}

	seq, err := strconv.Atoi(seqString)
	if err != nil || seq < 0 {
		return 0, errors.New("invalid message sequence format:" + msg)
	}
	return seq, nil
}

func IsMessagePartOfStream(msg string) bool {
	return strings.HasPrefix(strings.TrimSpace(msg), ConnectionTypeStream)
>>>>>>> de927b0e
}<|MERGE_RESOLUTION|>--- conflicted
+++ resolved
@@ -16,10 +16,7 @@
 
 import (
 	"encoding/json"
-<<<<<<< HEAD
-=======
 	"errors"
->>>>>>> de927b0e
 	"fmt"
 	"io/ioutil"
 	"regexp"
@@ -59,27 +56,12 @@
 }
 
 func (c *Checker) ExpectSome(from ConnectionSource, to ConnectionTarget, explicitPort ...uint16) {
-<<<<<<< HEAD
-	UnactivatedCheckers.Add(c)
-	if c.ReverseDirection {
-		from, to = to.(ConnectionSource), from.(ConnectionTarget)
-	}
-	c.expectations = append(c.expectations, Expectation{From: from, To: to.ToMatcher(explicitPort...), Expected: true, ExpSrcIPs: from.SourceIPs()})
-=======
 	c.expect(true, from, to, explicitPort)
->>>>>>> de927b0e
 }
 
 func (c *Checker) ExpectSNAT(from ConnectionSource, srcIP string, to ConnectionTarget, explicitPort ...uint16) {
 	c.CheckSNAT = true
-<<<<<<< HEAD
-	if c.ReverseDirection {
-		from, to = to.(ConnectionSource), from.(ConnectionTarget)
-	}
-	c.expectations = append(c.expectations, Expectation{From: from, To: to.ToMatcher(explicitPort...), Expected: true, ExpSrcIPs: []string{srcIP}})
-=======
 	c.expect(true, from, to, explicitPort, ExpectWithSrcIPs(srcIP))
->>>>>>> de927b0e
 }
 
 func (c *Checker) ExpectNone(from ConnectionSource, to ConnectionTarget, explicitPort ...uint16) {
@@ -110,36 +92,6 @@
 	if c.ReverseDirection {
 		from, to = to.(ConnectionSource), from.(ConnectionTarget)
 	}
-<<<<<<< HEAD
-	c.expectations = append(c.expectations, Expectation{From: from, To: to.ToMatcher(explicitPort...), Expected: false, ExpSrcIPs: nil})
-}
-
-func (c *Checker) ExpectLoss(from ConnectionSource, to ConnectionTarget,
-	duration time.Duration, maxPacketLossPercent float64, maxPacketLossNumber int, explicitPort ...uint16) {
-
-	Expect(duration.Seconds()).NotTo(BeZero(), "Packet loss test must have a duration")
-	Expect(maxPacketLossPercent).To(BeNumerically("<=", 100), "Loss percentage should be <=100")
-	Expect(maxPacketLossPercent >= 0 || maxPacketLossNumber >= 0).To(BeTrue(), "Either loss count or percent must be specified")
-
-	UnactivatedCheckers.Add(c)
-	if c.ReverseDirection {
-		from, to = to.(ConnectionSource), from.(ConnectionTarget)
-	}
-	c.expectations = append(c.expectations, Expectation{
-		From:      from,
-		To:        to.ToMatcher(explicitPort...),
-		Expected:  true,
-		ExpSrcIPs: nil,
-		ExpectedPacketLoss: ExpPacketLoss{
-			Duration:   duration,
-			MaxPercent: maxPacketLossPercent,
-			MaxNumber:  maxPacketLossNumber,
-		},
-	})
-
-	// Packet loss measurements shouldn't be retried.
-	c.RetriesDisabled = true
-=======
 
 	e := Expectation{
 		From:     from,
@@ -157,7 +109,6 @@
 	}
 
 	c.expectations = append(c.expectations, e)
->>>>>>> de927b0e
 }
 
 func (c *Checker) ResetExpectations() {
@@ -183,20 +134,6 @@
 			if c.Protocol != "" {
 				p = c.Protocol
 			}
-<<<<<<< HEAD
-			responses[i] = exp.From.CanConnectTo(exp.To.IP, exp.To.Port, p, exp.ExpectedPacketLoss.Duration)
-			pretty[i] = fmt.Sprintf("%s -> %s = %v", exp.From.SourceName(), exp.To.TargetName, responses[i] != nil)
-			if c.CheckSNAT && responses[i] != nil {
-				srcIP := strings.Split(responses[i].LastResponse.SourceAddr, ":")[0]
-				pretty[i] += " (from " + srcIP + ")"
-			}
-			if exp.ExpectedPacketLoss.Duration > 0 && responses[i] != nil {
-				sent := responses[i].Stats.RequestsSent
-				lost := responses[i].Stats.Lost()
-				pct := responses[i].Stats.LostPercent()
-				pretty[i] += fmt.Sprintf(" (sent: %d, lost: %d / %.1f%%)", sent, lost, pct)
-			}
-=======
 
 			var res *Result
 
@@ -229,7 +166,6 @@
 			}
 
 			responses[i] = res
->>>>>>> de927b0e
 		}(i, exp)
 	}
 	wg.Wait()
@@ -345,17 +281,11 @@
 }
 
 type Request struct {
-<<<<<<< HEAD
-	Timestamp time.Time
-	ID        string
-	Payload   string
-=======
 	Timestamp    time.Time
 	ID           string
 	Payload      string
 	SendSize     int
 	ResponseSize int
->>>>>>> de927b0e
 }
 
 func (req Request) Equal(oth Request) bool {
@@ -403,11 +333,7 @@
 }
 
 type ConnectionSource interface {
-<<<<<<< HEAD
-	CanConnectTo(ip, port, protocol string, duration time.Duration) *Result
-=======
 	CanConnectTo(ip, port, protocol string, opts ...CheckOption) *Result
->>>>>>> de927b0e
 	SourceName() string
 	SourceIPs() []string
 }
@@ -486,7 +412,12 @@
 	Expected           bool
 	ExpSrcIPs          []string
 	ExpectedPacketLoss ExpPacketLoss
-<<<<<<< HEAD
+
+	sendLen int
+	recvLen int
+
+	clientMTUStart int
+	clientMTUEnd   int
 }
 
 type ExpPacketLoss struct {
@@ -495,22 +426,6 @@
 	MaxNumber  int           // 10 means 10 packets. -1 means field not valid.
 }
 
-=======
-
-	sendLen int
-	recvLen int
-
-	clientMTUStart int
-	clientMTUEnd   int
-}
-
-type ExpPacketLoss struct {
-	Duration   time.Duration // how long test will run
-	MaxPercent float64       // 10 means 10%. -1 means field not valid.
-	MaxNumber  int           // 10 means 10 packets. -1 means field not valid.
-}
-
->>>>>>> de927b0e
 func (e Expectation) Matches(response *Result, checkSNAT bool) bool {
 	if e.Expected {
 		if response == nil {
@@ -520,12 +435,8 @@
 			match := false
 			for _, src := range e.ExpSrcIPs {
 				if src == response.LastResponse.SourceIP() {
-<<<<<<< HEAD
-					return true
-=======
 					match = true
 					break
->>>>>>> de927b0e
 				}
 			}
 			if !match {
@@ -536,12 +447,9 @@
 		if e.clientMTUStart != 0 && e.clientMTUStart != response.ClientMTU.Start {
 			return false
 		}
-<<<<<<< HEAD
-=======
 		if e.clientMTUEnd != 0 && e.clientMTUEnd != response.ClientMTU.End {
 			return false
 		}
->>>>>>> de927b0e
 
 		if e.ExpectedPacketLoss.Duration > 0 {
 			// This is a packet loss test.
@@ -567,11 +475,6 @@
 
 var UnactivatedCheckers = set.New()
 
-<<<<<<< HEAD
-type Result struct {
-	LastResponse Response
-	Stats        Stats
-=======
 // MTUPair is a pair of MTU value recorded before and after data were transfered
 type MTUPair struct {
 	Start int
@@ -582,17 +485,12 @@
 	LastResponse Response
 	Stats        Stats
 	ClientMTU    MTUPair
->>>>>>> de927b0e
 }
 
 func (r Result) PrintToStdout() {
 	encoded, err := json.Marshal(r)
 	if err != nil {
-<<<<<<< HEAD
-		logrus.WithError(err).Panic("Failed to marshall result to stdout")
-=======
 		log.WithError(err).Panic("Failed to marshall result to stdout")
->>>>>>> de927b0e
 	}
 	fmt.Printf("RESULT=%s\n", string(encoded))
 }
@@ -608,8 +506,6 @@
 
 func (s Stats) LostPercent() float64 {
 	return float64(s.Lost()) * 100.0 / float64(s.RequestsSent)
-<<<<<<< HEAD
-=======
 }
 
 // CheckOption is the option format for Check()
@@ -803,5 +699,4 @@
 
 func IsMessagePartOfStream(msg string) bool {
 	return strings.HasPrefix(strings.TrimSpace(msg), ConnectionTypeStream)
->>>>>>> de927b0e
 }