// Copyright (c) 2017-2018 Tigera, Inc. All rights reserved.
//
// Licensed under the Apache License, Version 2.0 (the "License");
// you may not use this file except in compliance with the License.
// You may obtain a copy of the License at
//
//     http://www.apache.org/licenses/LICENSE-2.0
//
// Unless required by applicable law or agreed to in writing, software
// distributed under the License is distributed on an "AS IS" BASIS,
// WITHOUT WARRANTIES OR CONDITIONS OF ANY KIND, either express or implied.
// See the License for the specific language governing permissions and
// limitations under the License.

package utils

import (
	"context"
	"errors"
	"fmt"
	"io/ioutil"
	"os"
	"os/exec"
	"strings"

	"github.com/kelseyhightower/envconfig"
	. "github.com/onsi/ginkgo"
	. "github.com/onsi/gomega"
	log "github.com/sirupsen/logrus"

	"regexp"
	"strconv"

	"github.com/projectcalico/felix/calc"
	"github.com/projectcalico/felix/ipsets"
	"github.com/projectcalico/felix/rules"
	"github.com/projectcalico/libcalico-go/lib/apiconfig"
	client "github.com/projectcalico/libcalico-go/lib/clientv3"
	"github.com/projectcalico/libcalico-go/lib/options"
	"github.com/projectcalico/libcalico-go/lib/selector"
)

type EnvConfig struct {
	FelixImage   string `default:"tigera/felix:latest"`
	EtcdImage    string `default:"quay.io/coreos/etcd"`
<<<<<<< HEAD
	K8sImage     string `default:"gcr.io/google_containers/hyperkube-amd64:v1.7.5"`
	TyphaImage   string `default:"tigera/typha:latest"` // Note: this is overridden in the Makefile!
=======
	K8sImage     string `default:"gcr.io/google_containers/hyperkube-amd64:v1.10.4"`
	TyphaImage   string `default:"calico/typha:latest"` // Note: this is overridden in the Makefile!
>>>>>>> 9b4afc2b
	BusyboxImage string `default:"busybox:latest"`
}

var Config EnvConfig

func init() {
	err := envconfig.Process("fv", &Config)
	if err != nil {
		panic(err)
	}
	log.WithField("config", Config).Info("Loaded config")
}

var Ctx = context.Background()

var NoOptions = options.SetOptions{}

func Run(command string, args ...string) {
	_ = run(true, command, args...)
}

func RunMayFail(command string, args ...string) error {
	return run(false, command, args...)
}

var currentTestOutput = []string{}

var LastRunOutput string

func run(checkNoError bool, command string, args ...string) error {
	outputBytes, err := Command(command, args...).CombinedOutput()
	currentTestOutput = append(currentTestOutput, fmt.Sprintf("Command: %v %v\n", command, args))
	currentTestOutput = append(currentTestOutput, string(outputBytes))
	LastRunOutput = string(outputBytes)
	if err != nil {
		log.WithFields(log.Fields{
			"command": command,
			"args":    args,
			"output":  string(outputBytes)}).WithError(err).Warning("Command failed")
	}
	if checkNoError {
		Expect(err).NotTo(HaveOccurred(), fmt.Sprintf("Command failed\nCommand: %v args: %v\nOutput:\n\n%v",
			command, args, string(outputBytes)))
	}
	return err
}

func AddToTestOutput(args ...string) {
	currentTestOutput = append(currentTestOutput, args...)
}

var _ = BeforeEach(func() {
	currentTestOutput = []string{}
})

var _ = AfterEach(func() {
	if CurrentGinkgoTestDescription().Failed {
		os.Stdout.WriteString("\n===== begin output from failed test =====\n")
		for _, output := range currentTestOutput {
			os.Stdout.WriteString(output)
		}
		os.Stdout.WriteString("===== end output from failed test =====\n\n")
	}
})

func RunCommand(command string, args ...string) error {
	cmd := Command(command, args...)
	log.Infof("Running '%s %s'", cmd.Path, strings.Join(cmd.Args, " "))
	output, err := cmd.CombinedOutput()
	log.Infof("output: %v", string(output))
	return err
}

func Command(name string, args ...string) *exec.Cmd {
	log.WithFields(log.Fields{
		"command":     name,
		"commandArgs": args,
	}).Info("Creating Command.")

	return exec.Command(name, args...)
}

func GetEtcdClient(etcdIP string) client.Interface {
	client, err := client.New(apiconfig.CalicoAPIConfig{
		Spec: apiconfig.CalicoAPIConfigSpec{
			DatastoreType: apiconfig.EtcdV3,
			EtcdConfig: apiconfig.EtcdConfig{
				EtcdEndpoints: "http://" + etcdIP + ":2379",
			},
		},
	})
	Expect(err).NotTo(HaveOccurred())
	return client
}

func IPSetIDForSelector(rawSelector string) string {
	sel, err := selector.Parse(rawSelector)
	Expect(err).ToNot(HaveOccurred())

	ipSetData := calc.IPSetData{
		Selector: sel,
	}
	setID := ipSetData.UniqueID()
	return setID
}

func IPSetNameForSelector(ipVersion int, rawSelector string) string {
	setID := IPSetIDForSelector(rawSelector)
	var ipFamily ipsets.IPFamily
	if ipVersion == 4 {
		ipFamily = ipsets.IPFamilyV4
	} else {
		ipFamily = ipsets.IPFamilyV6
	}
	ipVerConf := ipsets.NewIPVersionConfig(
		ipFamily,
		rules.IPSetNamePrefix,
		nil,
		nil,
	)

	return ipVerConf.NameForMainIPSet(setID)
}

// Run a connection test command.
// Report if connection test is successful and packet loss string for packet loss test.
func RunConnectionCmd(connectionCmd *exec.Cmd) (bool, string) {
	outPipe, err := connectionCmd.StdoutPipe()
	Expect(err).NotTo(HaveOccurred())
	errPipe, err := connectionCmd.StderrPipe()
	Expect(err).NotTo(HaveOccurred())
	err = connectionCmd.Start()
	Expect(err).NotTo(HaveOccurred())

	wOut, err := ioutil.ReadAll(outPipe)
	Expect(err).NotTo(HaveOccurred())
	wErr, err := ioutil.ReadAll(errPipe)
	Expect(err).NotTo(HaveOccurred())
	err = connectionCmd.Wait()

	log.WithFields(log.Fields{
		"stdout": string(wOut),
		"stderr": string(wErr)}).WithError(err).Info("Connection test")

	return (err == nil), extractPacketStatString(string(wErr))
}

const ConnectionTypeStream = "stream"
const ConnectionTypePing = "ping"

type ConnConfig struct {
	ConnType string
	ConnID   string
}

func (cc ConnConfig) getTestMessagePrefix() string {
	return cc.ConnType + ":" + cc.ConnID + "~"
}

// Assembly a test message.
func (cc ConnConfig) GetTestMessage(sequence int) string {
	return cc.getTestMessagePrefix() + fmt.Sprintf("%d", sequence)
}

// Extract sequence number from test message.
func (cc ConnConfig) GetTestMessageSequence(msg string) (int, error) {
	msg = strings.TrimSpace(msg)
	seqString := strings.TrimPrefix(msg, cc.getTestMessagePrefix())
	if seqString == msg {
		// TrimPrefix failed.
		return 0, errors.New("invalid message prefix format:" + msg)
	}

	seq, err := strconv.Atoi(seqString)
	if err != nil || seq < 0 {
		return 0, errors.New("invalid message sequence format:" + msg)
	}
	return seq, nil
}

func IsMessagePartOfStream(msg string) bool {
	return strings.HasPrefix(strings.TrimSpace(msg), ConnectionTypeStream)
}

const (
	PacketLossPrefix        = "PacketLoss"
	PacketLossPercentPrefix = PacketLossPrefix + "Percent"
	PacketLossNumberPrefix  = PacketLossPrefix + "Number"
	PacketTotalReqPrefix    = "TotalReq"
	PacketTotalReplyPrefix  = "TotalReply"
)

// extract packet stat string from an output.
func extractPacketStatString(s string) string {
	re := regexp.MustCompile(PacketTotalReqPrefix + `<\d+>` + "," + PacketTotalReplyPrefix + `<\d+>`)
	stat := re.FindString(s)

	return stat
}

func FormPacketStatString(totalReq, totalReply int) string {
	return fmt.Sprintf("%s<%d>,%s<%d>", PacketTotalReqPrefix, totalReq, PacketTotalReplyPrefix, totalReply)
}

// extract one packet loss measurement from string. Return -1 if measurement not found.
func extractPacketLoss(prefix string, s string) int {
	var number int
	re := regexp.MustCompile(prefix + `<\d+>`)
	lossString := re.FindString(s)

	re = regexp.MustCompile(`\d+`)
	substring := re.FindString(lossString)
	if substring != "" {
		var err error
		number, err = strconv.Atoi(substring)
		Expect(err).NotTo(HaveOccurred())
	} else {
		number = -1
	}

	return number
}

// Form a packet loss string from a maxPercent and maxNumber.
func FormPacketLossString(maxPercent, maxNumber int) string {
	var ps, ns string
	if maxPercent >= 0 {
		ps = fmt.Sprintf("%s<%d>", PacketLossPercentPrefix, maxPercent)
	}
	if maxNumber >= 0 {
		ns = fmt.Sprintf("%s<%d>", PacketLossNumberPrefix, maxNumber)
	}

	return fmt.Sprintf("%s%s", ps, ns)
}

func GetPacketLossDirect(s string) (int, int) {
	return extractPacketLoss(PacketLossPercentPrefix, s), extractPacketLoss(PacketLossNumberPrefix, s)
}

func extractPacketNumbers(s string) (int, int) {
	re := regexp.MustCompile(`\d+`)
	numbers := re.FindAllString(extractPacketStatString(s), -1)
	Expect(len(numbers)).To(Equal(2))

	totalReq, err := strconv.Atoi(numbers[0])
	Expect(err).NotTo(HaveOccurred())

	totalReply, err := strconv.Atoi(numbers[1])
	Expect(err).NotTo(HaveOccurred())

	return totalReq, totalReply
}

func GetPacketLossFromStat(s string) (int, int) {
	totalReq, totalReply := extractPacketNumbers(s)
	diff := totalReq - totalReply
	Expect(diff).To(BeNumerically(">=", 0))

	// Calculate packet loss and print out result.
	loss := float64(diff) / float64(totalReq) * 100
	if loss > 0 && uint(loss) == 0 {
		// Set minimal loss to 1 percent.
		return 1, diff
	} else {
		return int(loss), diff
	}
}<|MERGE_RESOLUTION|>--- conflicted
+++ resolved
@@ -43,13 +43,8 @@
 type EnvConfig struct {
 	FelixImage   string `default:"tigera/felix:latest"`
 	EtcdImage    string `default:"quay.io/coreos/etcd"`
-<<<<<<< HEAD
-	K8sImage     string `default:"gcr.io/google_containers/hyperkube-amd64:v1.7.5"`
+	K8sImage     string `default:"gcr.io/google_containers/hyperkube-amd64:v1.10.4"`
 	TyphaImage   string `default:"tigera/typha:latest"` // Note: this is overridden in the Makefile!
-=======
-	K8sImage     string `default:"gcr.io/google_containers/hyperkube-amd64:v1.10.4"`
-	TyphaImage   string `default:"calico/typha:latest"` // Note: this is overridden in the Makefile!
->>>>>>> 9b4afc2b
 	BusyboxImage string `default:"busybox:latest"`
 }
 
