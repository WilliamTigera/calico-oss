--- conflicted
+++ resolved
@@ -17,20 +17,11 @@
 import (
 	"bufio"
 	"context"
-	"encoding/json"
-	"errors"
 	"fmt"
-	"io/ioutil"
 	"os"
 	"os/exec"
-	"regexp"
-	"strconv"
 	"strings"
-<<<<<<< HEAD
-	"sync"
-=======
 	"syscall"
->>>>>>> de927b0e
 
 	"github.com/kelseyhightower/envconfig"
 	. "github.com/onsi/ginkgo"
@@ -43,10 +34,6 @@
 	"github.com/projectcalico/libcalico-go/lib/selector"
 
 	"github.com/projectcalico/felix/calc"
-<<<<<<< HEAD
-	"github.com/projectcalico/felix/fv/connectivity"
-=======
->>>>>>> de927b0e
 	"github.com/projectcalico/felix/ipsets"
 	"github.com/projectcalico/felix/rules"
 )
@@ -219,181 +206,6 @@
 	return ipVerConf.NameForMainIPSet(setID)
 }
 
-<<<<<<< HEAD
-// Run a connection test command.
-// Report if connection test is successful and packet loss string for packet loss test.
-func RunConnectionCmd(connectionCmd *exec.Cmd, logMsg string) *connectivity.Result {
-	outPipe, err := connectionCmd.StdoutPipe()
-	Expect(err).NotTo(HaveOccurred())
-	errPipe, err := connectionCmd.StderrPipe()
-	Expect(err).NotTo(HaveOccurred())
-	err = connectionCmd.Start()
-	Expect(err).NotTo(HaveOccurred())
-
-	var wg sync.WaitGroup
-	wg.Add(2)
-	var wOut, wErr []byte
-	var outErr, errErr error
-
-	go func() {
-		defer wg.Done()
-		wOut, outErr = ioutil.ReadAll(outPipe)
-	}()
-
-	go func() {
-		defer wg.Done()
-		wErr, errErr = ioutil.ReadAll(errPipe)
-	}()
-
-	wg.Wait()
-	Expect(outErr).NotTo(HaveOccurred())
-	Expect(errErr).NotTo(HaveOccurred())
-
-	err = connectionCmd.Wait()
-
-	log.WithFields(log.Fields{
-		"stdout": string(wOut),
-		"stderr": string(wErr)}).WithError(err).Info(logMsg)
-
-	if err != nil {
-		return nil
-	}
-
-	r := regexp.MustCompile(`RESULT=(.*)\n`)
-	m := r.FindSubmatch(wOut)
-	if len(m) > 0 {
-		var resp connectivity.Result
-		err := json.Unmarshal(m[1], &resp)
-		if err != nil {
-			log.WithError(err).WithField("output", string(wOut)).Panic("Failed to parse connection check response")
-		}
-		return &resp
-	}
-	return nil
-}
-
-const ConnectionTypeStream = "stream"
-const ConnectionTypePing = "ping"
-
-type ConnConfig struct {
-	ConnType string
-	ConnID   string
-}
-
-func (cc ConnConfig) getTestMessagePrefix() string {
-	return cc.ConnType + ":" + cc.ConnID + "~"
-}
-
-// Assembly a test message.
-func (cc ConnConfig) GetTestMessage(sequence int) connectivity.Request {
-	req := connectivity.NewRequest(cc.getTestMessagePrefix() + fmt.Sprintf("%d", sequence))
-	return req
-}
-
-// Extract sequence number from test message.
-func (cc ConnConfig) GetTestMessageSequence(msg string) (int, error) {
-	msg = strings.TrimSpace(msg)
-	seqString := strings.TrimPrefix(msg, cc.getTestMessagePrefix())
-	if seqString == msg {
-		// TrimPrefix failed.
-		return 0, errors.New("invalid message prefix format:" + msg)
-	}
-
-	seq, err := strconv.Atoi(seqString)
-	if err != nil || seq < 0 {
-		return 0, errors.New("invalid message sequence format:" + msg)
-	}
-	return seq, nil
-}
-
-func IsMessagePartOfStream(msg string) bool {
-	return strings.HasPrefix(strings.TrimSpace(msg), ConnectionTypeStream)
-}
-
-const (
-	PacketLossPrefix        = "PacketLoss"
-	PacketLossPercentPrefix = PacketLossPrefix + "Percent"
-	PacketLossNumberPrefix  = PacketLossPrefix + "Number"
-	PacketTotalReqPrefix    = "TotalReq"
-	PacketTotalReplyPrefix  = "TotalReply"
-)
-
-// extract packet stat string from an output.
-func extractPacketStatString(s string) string {
-	re := regexp.MustCompile(PacketTotalReqPrefix + `<\d+>` + "," + PacketTotalReplyPrefix + `<\d+>`)
-	stat := re.FindString(s)
-
-	return stat
-}
-
-func FormPacketStatString(totalReq, totalReply int) string {
-	return fmt.Sprintf("%s<%d>,%s<%d>", PacketTotalReqPrefix, totalReq, PacketTotalReplyPrefix, totalReply)
-}
-
-// extract one packet loss measurement from string. Return -1 if measurement not found.
-func extractPacketLoss(prefix string, s string) int {
-	var number int
-	re := regexp.MustCompile(prefix + `<\d+>`)
-	lossString := re.FindString(s)
-
-	re = regexp.MustCompile(`\d+`)
-	substring := re.FindString(lossString)
-	if substring != "" {
-		var err error
-		number, err = strconv.Atoi(substring)
-		Expect(err).NotTo(HaveOccurred())
-	} else {
-		number = -1
-	}
-
-	return number
-}
-
-// Form a packet loss string from a maxPercent and maxNumber.
-func FormPacketLossString(maxPercent, maxNumber int) string {
-	var ps, ns string
-	if maxPercent >= 0 {
-		ps = fmt.Sprintf("%s<%d>", PacketLossPercentPrefix, maxPercent)
-	}
-	if maxNumber >= 0 {
-		ns = fmt.Sprintf("%s<%d>", PacketLossNumberPrefix, maxNumber)
-	}
-
-	return fmt.Sprintf("%s%s", ps, ns)
-}
-
-func GetPacketLossDirect(s string) (int, int) {
-	return extractPacketLoss(PacketLossPercentPrefix, s), extractPacketLoss(PacketLossNumberPrefix, s)
-}
-
-func extractPacketNumbers(s string) (int, int) {
-	re := regexp.MustCompile(`\d+`)
-	numbers := re.FindAllString(extractPacketStatString(s), -1)
-	Expect(len(numbers)).To(Equal(2))
-
-	totalReq, err := strconv.Atoi(numbers[0])
-	Expect(err).NotTo(HaveOccurred())
-
-	totalReply, err := strconv.Atoi(numbers[1])
-	Expect(err).NotTo(HaveOccurred())
-
-	return totalReq, totalReply
-}
-
-func GetPacketLossFromStat(s string) (int, int) {
-	totalReq, totalReply := extractPacketNumbers(s)
-	diff := totalReq - totalReply
-	Expect(diff).To(BeNumerically(">=", 0))
-
-	// Calculate packet loss and print out result.
-	loss := float64(diff) / float64(totalReq) * 100
-	if loss > 0 && uint(loss) == 0 {
-		// Set minimal loss to 1 percent.
-		return 1, diff
-	} else {
-		return int(loss), diff
-	}
-=======
 // HasSyscallConn represents objects that can return a syscall.RawConn
 type HasSyscallConn interface {
 	SyscallConn() (syscall.RawConn, error)
@@ -422,5 +234,4 @@
 	}
 
 	return mtu, nil
->>>>>>> de927b0e
 }