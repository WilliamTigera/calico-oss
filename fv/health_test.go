// +build fvtests

// Copyright (c) 2017 Tigera, Inc. All rights reserved.

// Licensed under the Apache License, Version 2.0 (the "License");
// you may not use this file except in compliance with the License.
// You may obtain a copy of the License at
//
//     http://www.apache.org/licenses/LICENSE-2.0
//
// Unless required by applicable law or agreed to in writing, software
// distributed under the License is distributed on an "AS IS" BASIS,
// WITHOUT WARRANTIES OR CONDITIONS OF ANY KIND, either express or implied.
// See the License for the specific language governing permissions and
// limitations under the License.

package fv_test

// The tests in this file test Felix's and Typha's health endpoints, http://.../liveness and
// http://.../readiness.
//
// Felix should report itself as live, so long as its calc_graph and int_dataplane loops have not
// died or hung; and as ready, so long as it has completed its initial dataplane programming, is
// connected to its datastore, and is not doing a resync (either the initial resync, or a subsequent
// one).
//
// Typha should report itself as live, so long as its Felix-serving loop has not died or hung; and
// as ready, so long as it is connected to its datastore, and is not doing a resync (either the
// initial resync, or a subsequent one).
//
// (These reports are useful because k8s can detect and handle a pod that is consistently non-live,
// by killing and restarting it; and can adjust for a pod that is non-ready, by (a) not routing
// Service traffic to it (when that pod is otherwise one of the possible backends for a Service),
// and (b) not moving on to the next pod, in a rolling upgrade process, until the just-upgraded pod
// says that it is ready.)

import (
	"context"
	"crypto/tls"
	"errors"
	"fmt"
	"math/rand"
	"net"
	"net/http"
	"time"

	. "github.com/onsi/ginkgo"
	. "github.com/onsi/gomega"
	"github.com/onsi/gomega/types"
	log "github.com/sirupsen/logrus"
	"k8s.io/api/core/v1"
	metav1 "k8s.io/apimachinery/pkg/apis/meta/v1"
	"k8s.io/client-go/kubernetes"
	"k8s.io/client-go/rest"

	"github.com/projectcalico/felix/fv/containers"
	"github.com/projectcalico/felix/fv/utils"
	"github.com/projectcalico/libcalico-go/lib/apiconfig"
	client "github.com/projectcalico/libcalico-go/lib/clientv3"
	"github.com/projectcalico/libcalico-go/lib/health"
)

var etcdContainer *containers.Container
var apiServerContainer *containers.Container
var k8sAPIEndpoint string
var badK8sAPIEndpoint string
var k8sCertFilename string
var calicoClient client.Interface
var k8sClient *kubernetes.Clientset

var (
	// This transport is based on  http.DefaultTransport, with InsecureSkipVerify set.
	insecureTransport = &http.Transport{
		Proxy: http.ProxyFromEnvironment,
		DialContext: (&net.Dialer{
			Timeout:   30 * time.Second,
			KeepAlive: 30 * time.Second,
			DualStack: true,
		}).DialContext,
		MaxIdleConns:        100,
		IdleConnTimeout:     90 * time.Second,
		TLSHandshakeTimeout: 10 * time.Second,
		TLSClientConfig: &tls.Config{
			InsecureSkipVerify: true,
		},
		ExpectContinueTimeout: 1 * time.Second,
	}
	insecureHTTPClient = http.Client{
		Transport: insecureTransport,
	}
)

var _ = BeforeSuite(func() {
	log.Info(">>> BeforeSuite <<<")
	var err error

	// Start etcd, which will back the k8s API server.
	etcdContainer = containers.RunEtcd()
	Expect(etcdContainer).NotTo(BeNil())

	// Start the k8s API server.
	//
	// The clients in this test - Felix, Typha and the test code itself - all connect
	// anonymously to the API server, because (a) they aren't running in pods in a proper
	// Kubernetes cluster, and (b) they don't provide client TLS certificates, and (c) they
	// don't use any of the other non-anonymous mechanisms that Kubernetes supports.  But, as of
	// 1.6, the API server doesn't allow anonymous users with the default "AlwaysAllow"
	// authorization mode.  So we specify the "RBAC" authorization mode instead, and create a
	// ClusterRoleBinding that gives the "system:anonymous" user unlimited power (aka the
	// "cluster-admin" role).
	apiServerContainer = containers.Run("apiserver",
		containers.RunOpts{AutoRemove: true},
		utils.Config.K8sImage,
		"/hyperkube", "apiserver",
		fmt.Sprintf("--etcd-servers=http://%s:2379", etcdContainer.IP),
		"--service-cluster-ip-range=10.101.0.0/16",
		//"-v=10",
		"--authorization-mode=RBAC",
	)
	Expect(apiServerContainer).NotTo(BeNil())

	// Allow anonymous connections to the API server.  We also use this command to wait
	// for the API server to be up.
	Eventually(func() (err error) {
		err = apiServerContainer.ExecMayFail(
			"kubectl", "create", "clusterrolebinding",
			"anonymous-admin",
			"--clusterrole=cluster-admin",
			"--user=system:anonymous",
		)
		if err != nil {
			log.Info("Waiting for API server to accept cluster role binding")
		}
		return
	}, "60s", "2s").ShouldNot(HaveOccurred())

	// Copy CRD registration manifest into the API server container, and apply it.
	err = apiServerContainer.CopyFileIntoContainer("../vendor/github.com/projectcalico/libcalico-go/test/crds.yaml", "/crds.yaml")
	Expect(err).NotTo(HaveOccurred())
	err = apiServerContainer.ExecMayFail("kubectl", "apply", "-f", "/crds.yaml")
	Expect(err).NotTo(HaveOccurred())

	k8sAPIEndpoint = fmt.Sprintf("https://%s:6443", apiServerContainer.IP)
	badK8sAPIEndpoint = fmt.Sprintf("https://%s:1234", apiServerContainer.IP)
	Eventually(func() (err error) {
		var resp *http.Response
		resp, err = insecureHTTPClient.Get(k8sAPIEndpoint + "/apis/crd.projectcalico.org/v1/globalfelixconfigs")
		if resp.StatusCode != 200 {
			err = errors.New(fmt.Sprintf("Bad status (%v) for CRD GET request", resp.StatusCode))
		}
		if err != nil || resp.StatusCode != 200 {
			log.WithError(err).WithField("status", resp.StatusCode).Warn("Waiting for API server to respond to requests")
		}
		resp.Body.Close()
		return
	}, "60s", "2s").ShouldNot(HaveOccurred())
	log.Info("API server is up.")

	// Get the API server's cert, which we need to pass to Felix/Typha
	k8sCertFilename = "/tmp/" + apiServerContainer.Name + ".crt"
	Eventually(func() (err error) {
		cmd := utils.Command("docker", "cp",
			apiServerContainer.Name+":/var/run/kubernetes/apiserver.crt",
			k8sCertFilename,
		)
		err = cmd.Run()
		if err != nil {
			log.WithError(err).Warn("Waiting for API cert to appear")
		}
		return
	}, "60s", "2s").ShouldNot(HaveOccurred())

	Eventually(func() (err error) {
		calicoClient, err = client.New(apiconfig.CalicoAPIConfig{
			Spec: apiconfig.CalicoAPIConfigSpec{
				DatastoreType: apiconfig.Kubernetes,
				KubeConfig: apiconfig.KubeConfig{
					K8sAPIEndpoint:           k8sAPIEndpoint,
					K8sInsecureSkipTLSVerify: true,
				},
			},
		})
		if err != nil {
			log.WithError(err).Warn("Waiting to create Calico client")
			return
		}

		ctx, _ := context.WithTimeout(context.Background(), 10*time.Second)
		err = calicoClient.EnsureInitialized(
			ctx,
			"test-version",
			"felix-fv,typha", // Including typha in clusterType to prevent config churn
		)

		return
	}, "60s", "2s").ShouldNot(HaveOccurred())

	Eventually(func() (err error) {
		k8sClient, err = kubernetes.NewForConfig(&rest.Config{
			Transport: insecureTransport,
			Host:      "https://" + apiServerContainer.IP + ":6443",
		})
		if err != nil {
			log.WithError(err).Warn("Waiting to create k8s client")
		}
		return
	}, "60s", "2s").ShouldNot(HaveOccurred())
})

var _ = AfterSuite(func() {
	apiServerContainer.Stop()
	etcdContainer.Stop()
})

var _ = Describe("health tests", func() {
	var felixContainer *containers.Container
	var felixReady, felixLiveness func() int

	// describeCommonFelixTests creates specs for Felix tests that are common between the
	// two scenarios below (with and without Typha).
	describeCommonFelixTests := func() {
		var podsToCleanUp []string

		Describe("with normal Felix startup", func() {

			It("should become ready and stay ready", func() {
				Eventually(felixReady, "5s", "100ms").Should(BeGood())
				Consistently(felixReady, "10s", "1s").Should(BeGood())
			})

			It("should become live and stay live", func() {
				Eventually(felixLiveness, "5s", "100ms").Should(BeGood())
				Consistently(felixLiveness, "10s", "1s").Should(BeGood())
			})
		})

		createLocalPod := func() {
			testPodName := fmt.Sprintf("test-pod-%x", rand.Uint32())
			pod := &v1.Pod{
				ObjectMeta: metav1.ObjectMeta{Name: testPodName},
				Spec: v1.PodSpec{Containers: []v1.Container{{
					Name:  fmt.Sprintf("container-foo"),
					Image: "ignore",
				}},
					NodeName: felixContainer.Hostname,
				},
				Status: v1.PodStatus{
					Phase: v1.PodRunning,
					Conditions: []v1.PodCondition{{
						Type:   v1.PodScheduled,
						Status: v1.ConditionTrue,
					}},
					PodIP: "10.0.0.1",
				},
			}
			var err error
			pod, err = k8sClient.CoreV1().Pods("default").Create(pod)
			Expect(err).NotTo(HaveOccurred())
			pod.Status.PodIP = "10.0.0.1"
			_, err = k8sClient.CoreV1().Pods("default").UpdateStatus(pod)
			Expect(err).NotTo(HaveOccurred())
			podsToCleanUp = append(podsToCleanUp, testPodName)
		}

		AfterEach(func() {
			for _, name := range podsToCleanUp {
				err := k8sClient.CoreV1().Pods("default").Delete(name, &metav1.DeleteOptions{})
				Expect(err).NotTo(HaveOccurred())
			}
			podsToCleanUp = nil
		})

		Describe("after removing iptables-restore", func() {
			BeforeEach(func() {
				// Wait until felix gets into steady state.
				Eventually(felixReady, "5s", "100ms").Should(BeGood())

				// Then remove iptables-restore.
				err := felixContainer.ExecMayFail("rm", "/sbin/iptables-restore")
				Expect(err).NotTo(HaveOccurred())

				// Make an update that will force felix to run iptables-restore.
				createLocalPod()
			})

			It("should become unready, then die", func() {
				Eventually(felixReady, "120s", "10s").ShouldNot(BeGood())
				Eventually(felixContainer.Stopped, "5s").Should(BeTrue())
			})
		})

		Describe("after replacing iptables with a slow version", func() {
			BeforeEach(func() {
				// Wait until felix gets into steady state.
				Eventually(felixReady, "5s", "100ms").Should(BeGood())

				// Then replace iptables-restore with the bad version:

				// We need to delete the file first since it's a symlink and "docker cp"
				// follows the link and overwrites the wrong file if we don't.
				err := felixContainer.ExecMayFail("rm", "/sbin/iptables-restore")
				Expect(err).NotTo(HaveOccurred())

				// Copy in the nobbled iptables command.
				err = felixContainer.CopyFileIntoContainer("slow-iptables-restore",
					"/sbin/iptables-restore")
				Expect(err).NotTo(HaveOccurred())

				// Make it executable.
				err = felixContainer.ExecMayFail("chmod", "+x", "/sbin/iptables-restore")
				Expect(err).NotTo(HaveOccurred())

				// Make an update that will force felix to run iptables-restore.
				createLocalPod()
			})

			It("should detect dataplane pause and become non-ready", func() {
				Eventually(felixReady, "120s", "10s").ShouldNot(BeGood())
			})
		})
	}

	var typhaContainer *containers.Container
	var typhaReady, typhaLiveness func() int

	startTypha := func(endpoint string) {
		typhaContainer = containers.Run("typha",
			containers.RunOpts{AutoRemove: true},
			"--privileged",
			"-e", "CALICO_DATASTORE_TYPE=kubernetes",
			"-e", "TYPHA_HEALTHENABLED=true",
			"-e", "TYPHA_LOGSEVERITYSCREEN=info",
			"-e", "TYPHA_DATASTORETYPE=kubernetes",
			"-e", "TYPHA_PROMETHEUSMETRICSENABLED=true",
			"-e", "TYPHA_USAGEREPORTINGENABLED=false",
			"-e", "TYPHA_DEBUGMEMORYPROFILEPATH=\"heap-<timestamp>\"",
			"-e", "K8S_API_ENDPOINT="+endpoint,
			"-e", "K8S_INSECURE_SKIP_TLS_VERIFY=true",
			"-v", k8sCertFilename+":/tmp/apiserver.crt",
			utils.Config.TyphaImage,
			"calico-typha")
		Expect(typhaContainer).NotTo(BeNil())
		typhaReady = getHealthStatus(typhaContainer.IP, "9098", "readiness")
		typhaLiveness = getHealthStatus(typhaContainer.IP, "9098", "liveness")
	}

	startFelix := func(typhaAddr string, calcGraphHangTime string, dataplaneHangTime string) {
		felixContainer = containers.Run("felix",
			containers.RunOpts{AutoRemove: true},
			"--privileged",
			"-e", "CALICO_DATASTORE_TYPE=kubernetes",
			"-e", "FELIX_IPV6SUPPORT=false",
			"-e", "FELIX_HEALTHENABLED=true",
			"-e", "FELIX_LOGSEVERITYSCREEN=info",
			"-e", "FELIX_DATASTORETYPE=kubernetes",
			"-e", "FELIX_PROMETHEUSMETRICSENABLED=true",
			"-e", "FELIX_USAGEREPORTINGENABLED=false",
			"-e", "FELIX_DEBUGMEMORYPROFILEPATH=\"heap-<timestamp>\"",
			"-e", "FELIX_DebugSimulateCalcGraphHangAfter="+calcGraphHangTime,
			"-e", "FELIX_DebugSimulateDataplaneHangAfter="+dataplaneHangTime,
			"-e", "K8S_API_ENDPOINT="+k8sAPIEndpoint,
			"-e", "K8S_INSECURE_SKIP_TLS_VERIFY=true",
			"-e", "FELIX_TYPHAADDR="+typhaAddr,
			"-v", k8sCertFilename+":/tmp/apiserver.crt",
<<<<<<< HEAD
			"tigera/felix", // TODO Felix version
			"calico-felix")
=======
			"calico/felix:latest",
		)
>>>>>>> 661afe22
		Expect(felixContainer).NotTo(BeNil())

		felixReady = getHealthStatus(felixContainer.IP, "9099", "readiness")
		felixLiveness = getHealthStatus(felixContainer.IP, "9099", "liveness")
	}

	Describe("with Felix running (no Typha)", func() {
		BeforeEach(func() {
			startFelix("", "", "")
		})

		AfterEach(func() {
			felixContainer.Stop()
		})

		describeCommonFelixTests()
	})

	Describe("with Felix (no Typha) and Felix calc graph set to hang", func() {
		BeforeEach(func() {
			startFelix("", "5", "")
		})

		AfterEach(func() {
			felixContainer.Stop()
		})

		It("should report live initially, then become non-live", func() {
			Eventually(felixLiveness, "10s", "100ms").Should(BeGood())
			Eventually(felixLiveness, "30s", "100ms").Should(BeBad())
			Consistently(felixLiveness, "10s", "100ms").Should(BeBad())
		})
	})

	Describe("with Felix (no Typha) and Felix dataplane set to hang", func() {
		BeforeEach(func() {
			startFelix("", "", "5")
		})

		AfterEach(func() {
			felixContainer.Stop()
		})

		It("should report live initially, then become non-live", func() {
			Eventually(felixLiveness, "10s", "100ms").Should(BeGood())
			Eventually(felixLiveness, "30s", "100ms").Should(BeBad())
			Consistently(felixLiveness, "10s", "100ms").Should(BeBad())
		})
	})

	Describe("with Felix and Typha running", func() {
		BeforeEach(func() {
			startTypha(k8sAPIEndpoint)
			startFelix(typhaContainer.IP+":5473", "", "")
		})

		AfterEach(func() {
			felixContainer.Stop()
			typhaContainer.Stop()
		})

		describeCommonFelixTests()

		It("typha should report ready", func() {
			Eventually(typhaReady, "5s", "100ms").Should(BeGood())
			Consistently(typhaReady, "10s", "1s").Should(BeGood())
		})

		It("typha should report live", func() {
			Eventually(typhaLiveness, "5s", "100ms").Should(BeGood())
			Consistently(typhaLiveness, "10s", "1s").Should(BeGood())
		})
	})

	Describe("with typha connected to bad API endpoint", func() {
		BeforeEach(func() {
			startTypha(badK8sAPIEndpoint)
		})

		AfterEach(func() {
			typhaContainer.Stop()
		})

		It("typha should not report ready", func() {
			Consistently(typhaReady, "10s", "1s").ShouldNot(BeGood())
		})

		It("typha should report live", func() {
			Eventually(typhaLiveness, "5s", "100ms").Should(BeGood())
			Consistently(typhaLiveness, "10s", "1s").Should(BeGood())
		})
	})
})

const statusErr = -1

func getHealthStatus(ip, port, endpoint string) func() int {
	return func() int {
		resp, err := http.Get("http://" + ip + ":" + port + "/" + endpoint)
		if err != nil {
			log.WithError(err).WithField("resp", resp).Warn("HTTP GET failed")
			return statusErr
		}
		defer resp.Body.Close()
		log.WithField("resp", resp).Info("Health response")
		return resp.StatusCode
	}
}

func BeErr() types.GomegaMatcher {
	return BeNumerically("==", statusErr)
}

func BeBad() types.GomegaMatcher {
	return BeNumerically("==", health.StatusBad)
}

func BeGood() types.GomegaMatcher {
	return BeNumerically("==", health.StatusGood)
}<|MERGE_RESOLUTION|>--- conflicted
+++ resolved
@@ -362,13 +362,8 @@
 			"-e", "K8S_INSECURE_SKIP_TLS_VERIFY=true",
 			"-e", "FELIX_TYPHAADDR="+typhaAddr,
 			"-v", k8sCertFilename+":/tmp/apiserver.crt",
-<<<<<<< HEAD
-			"tigera/felix", // TODO Felix version
-			"calico-felix")
-=======
-			"calico/felix:latest",
+			"tigera/felix:latest",
 		)
->>>>>>> 661afe22
 		Expect(felixContainer).NotTo(BeNil())
 
 		felixReady = getHealthStatus(felixContainer.IP, "9099", "readiness")
