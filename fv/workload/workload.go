// Copyright (c) 2020 Tigera, Inc. All rights reserved.
//
// Licensed under the Apache License, Version 2.0 (the "License");
// you may not use this file except in compliance with the License.
// You may obtain a copy of the License at
//
//     http://www.apache.org/licenses/LICENSE-2.0
//
// Unless required by applicable law or agreed to in writing, software
// distributed under the License is distributed on an "AS IS" BASIS,
// WITHOUT WARRANTIES OR CONDITIONS OF ANY KIND, either express or implied.
// See the License for the specific language governing permissions and
// limitations under the License.

package workload

import (
	"bufio"
	"fmt"
	"io"
	"os"
	"os/exec"
	"regexp"
	"strconv"
	"strings"
	"sync"
	"time"

	. "github.com/onsi/gomega"
	log "github.com/sirupsen/logrus"

	api "github.com/projectcalico/libcalico-go/lib/apis/v3"
	"github.com/projectcalico/libcalico-go/lib/backend/k8s/conversion"
	client "github.com/projectcalico/libcalico-go/lib/clientv3"
	"github.com/projectcalico/libcalico-go/lib/options"

	"github.com/projectcalico/felix/fv/connectivity"
	"github.com/projectcalico/felix/fv/containers"
	"github.com/projectcalico/felix/fv/infrastructure"
	"github.com/projectcalico/felix/fv/tcpdump"
	"github.com/projectcalico/felix/fv/utils"
)

type Workload struct {
	C                *containers.Container
	Name             string
	InterfaceName    string
	IP               string
	Ports            string
	DefaultPort      string
	runCmd           *exec.Cmd
	outPipe          io.ReadCloser
	errPipe          io.ReadCloser
	namespacePath    string
	WorkloadEndpoint *api.WorkloadEndpoint
	Protocol         string // "tcp" or "udp"
}

var workloadIdx = 0
var sideServIdx = 0
var permConnIdx = 0

func (w *Workload) Stop() {
	if w == nil {
		log.Info("Stop no-op because nil workload")
	} else {
		log.WithField("workload", w).Info("Stop")
		output, err := w.C.ExecOutput("cat", fmt.Sprintf("/tmp/%v", w.Name))
		Expect(err).NotTo(HaveOccurred(), "failed to run docker exec command to get workload pid")
		pid := strings.TrimSpace(output)
		w.C.Exec("kill", pid)
		_ = w.C.ExecMayFail("ip", "link", "del", w.InterfaceName)
		_ = w.C.ExecMayFail("ip", "netns", "del", w.NamespaceID())
		_, err = w.runCmd.Process.Wait()
		if err != nil {
			log.WithField("workload", w).Error("failed to wait for process")
		}
		log.WithField("workload", w).Info("Workload now stopped")
	}
}

func Run(c *infrastructure.Felix, name, profile, ip, ports, protocol string) (w *Workload) {
	w, err := run(c, name, profile, ip, ports, protocol)
	if err != nil {
		log.WithError(err).Info("Starting workload failed, retrying")
		w, err = run(c, name, profile, ip, ports, protocol)
	}
	Expect(err).NotTo(HaveOccurred())

	return w
}

func New(c *infrastructure.Felix, name, profile, ip, ports, protocol string) *Workload {
	workloadIdx++
	n := fmt.Sprintf("%s-idx%v", name, workloadIdx)
	interfaceName := conversion.NewConverter().VethNameForWorkload(profile, n)
	if c.IP == ip {
		interfaceName = ""
	}
	// Build unique workload name and struct.
	workloadIdx++

	wep := api.NewWorkloadEndpoint()
	wep.Labels = map[string]string{"name": n}
	wep.Spec.Node = c.Hostname
	wep.Spec.Orchestrator = "felixfv"
	wep.Spec.Workload = n
	wep.Spec.Endpoint = n
	prefixLen := "32"
	if strings.Contains(ip, ":") {
		prefixLen = "128"
	}
	wep.Spec.IPNetworks = []string{ip + "/" + prefixLen}
	wep.Spec.InterfaceName = interfaceName
	wep.Spec.Profiles = []string{profile}

	return &Workload{
		C:                c.Container,
		Name:             n,
		InterfaceName:    interfaceName,
		IP:               ip,
		Ports:            ports,
		Protocol:         protocol,
		WorkloadEndpoint: wep,
	}
}

func run(c *infrastructure.Felix, name, profile, ip, ports, protocol string) (w *Workload, err error) {
	w = New(c, name, profile, ip, ports, protocol)
	return w, w.Start()
}

func (w *Workload) Start() error {
	var err error

	// Ensure that the host has the 'test-workload' binary.
	w.C.EnsureBinary("test-workload")

	// Start the workload.
	log.WithField("workload", w).Info("About to run workload")
	var protoArg string
	if w.Protocol == "udp" {
		protoArg = "--udp"
	} else if w.Protocol == "sctp" {
		protoArg = "--sctp"
	}
	w.runCmd = utils.Command("docker", "exec", w.C.Name,
		"sh", "-c",
		fmt.Sprintf("echo $$ > /tmp/%v; exec /test-workload %v '%v' '%v' '%v'",
			w.Name,
			protoArg,
			w.InterfaceName,
			w.IP,
			w.Ports))
	w.outPipe, err = w.runCmd.StdoutPipe()
	if err != nil {
		return fmt.Errorf("Getting StdoutPipe failed: %v", err)
	}
	w.errPipe, err = w.runCmd.StderrPipe()
	if err != nil {
		return fmt.Errorf("Getting StderrPipe failed: %v", err)
	}
	err = w.runCmd.Start()
	if err != nil {
		return fmt.Errorf("runCmd Start failed: %v", err)
	}

	// Read the workload's namespace path, which it writes to its standard output.
	stdoutReader := bufio.NewReader(w.outPipe)
	stderrReader := bufio.NewReader(w.errPipe)

	var errDone sync.WaitGroup
	errDone.Add(1)
	go func() {
		defer errDone.Done()
		for {
			line, err := stderrReader.ReadString('\n')
			if err != nil {
				log.WithError(err).Info("End of workload stderr")
				return
			}
			log.Infof("Workload %s stderr: %s", w.Name, strings.TrimSpace(string(line)))
		}
	}()

	namespacePath, err := stdoutReader.ReadString('\n')
	if err != nil {
		// (Only) if we fail here, wait for the stderr to be output before returning.
		defer errDone.Wait()
		if err != nil {
			return fmt.Errorf("Reading from stdout failed: %v", err)
		}
	}

	w.namespacePath = strings.TrimSpace(namespacePath)

	go func() {
		for {
			line, err := stdoutReader.ReadString('\n')
			if err != nil {
				log.WithError(err).Info("End of workload stdout")
				return
			}
			log.Infof("Workload %s stdout: %s", w.Name, strings.TrimSpace(string(line)))
		}
	}()

	log.WithField("workload", w).Info("Workload now running")

	return nil
}

func (w *Workload) IPNet() string {
	return w.IP + "/32"
}

// Configure creates a workload endpoint in the datastore.
// Deprecated: should use ConfigureInInfra.
func (w *Workload) Configure(client client.Interface) {
	wep := w.WorkloadEndpoint
	wep.Namespace = "fv"
	var err error
	w.WorkloadEndpoint, err = client.WorkloadEndpoints().Create(utils.Ctx, w.WorkloadEndpoint, utils.NoOptions)
	Expect(err).NotTo(HaveOccurred(), "Failed to create workload in the calico datastore.")
}

<<<<<<< HEAD
func (w *Workload) RemoveFromDatastore(infra infrastructure.DatastoreInfra) {
	wep := w.WorkloadEndpoint
	log.Infof("Remove WEP from datastore: %#v", *wep)
	err := infra.RemoveWorkload(wep)
	Expect(err).NotTo(HaveOccurred())
}

func (w *Workload) EtcdRemoveFromDatastore(client client.Interface) {
=======
// RemoveFromDatastore removes the workload endpoint from the datastore.
// Deprecated: should use RemoveFromInfra.
func (w *Workload) RemoveFromDatastore(client client.Interface) {
>>>>>>> 3c13a866
	_, err := client.WorkloadEndpoints().Delete(utils.Ctx, "fv", w.WorkloadEndpoint.Name, options.DeleteOptions{})
	Expect(err).NotTo(HaveOccurred())
}

func (w *Workload) ConfigureInInfra(infra infrastructure.DatastoreInfra) {
	wep := w.WorkloadEndpoint
	wep.Namespace = "default"
	var err error
	w.WorkloadEndpoint, err = infra.AddWorkload(wep)
	Expect(err).NotTo(HaveOccurred(), "Failed to add workload")
}

func (w *Workload) RemoveFromInfra(infra infrastructure.DatastoreInfra) {
	err := infra.RemoveWorkload(w.WorkloadEndpoint.Namespace, w.WorkloadEndpoint.Name)
	Expect(err).NotTo(HaveOccurred(), "Failed to remove workload")
}

func (w *Workload) NameSelector() string {
	return "name=='" + w.Name + "'"
}

func (w *Workload) SourceName() string {
	return w.Name
}

func (w *Workload) SourceIPs() []string {
	return []string{w.IP}
}

func (w *Workload) CanConnectTo(ip, port, protocol string, opts ...connectivity.CheckOption) *connectivity.Result {
	anyPort := Port{
		Workload: w,
	}
	return anyPort.CanConnectTo(ip, port, protocol, opts...)
}

func (w *Workload) Port(port uint16) *Port {
	return &Port{
		Workload: w,
		Port:     port,
	}
}

func (w *Workload) NamespaceID() string {
	splits := strings.Split(w.namespacePath, "/")
	return splits[len(splits)-1]
}

func (w *Workload) ExecOutput(args ...string) (string, error) {
	args = append([]string{"ip", "netns", "exec", w.NamespaceID()}, args...)
	return w.C.ExecOutput(args...)
}

func (w *Workload) ExecCombinedOutput(args ...string) (string, error) {
	args = append([]string{"ip", "netns", "exec", w.NamespaceID()}, args...)
	return w.C.ExecCombinedOutput(args...)
}

var (
	rttRegexp = regexp.MustCompile(`rtt=(.*) ms`)
)

func (w *Workload) LatencyTo(ip, port string) (time.Duration, string) {
	if strings.Contains(ip, ":") {
		ip = fmt.Sprintf("[%s]", ip)
	}
	out, err := w.ExecOutput("hping3", "-p", port, "-c", "20", "--fast", "-S", "-n", ip)
	stderr := ""
	if err, ok := err.(*exec.ExitError); ok {
		stderr = string(err.Stderr)
	}
	Expect(err).NotTo(HaveOccurred(), stderr)

	lines := strings.Split(out, "\n")[1:] // Skip header line
	var rttSum time.Duration
	var numBuggyRTTs int
	for _, line := range lines {
		if len(line) == 0 {
			continue
		}
		matches := rttRegexp.FindStringSubmatch(line)
		Expect(matches).To(HaveLen(2), "Failed to extract RTT from line: "+line)
		rttMsecStr := matches[1]
		rttMsec, err := strconv.ParseFloat(rttMsecStr, 64)
		Expect(err).ToNot(HaveOccurred())
		if rttMsec > 1000 {
			// There's a bug in hping where it occasionally reports RTT+1s instead of RTT.  Work around that
			// but keep track of the number of workarounds and bail out if we see too many.
			rttMsec -= 1000
			numBuggyRTTs++
		}
		rttSum += time.Duration(rttMsec * float64(time.Millisecond))
	}
	Expect(numBuggyRTTs).To(BeNumerically("<", len(lines)/2),
		"hping reported a large number of >1s RTTs; full output:\n"+out)
	meanRtt := rttSum / time.Duration(len(lines))
	return meanRtt, out
}

func (w *Workload) SendPacketsTo(ip string, count int, size int) (error, string) {
	if strings.Contains(ip, ":") {
		ip = fmt.Sprintf("[%s]", ip)
	}
	c := fmt.Sprintf("%d", count)
	s := fmt.Sprintf("%d", size)
	_, err := w.ExecOutput("ping", "-c", c, "-W", "1", "-s", s, ip)
	stderr := ""
	if err, ok := err.(*exec.ExitError); ok {
		stderr = string(err.Stderr)
	}
	return err, stderr
}

type SideService struct {
	W       *Workload
	Name    string
	RunCmd  *exec.Cmd
	PidFile string
}

func (s *SideService) Stop() {
	Expect(s.stop()).NotTo(HaveOccurred())
}

func (s *SideService) stop() error {
	log.WithField("SideService", s).Info("Stop")
	output, err := s.W.C.ExecOutput("cat", s.PidFile)
	if err != nil {
		log.WithField("pidfile", s.PidFile).WithError(err).Warn("Failed to get contents of a side service's pidfile")
		return err
	}
	pid := strings.TrimSpace(output)
	err = s.W.C.ExecMayFail("kill", pid)
	if err != nil {
		log.WithField("pid", pid).WithError(err).Warn("Failed to kill a side service")
		return err
	}
	_, err = s.RunCmd.Process.Wait()
	if err != nil {
		log.WithField("side service", s).Error("failed to wait for process")
	}

	log.WithField("SideService", s).Info("Side service now stopped")
	return nil
}

func (w *Workload) StartSideService() *SideService {
	s, err := startSideService(w)
	Expect(err).NotTo(HaveOccurred())
	return s
}

func startSideService(w *Workload) (*SideService, error) {
	// Ensure that the host has the 'test-workload' binary.
	w.C.EnsureBinary("test-workload")
	sideServIdx++
	n := fmt.Sprintf("%s-ss%d", w.Name, sideServIdx)
	pidFile := fmt.Sprintf("/tmp/%s-pid", n)

	testWorkloadShArgs := []string{
		"/test-workload",
	}
	if w.Protocol == "udp" {
		testWorkloadShArgs = append(testWorkloadShArgs, "--udp")
	}
	testWorkloadShArgs = append(testWorkloadShArgs,
		"--sidecar-iptables",
		"--up-lo",
		fmt.Sprintf("'--namespace-path=%s'", w.namespacePath),
		"''", // interface name, not important
		"127.0.0.1",
		"15001",
	)
	pidCmd := fmt.Sprintf("echo $$ >'%s'", pidFile)
	testWorkloadCmd := strings.Join(testWorkloadShArgs, " ")
	dockerWorkloadArgs := []string{
		"docker",
		"exec",
		w.C.Name,
		"sh", "-c",
		fmt.Sprintf("%s; exec %s", pidCmd, testWorkloadCmd),
	}
	runCmd := utils.Command(dockerWorkloadArgs[0], dockerWorkloadArgs[1:]...)
	logName := fmt.Sprintf("side service %s", n)
	if err := utils.LogOutput(runCmd, logName); err != nil {
		return nil, fmt.Errorf("failed to start output logging for %s", logName)
	}
	if err := runCmd.Start(); err != nil {
		return nil, fmt.Errorf("starting /test-workload as a side service failed: %v", err)
	}
	return &SideService{
		W:       w,
		Name:    n,
		RunCmd:  runCmd,
		PidFile: pidFile,
	}, nil
}

type PermanentConnection struct {
	W        *Workload
	LoopFile string
	Name     string
	RunCmd   *exec.Cmd
}

func (pc *PermanentConnection) Stop() {
	Expect(pc.stop()).NotTo(HaveOccurred())
}

func (pc *PermanentConnection) stop() error {
	if err := pc.W.C.ExecMayFail("sh", "-c", fmt.Sprintf("echo > %s", pc.LoopFile)); err != nil {
		log.WithError(err).WithField("loopfile", pc.LoopFile).Warn("Failed to create a loop file to stop the permanent connection")
		return err
	}
	if err := pc.RunCmd.Wait(); err != nil {
		return err
	}
	return nil
}

func (w *Workload) StartPermanentConnection(ip string, port, sourcePort int) *PermanentConnection {
	pc, err := startPermanentConnection(w, ip, port, sourcePort)
	Expect(err).NotTo(HaveOccurred())
	return pc
}

func startPermanentConnection(w *Workload, ip string, port, sourcePort int) (*PermanentConnection, error) {
	// Ensure that the host has the 'test-connection' binary.
	w.C.EnsureBinary("test-connection")
	permConnIdx++
	n := fmt.Sprintf("%s-pc%d", w.Name, permConnIdx)
	loopFile := fmt.Sprintf("/tmp/%s-loop", n)

	err := w.C.ExecMayFail("sh", "-c", fmt.Sprintf("echo > %s", loopFile))
	if err != nil {
		return nil, err
	}

	runCmd := utils.Command(
		"docker",
		"exec",
		w.C.Name,
		"/test-connection",
		w.namespacePath,
		ip,
		fmt.Sprintf("%d", port),
		fmt.Sprintf("--source-port=%d", sourcePort),
		fmt.Sprintf("--protocol=%s", w.Protocol),
		fmt.Sprintf("--loop-with-file=%s", loopFile),
	)
	logName := fmt.Sprintf("permanent connection %s", n)
	if err := utils.LogOutput(runCmd, logName); err != nil {
		return nil, fmt.Errorf("failed to start output logging for %s", logName)
	}
	if err := runCmd.Start(); err != nil {
		return nil, fmt.Errorf("failed to start a permanent connection: %v", err)
	}
	Eventually(func() error {
		return w.C.ExecMayFail("stat", loopFile)
	}, 5*time.Second, time.Second).Should(
		HaveOccurred(),
		"Failed to wait for test-connection to be ready, the loop file did not disappear",
	)
	return &PermanentConnection{
		W:        w,
		LoopFile: loopFile,
		Name:     n,
		RunCmd:   runCmd,
	}, nil
}

func (w *Workload) ToMatcher(explicitPort ...uint16) *connectivity.Matcher {
	var port string
	if len(explicitPort) == 1 {
		port = fmt.Sprintf("%d", explicitPort[0])
	} else if w.DefaultPort != "" {
		port = w.DefaultPort
	} else if !strings.Contains(w.Ports, ",") {
		port = w.Ports
	} else {
		panic("Explicit port needed for workload with multiple ports")
	}
	return &connectivity.Matcher{
		IP:         w.IP,
		Port:       port,
		TargetName: fmt.Sprintf("%s on port %s", w.Name, port),
		Protocol:   "tcp",
	}
}

const nsprefix = "/var/run/netns/"

func (w *Workload) netns() string {
	if strings.HasPrefix(w.namespacePath, nsprefix) {
		return strings.TrimPrefix(w.namespacePath, nsprefix)
	}

	return ""
}

func (w *Workload) RunCmd(cmd string, args ...string) (string, error) {
	netns := w.netns()
	dockerArgs := []string{"exec", w.C.Name}
	if netns != "" {
		dockerArgs = append(dockerArgs, "ip", "netns", "exec", netns)
	}
	dockerArgs = append(dockerArgs, cmd)
	dockerArgs = append(dockerArgs, args...)
	dockerCmd := utils.Command("docker", dockerArgs...)
	out, err := dockerCmd.CombinedOutput()

	log.WithField("output", string(out)).Debug("Workload.RunCmd")
	return string(out), err
}

func (w *Workload) PathMTU(ip string) (int, error) {
	out, err := w.RunCmd("ip", "route", "show", "cached")
	if err != nil {
		return 0, err
	}

	outRd := bufio.NewReader(strings.NewReader(out))
	ipRegex := regexp.MustCompile("^" + ip + ".*")
	mtuRegex := regexp.MustCompile(".*mtu ([0-9]+)")
	for {
		line, err := outRd.ReadString('\n')
		if err != nil {
			return 0, nil
		}
		if ipRegex.MatchString(line) {
			line, err := outRd.ReadString('\n')
			if err != nil {
				return 0, nil
			}
			m := mtuRegex.FindStringSubmatch(line)
			if len(m) == 0 {
				return 0, nil
			}
			return strconv.Atoi(m[1])
		}
	}
}

// AttachTCPDump returns tcpdump attached to the workload
func (w *Workload) AttachTCPDump() *tcpdump.TCPDump {
	netns := w.netns()
	tcpd := tcpdump.Attach(w.C.Name, netns, "eth0")
	tcpd.SetLogString(w.Name)
	return tcpd
}

type SpoofedWorkload struct {
	*Workload
	SpoofedSourceIP string
}

func (s *SpoofedWorkload) CanConnectTo(ip, port, protocol string, opts ...connectivity.CheckOption) *connectivity.Result {
	opts = append(opts, connectivity.WithSourceIP(s.SpoofedSourceIP))
	return canConnectTo(s.Workload, ip, port, protocol, "(spoofed)", opts...)
}

type Port struct {
	*Workload
	Port uint16
}

func (p *Port) SourceName() string {
	if p.Port == 0 {
		return p.Name
	}
	return fmt.Sprintf("%s:%d", p.Name, p.Port)
}

func (p *Port) SourceIPs() []string {
	return []string{p.IP}
}

// Return if a connection is good and packet loss string "PacketLoss[xx]".
// If it is not a packet loss test, packet loss string is "".
func (p *Port) CanConnectTo(ip, port, protocol string, opts ...connectivity.CheckOption) *connectivity.Result {
	opts = append(opts, connectivity.WithSourcePort(strconv.Itoa(int(p.Port))))
	return canConnectTo(p.Workload, ip, port, protocol, "(with source port)", opts...)
}

func canConnectTo(w *Workload, ip, port, protocol, logSuffix string, opts ...connectivity.CheckOption) *connectivity.Result {

	if protocol == "udp" || protocol == "sctp" {
		// If this is a retry then we may have stale conntrack entries and we don't want those
		// to influence the connectivity check.  UDP lacks a sequence number, so conntrack operates
		// on a simple timer. In the case of SCTP, conntrack appears to match packets even when
		// the conntrack entry is in the CLOSED state.
		if os.Getenv("FELIX_FV_ENABLE_BPF") == "true" {
			w.C.Exec("calico-bpf", "conntrack", "remove", "udp", w.IP, ip)
		} else {
			_ = w.C.ExecMayFail("conntrack", "-D", "-p", protocol, "-s", w.IP, "-d", ip)
		}
	}

	logMsg := "Connection test"

	// enforce the name space as we want to execute it in the workload
	opts = append(opts, connectivity.WithNamespacePath(w.namespacePath))
	logMsg += " " + logSuffix

	w.C.EnsureBinary(connectivity.BinaryName)

	return connectivity.Check(w.C.Name, logMsg, ip, port, protocol, opts...)
}

// ToMatcher implements the connectionTarget interface, allowing this port to be used as
// target.
func (p *Port) ToMatcher(explicitPort ...uint16) *connectivity.Matcher {
	if p.Port == 0 {
		return p.Workload.ToMatcher(explicitPort...)
	}
	return &connectivity.Matcher{
		IP:         p.Workload.IP,
		Port:       fmt.Sprint(p.Port),
		TargetName: fmt.Sprintf("%s on port %d", p.Workload.Name, p.Port),
	}
}<|MERGE_RESOLUTION|>--- conflicted
+++ resolved
@@ -224,20 +224,9 @@
 	Expect(err).NotTo(HaveOccurred(), "Failed to create workload in the calico datastore.")
 }
 
-<<<<<<< HEAD
-func (w *Workload) RemoveFromDatastore(infra infrastructure.DatastoreInfra) {
-	wep := w.WorkloadEndpoint
-	log.Infof("Remove WEP from datastore: %#v", *wep)
-	err := infra.RemoveWorkload(wep)
-	Expect(err).NotTo(HaveOccurred())
-}
-
-func (w *Workload) EtcdRemoveFromDatastore(client client.Interface) {
-=======
 // RemoveFromDatastore removes the workload endpoint from the datastore.
 // Deprecated: should use RemoveFromInfra.
 func (w *Workload) RemoveFromDatastore(client client.Interface) {
->>>>>>> 3c13a866
 	_, err := client.WorkloadEndpoints().Delete(utils.Ctx, "fv", w.WorkloadEndpoint.Name, options.DeleteOptions{})
 	Expect(err).NotTo(HaveOccurred())
 }
