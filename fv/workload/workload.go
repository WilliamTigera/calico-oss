// Copyright (c) 2017-2019 Tigera, Inc. All rights reserved.
//
// Licensed under the Apache License, Version 2.0 (the "License");
// you may not use this file except in compliance with the License.
// You may obtain a copy of the License at
//
//     http://www.apache.org/licenses/LICENSE-2.0
//
// Unless required by applicable law or agreed to in writing, software
// distributed under the License is distributed on an "AS IS" BASIS,
// WITHOUT WARRANTIES OR CONDITIONS OF ANY KIND, either express or implied.
// See the License for the specific language governing permissions and
// limitations under the License.

package workload

import (
	"bufio"
	"fmt"
	"io"
	"os/exec"
	"reflect"
	"regexp"
	"strconv"
	"strings"
	"sync"
	"time"

	. "github.com/onsi/ginkgo"
	. "github.com/onsi/gomega"
	"github.com/onsi/gomega/types"
	log "github.com/sirupsen/logrus"

	"github.com/projectcalico/libcalico-go/lib/backend/k8s/conversion"
	"github.com/projectcalico/libcalico-go/lib/options"

	"github.com/projectcalico/libcalico-go/lib/set"

	"github.com/projectcalico/felix/fv/containers"
	"github.com/projectcalico/felix/fv/infrastructure"
	"github.com/projectcalico/felix/fv/utils"
	api "github.com/projectcalico/libcalico-go/lib/apis/v3"
	client "github.com/projectcalico/libcalico-go/lib/clientv3"
)

type Workload struct {
	C                *containers.Container
	Name             string
	InterfaceName    string
	IP               string
	Ports            string
	DefaultPort      string
	runCmd           *exec.Cmd
	outPipe          io.ReadCloser
	errPipe          io.ReadCloser
	namespacePath    string
	WorkloadEndpoint *api.WorkloadEndpoint
	Protocol         string // "tcp" or "udp"
}

var workloadIdx = 0
var sideServIdx = 0
var permConnIdx = 0

func (w *Workload) Stop() {
	if w == nil {
		log.Info("Stop no-op because nil workload")
	} else {
		log.WithField("workload", w).Info("Stop")
		outputBytes, err := utils.Command("docker", "exec", w.C.Name,
			"cat", fmt.Sprintf("/tmp/%v", w.Name)).CombinedOutput()
		Expect(err).NotTo(HaveOccurred())
		pid := strings.TrimSpace(string(outputBytes))
		err = utils.Command("docker", "exec", w.C.Name, "kill", pid).Run()
		Expect(err).NotTo(HaveOccurred())
		w.runCmd.Process.Wait()
		log.WithField("workload", w).Info("Workload now stopped")
	}
}

func Run(c *infrastructure.Felix, name, profile, ip, ports, protocol string) (w *Workload) {
	w, err := run(c, name, profile, ip, ports, protocol)
	if err != nil {
		log.WithError(err).Info("Starting workload failed, retrying")
		w, err = run(c, name, profile, ip, ports, protocol)
	}
	Expect(err).NotTo(HaveOccurred())

	return w
}

func run(c *infrastructure.Felix, name, profile, ip, ports, protocol string) (w *Workload, err error) {
	workloadIdx++
	n := fmt.Sprintf("%s-idx%v", name, workloadIdx)
	interfaceName := conversion.VethNameForWorkload(profile, n)
	if c.IP == ip {
		interfaceName = ""
	}
	// Build unique workload name and struct.
	workloadIdx++
	w = &Workload{
		C:             c.Container,
		Name:          n,
		InterfaceName: interfaceName,
		IP:            ip,
		Ports:         ports,
		Protocol:      protocol,
	}

	// Ensure that the host has the 'test-workload' binary.
	w.C.EnsureBinary("test-workload")

	// Start the workload.
	log.WithField("workload", w).Info("About to run workload")
	var udpArg string
	if protocol == "udp" {
		udpArg = "--udp"
	}
	w.runCmd = utils.Command("docker", "exec", w.C.Name,
		"sh", "-c",
		fmt.Sprintf("echo $$ > /tmp/%v; exec /test-workload %v '%v' '%v' '%v'",
			w.Name,
			udpArg,
			w.InterfaceName,
			w.IP,
			w.Ports))
	w.outPipe, err = w.runCmd.StdoutPipe()
	if err != nil {
		return nil, fmt.Errorf("Getting StdoutPipe failed: %v", err)
	}
	w.errPipe, err = w.runCmd.StderrPipe()
	if err != nil {
		return nil, fmt.Errorf("Getting StderrPipe failed: %v", err)
	}
	err = w.runCmd.Start()
	if err != nil {
		return nil, fmt.Errorf("runCmd Start failed: %v", err)
	}

	// Read the workload's namespace path, which it writes to its standard output.
	stdoutReader := bufio.NewReader(w.outPipe)
	stderrReader := bufio.NewReader(w.errPipe)

	var errDone sync.WaitGroup
	errDone.Add(1)
	go func() {
		defer errDone.Done()
		for {
			line, err := stderrReader.ReadString('\n')
			if err != nil {
				log.WithError(err).Info("End of workload stderr")
				return
			}
			log.Infof("Workload %s stderr: %s", name, strings.TrimSpace(string(line)))
		}
	}()

	namespacePath, err := stdoutReader.ReadString('\n')
	if err != nil {
		// (Only) if we fail here, wait for the stderr to be output before returning.
		defer errDone.Wait()
		if err != nil {
			return nil, fmt.Errorf("Reading from stdout failed: %v", err)
		}
	}

	w.namespacePath = strings.TrimSpace(namespacePath)

	go func() {
		for {
			line, err := stdoutReader.ReadString('\n')
			if err != nil {
				log.WithError(err).Info("End of workload stdout")
				return
			}
			log.Infof("Workload %s stdout: %s", name, strings.TrimSpace(string(line)))
		}
	}()

	log.WithField("workload", w).Info("Workload now running")

	wep := api.NewWorkloadEndpoint()
	wep.Labels = map[string]string{"name": w.Name}
	wep.Spec.Node = w.C.Hostname
	wep.Spec.Orchestrator = "felixfv"
	wep.Spec.Workload = w.Name
	wep.Spec.Endpoint = w.Name
	prefixLen := "32"
	if strings.Contains(w.IP, ":") {
		prefixLen = "128"
	}
	wep.Spec.IPNetworks = []string{w.IP + "/" + prefixLen}
	wep.Spec.InterfaceName = w.InterfaceName
	wep.Spec.Profiles = []string{profile}
	w.WorkloadEndpoint = wep

	return w, nil
}

func (w *Workload) IPNet() string {
	return w.IP + "/32"
}

func (w *Workload) Configure(client client.Interface) {
	wep := w.WorkloadEndpoint
	wep.Namespace = "fv"
	var err error
	w.WorkloadEndpoint, err = client.WorkloadEndpoints().Create(utils.Ctx, w.WorkloadEndpoint, utils.NoOptions)
	Expect(err).NotTo(HaveOccurred())
}

func (w *Workload) RemoveFromDatastore(client client.Interface) {
	_, err := client.WorkloadEndpoints().Delete(utils.Ctx, "fv", w.WorkloadEndpoint.Name, options.DeleteOptions{})
	Expect(err).NotTo(HaveOccurred())
}

func (w *Workload) ConfigureInDatastore(infra infrastructure.DatastoreInfra) {
	wep := w.WorkloadEndpoint
	wep.Namespace = "default"
	var err error
	w.WorkloadEndpoint, err = infra.AddWorkload(wep)
	Expect(err).NotTo(HaveOccurred(), "Failed to add workload")
}

func (w *Workload) NameSelector() string {
	return "name=='" + w.Name + "'"
}

func (w *Workload) SourceName() string {
	return w.Name
}

func (w *Workload) CanConnectTo(ip, port, protocol string, duration time.Duration) (bool, string) {
	anyPort := Port{
		Workload: w,
	}
	return anyPort.CanConnectTo(ip, port, protocol, duration)
}

func (w *Workload) Port(port uint16) *Port {
	return &Port{
		Workload: w,
		Port:     port,
	}
}

type Port struct {
	*Workload
	Port uint16
}

func (w *Port) SourceName() string {
	if w.Port == 0 {
		return w.Name
	}
	return fmt.Sprintf("%s:%d", w.Name, w.Port)
}

func (w *Workload) NamespaceID() string {
	splits := strings.Split(w.namespacePath, "/")
	return splits[len(splits)-1]
}

func (w *Workload) ExecOutput(args ...string) (string, error) {
	args = append([]string{"ip", "netns", "exec", w.NamespaceID()}, args...)
	return w.C.ExecOutput(args...)
}

func (w *Workload) ExecCombinedOutput(args ...string) (string, error) {
	args = append([]string{"ip", "netns", "exec", w.NamespaceID()}, args...)
	return w.C.ExecCombinedOutput(args...)
}

var (
	rttRegexp = regexp.MustCompile(`rtt=(.*) ms`)
)

func (w *Workload) LatencyTo(ip, port string) (time.Duration, string) {
	if strings.Contains(ip, ":") {
		ip = fmt.Sprintf("[%s]", ip)
	}
	out, err := w.ExecOutput("hping3", "-p", port, "-c", "20", "--fast", "-S", "-n", ip)
	stderr := ""
	if err, ok := err.(*exec.ExitError); ok {
		stderr = string(err.Stderr)
	}
	Expect(err).NotTo(HaveOccurred(), stderr)

	lines := strings.Split(out, "\n")[1:] // Skip header line
	var rttSum time.Duration
	var numBuggyRTTs int
	for _, line := range lines {
		if len(line) == 0 {
			continue
		}
		matches := rttRegexp.FindStringSubmatch(line)
		Expect(matches).To(HaveLen(2), "Failed to extract RTT from line: "+line)
		rttMsecStr := matches[1]
		rttMsec, err := strconv.ParseFloat(rttMsecStr, 64)
		Expect(err).ToNot(HaveOccurred())
		if rttMsec > 1000 {
			// There's a bug in hping where it occasionally reports RTT+1s instead of RTT.  Work around that
			// but keep track of the number of workarounds and bail out if we see too many.
			rttMsec -= 1000
			numBuggyRTTs++
		}
		rttSum += time.Duration(rttMsec * float64(time.Millisecond))
	}
	Expect(numBuggyRTTs).To(BeNumerically("<", len(lines)/2),
		"hping reported a large number of >1s RTTs; full output:\n"+out)
	meanRtt := rttSum / time.Duration(len(lines))
	return meanRtt, out
}

<<<<<<< HEAD
func (w *Workload) SendPacketsTo(ip string, count int, size int) (error, string) {
	if strings.Contains(ip, ":") {
		ip = fmt.Sprintf("[%s]", ip)
	}
	c := fmt.Sprintf("%d", count)
	s := fmt.Sprintf("%d", size)
	_, err := w.ExecOutput("ping", "-c", c, "-W", "1", "-s", s, ip)
	stderr := ""
	if err, ok := err.(*exec.ExitError); ok {
		stderr = string(err.Stderr)
	}
	return err, stderr
}

=======
>>>>>>> 6a139aba
type SideService struct {
	W       *Workload
	Name    string
	RunCmd  *exec.Cmd
	PidFile string
}

func (s *SideService) Stop() {
	Expect(s.stop()).NotTo(HaveOccurred())
}

func (s *SideService) stop() error {
	log.WithField("SideService", s).Info("Stop")
	output, err := s.W.C.ExecOutput("cat", s.PidFile)
	if err != nil {
		log.WithField("pidfile", s.PidFile).WithError(err).Warn("Failed to get contents of a side service's pidfile")
		return err
	}
	pid := strings.TrimSpace(output)
	err = s.W.C.ExecMayFail("kill", pid)
	if err != nil {
		log.WithField("pid", pid).WithError(err).Warn("Failed to kill a side service")
		return err
	}
	s.RunCmd.Process.Wait()
	log.WithField("SideService", s).Info("Side service now stopped")
	return nil
}

func (w *Workload) StartSideService() *SideService {
	s, err := startSideService(w)
	Expect(err).NotTo(HaveOccurred())
	return s
}

func startSideService(w *Workload) (*SideService, error) {
	// Ensure that the host has the 'test-workload' binary.
	w.C.EnsureBinary("test-workload")
	sideServIdx++
	n := fmt.Sprintf("%s-ss%d", w.Name, sideServIdx)
	pidFile := fmt.Sprintf("/tmp/%s-pid", n)

	testWorkloadShArgs := []string{
		"/test-workload",
	}
	if w.Protocol == "udp" {
		testWorkloadShArgs = append(testWorkloadShArgs, "--udp")
	}
	testWorkloadShArgs = append(testWorkloadShArgs,
		"--sidecar-iptables",
		"--up-lo",
		fmt.Sprintf("'--namespace-path=%s'", w.namespacePath),
		"''", // interface name, not important
		"127.0.0.1",
		"15001",
	)
	pidCmd := fmt.Sprintf("echo $$ >'%s'", pidFile)
	testWorkloadCmd := strings.Join(testWorkloadShArgs, " ")
	dockerWorkloadArgs := []string{
		"docker",
		"exec",
		w.C.Name,
		"sh", "-c",
		fmt.Sprintf("%s; exec %s", pidCmd, testWorkloadCmd),
	}
	runCmd := utils.Command(dockerWorkloadArgs[0], dockerWorkloadArgs[1:]...)
	logName := fmt.Sprintf("side service %s", n)
	if err := utils.LogOutput(runCmd, logName); err != nil {
		return nil, fmt.Errorf("failed to start output logging for %s", logName)
	}
	if err := runCmd.Start(); err != nil {
		return nil, fmt.Errorf("starting /test-workload as a side service failed: %v", err)
	}
	return &SideService{
		W:       w,
		Name:    n,
		RunCmd:  runCmd,
		PidFile: pidFile,
	}, nil
}

type PermanentConnection struct {
	W        *Workload
	LoopFile string
	Name     string
	RunCmd   *exec.Cmd
}

func (pc *PermanentConnection) Stop() {
	Expect(pc.stop()).NotTo(HaveOccurred())
}

func (pc *PermanentConnection) stop() error {
	if err := pc.W.C.ExecMayFail("sh", "-c", fmt.Sprintf("echo > %s", pc.LoopFile)); err != nil {
		log.WithError(err).WithField("loopfile", pc.LoopFile).Warn("Failed to create a loop file to stop the permanent connection")
		return err
	}
	if err := pc.RunCmd.Wait(); err != nil {
		return err
	}
	return nil
}

func (w *Workload) StartPermanentConnection(ip string, port, sourcePort int) *PermanentConnection {
	pc, err := startPermanentConnection(w, ip, port, sourcePort)
	Expect(err).NotTo(HaveOccurred())
	return pc
<<<<<<< HEAD
=======
}

func startPermanentConnection(w *Workload, ip string, port, sourcePort int) (*PermanentConnection, error) {
	// Ensure that the host has the 'test-connection' binary.
	w.C.EnsureBinary("test-connection")
	permConnIdx++
	n := fmt.Sprintf("%s-pc%d", w.Name, permConnIdx)
	loopFile := fmt.Sprintf("/tmp/%s-loop", n)

	err := w.C.ExecMayFail("sh", "-c", fmt.Sprintf("echo > %s", loopFile))
	if err != nil {
		return nil, err
	}

	runCmd := utils.Command(
		"docker",
		"exec",
		w.C.Name,
		"/test-connection",
		w.namespacePath,
		ip,
		fmt.Sprintf("%d", port),
		fmt.Sprintf("--source-port=%d", sourcePort),
		fmt.Sprintf("--protocol=%s", w.Protocol),
		fmt.Sprintf("--loop-with-file=%s", loopFile),
	)
	logName := fmt.Sprintf("permanent connection %s", n)
	if err := utils.LogOutput(runCmd, logName); err != nil {
		return nil, fmt.Errorf("failed to start output logging for %s", logName)
	}
	if err := runCmd.Start(); err != nil {
		return nil, fmt.Errorf("failed to start a permanent connection: %v", err)
	}
	Eventually(func() error {
		return w.C.ExecMayFail("stat", loopFile)
	}, 5*time.Second, time.Second).Should(
		HaveOccurred(),
		"Failed to wait for test-connection to be ready, the loop file did not disappear",
	)
	return &PermanentConnection{
		W:        w,
		LoopFile: loopFile,
		Name:     n,
		RunCmd:   runCmd,
	}, nil
>>>>>>> 6a139aba
}

func startPermanentConnection(w *Workload, ip string, port, sourcePort int) (*PermanentConnection, error) {
	// Ensure that the host has the 'test-connection' binary.
	w.C.EnsureBinary("test-connection")
	permConnIdx++
	n := fmt.Sprintf("%s-pc%d", w.Name, permConnIdx)
	loopFile := fmt.Sprintf("/tmp/%s-loop", n)

	err := w.C.ExecMayFail("sh", "-c", fmt.Sprintf("echo > %s", loopFile))
	if err != nil {
		return nil, err
	}

	runCmd := utils.Command(
		"docker",
		"exec",
		w.C.Name,
		"/test-connection",
		w.namespacePath,
		ip,
		fmt.Sprintf("%d", port),
		fmt.Sprintf("--source-port=%d", sourcePort),
		fmt.Sprintf("--protocol=%s", w.Protocol),
		fmt.Sprintf("--loop-with-file=%s", loopFile),
	)
	logName := fmt.Sprintf("permanent connection %s", n)
	if err := utils.LogOutput(runCmd, logName); err != nil {
		return nil, fmt.Errorf("failed to start output logging for %s", logName)
	}
	if err := runCmd.Start(); err != nil {
		return nil, fmt.Errorf("failed to start a permanent connection: %v", err)
	}
	Eventually(func() error {
		return w.C.ExecMayFail("stat", loopFile)
	}, 5*time.Second, time.Second).Should(
		HaveOccurred(),
		"Failed to wait for test-connection to be ready, the loop file did not disappear",
	)
	return &PermanentConnection{
		W:        w,
		LoopFile: loopFile,
		Name:     n,
		RunCmd:   runCmd,
	}, nil
}

// Return if a connection is good and packet loss string "PacketLoss[xx]".
// If it is not a packet loss test, packet loss string is "".

func (p *Port) CanConnectTo(ip, port, protocol string, duration time.Duration) (bool, string) {

	// Ensure that the host has the 'test-connection' binary.
	p.C.EnsureBinary("test-connection")

	if protocol == "udp" {
		// If this is a retry then we may have stale conntrack entries and we don't want those
		// to influence the connectivity check.  Only an issue for UDP due to the lack of a
		// sequence number.
		p.C.ExecMayFail("conntrack", "-D", "-p", "udp", "-s", p.Workload.IP, "-d", ip)
	}

	// Run 'test-connection' to the target.
	args := []string{
		"exec", p.C.Name, "/test-connection", p.namespacePath, ip, port, "--protocol=" + protocol, fmt.Sprintf("--duration=%d", int(duration.Seconds())),
	}
	if p.Port != 0 {
		// If we are using a particular source port, fill it in.
		args = append(args, fmt.Sprintf("--source-port=%d", p.Port))
	}
	connectionCmd := utils.Command("docker", args...)

	return utils.RunConnectionCmd(connectionCmd)
}

// ToMatcher implements the connectionTarget interface, allowing this port to be used as
// target.
func (p *Port) ToMatcher(explicitPort ...uint16) *connectivityMatcher {
	if p.Port == 0 {
		return p.Workload.ToMatcher(explicitPort...)
	}
	return &connectivityMatcher{
		ip:         p.Workload.IP,
		port:       fmt.Sprint(p.Port),
		targetName: fmt.Sprintf("%s on port %d", p.Workload.Name, p.Port),
	}
}

type connectionTarget interface {
	ToMatcher(explicitPort ...uint16) *connectivityMatcher
}

type IP string // Just so we can define methods on it...

func (s IP) ToMatcher(explicitPort ...uint16) *connectivityMatcher {
	if len(explicitPort) != 1 {
		panic("Explicit port needed with IP as a connectivity target")
	}
	port := fmt.Sprintf("%d", explicitPort[0])
	return &connectivityMatcher{
		ip:         string(s),
		port:       port,
		targetName: string(s) + ":" + port,
		protocol:   "tcp",
	}
}

func (w *Workload) ToMatcher(explicitPort ...uint16) *connectivityMatcher {
	var port string
	if len(explicitPort) == 1 {
		port = fmt.Sprintf("%d", explicitPort[0])
	} else if w.DefaultPort != "" {
		port = w.DefaultPort
	} else if !strings.Contains(w.Ports, ",") {
		port = w.Ports
	} else {
		panic("Explicit port needed for workload with multiple ports")
	}
	return &connectivityMatcher{
		ip:         w.IP,
		port:       port,
		targetName: fmt.Sprintf("%s on port %s", w.Name, port),
		protocol:   "tcp",
	}
}

func HaveConnectivityTo(target connectionTarget, explicitPort ...uint16) types.GomegaMatcher {
	return target.ToMatcher(explicitPort...)
}

type connectivityMatcher struct {
	ip, port, targetName, protocol string
}

type connectionSource interface {
	CanConnectTo(ip, port, protocol string, duration time.Duration) (bool, string)
	SourceName() string
}

func (m *connectivityMatcher) Match(actual interface{}) (success bool, err error) {
	success, _ = actual.(connectionSource).CanConnectTo(m.ip, m.port, m.protocol, time.Duration(0))
	return
}

func (m *connectivityMatcher) FailureMessage(actual interface{}) (message string) {
	src := actual.(connectionSource)
	message = fmt.Sprintf("Expected %v\n\t%+v\nto have connectivity to %v\n\t%v:%v\nbut it does not", src.SourceName(), src, m.targetName, m.ip, m.port)
	return
}

func (m *connectivityMatcher) NegatedFailureMessage(actual interface{}) (message string) {
	src := actual.(connectionSource)
	message = fmt.Sprintf("Expected %v\n\t%+v\nnot to have connectivity to %v\n\t%v:%v\nbut it does", src.SourceName(), src, m.targetName, m.ip, m.port)
	return
}

type expPacketLoss struct {
	duration   time.Duration // how long test will run
	maxPercent int           // 10 means 10%. -1 means field not valid.
	maxNumber  int           // 10 means 10 packets. -1 means field not valid.
}

type expectation struct {
	from               connectionSource     // Workload or Container
	to                 *connectivityMatcher // Workload or IP, + port
	expected           bool
	expectedPacketLoss expPacketLoss
}

var UnactivatedConnectivityCheckers = set.New()

// ConnectivityChecker records a set of connectivity expectations and supports calculating the
// actual state of the connectivity between the given workloads.  It is expected to be used like so:
//
//     var cc = &workload.ConnectivityChecker{}
//     cc.ExpectNone(w[2], w[0], 1234)
//     cc.ExpectSome(w[1], w[0], 5678)
//     Eventually(cc.ActualConnectivity, "10s", "100ms").Should(Equal(cc.ExpectedConnectivity()))
//
// Note that the ActualConnectivity method is passed to Eventually as a function pointer to allow
// Ginkgo to re-evaluate the result as needed.
type ConnectivityChecker struct {
	ReverseDirection bool
	Protocol         string // "tcp" or "udp"
	expectations     []expectation
}

func (c *ConnectivityChecker) ExpectSome(from connectionSource, to connectionTarget, explicitPort ...uint16) {
	UnactivatedConnectivityCheckers.Add(c)
	if c.ReverseDirection {
		from, to = to.(connectionSource), from.(connectionTarget)
	}
	c.expectations = append(c.expectations, expectation{from: from, to: to.ToMatcher(explicitPort...), expected: true})
}

func (c *ConnectivityChecker) ExpectNone(from connectionSource, to connectionTarget, explicitPort ...uint16) {
	UnactivatedConnectivityCheckers.Add(c)
	if c.ReverseDirection {
		from, to = to.(connectionSource), from.(connectionTarget)
	}
	c.expectations = append(c.expectations, expectation{from: from, to: to.ToMatcher(explicitPort...), expected: false})
}

func (c *ConnectivityChecker) ExpectLoss(from connectionSource, to connectionTarget,
	duration time.Duration, maxPacketLossPercent, maxPacketLossNumber int, explicitPort ...uint16) {

	Expect(duration.Seconds()).NotTo(BeZero())
	Expect(maxPacketLossPercent).To(BeNumerically(">=", -1))
	Expect(maxPacketLossPercent).To(BeNumerically("<=", 100))
	Expect(maxPacketLossNumber).To(BeNumerically(">=", -1))
	Expect(maxPacketLossPercent + maxPacketLossNumber).NotTo(Equal(-2)) // Do not set both value to -1

	UnactivatedConnectivityCheckers.Add(c)
	if c.ReverseDirection {
		from, to = to.(connectionSource), from.(connectionTarget)
	}
	c.expectations = append(c.expectations, expectation{from, to.ToMatcher(explicitPort...), true,
		expPacketLoss{duration: duration, maxPercent: maxPacketLossPercent, maxNumber: maxPacketLossNumber}})
}

func (c *ConnectivityChecker) ResetExpectations() {
	c.expectations = nil
}

// ActualConnectivity calculates the current connectivity for all the expected paths.  One string is
// returned for each expectation, in the order they were recorded.  The strings are intended to be
// human readable, and they are in the same order and format as those returned by
// ExpectedConnectivity().
func (c *ConnectivityChecker) ActualConnectivity() []string {
	UnactivatedConnectivityCheckers.Discard(c)
	var wg sync.WaitGroup
	result := make([]string, len(c.expectations))
	for i, exp := range c.expectations {
		wg.Add(1)
		go func(i int, exp expectation) {
			defer wg.Done()
			p := "tcp"
			if c.Protocol != "" {
				p = c.Protocol
			}

			hasConnectivity, statString := exp.from.CanConnectTo(exp.to.ip, exp.to.port, p, exp.expectedPacketLoss.duration)
			result[i] = fmt.Sprintf("%s -> %s = %v %s", exp.from.SourceName(), exp.to.targetName, hasConnectivity, statString)

		}(i, exp)
	}
	wg.Wait()
	log.Debug("Connectivity", result)
	return result
}

// ExpectedConnectivity returns one string per recorded expection in order, encoding the expected.
// It also returns minimum retries for a connection check.
// connectivity in the same format used by ActualConnectivity().
func (c *ConnectivityChecker) ExpectedConnectivity() ([]string, int) {
	minRetries := 1 // Default retry once
	result := make([]string, len(c.expectations))
	for i, exp := range c.expectations {
		result[i] = fmt.Sprintf("%s -> %s = %v ", exp.from.SourceName(), exp.to.targetName, exp.expected)
		if exp.expectedPacketLoss.duration != 0 {
			result[i] += utils.FormPacketLossString(exp.expectedPacketLoss.maxPercent, exp.expectedPacketLoss.maxNumber)
			minRetries = 0 // Never retry for packet loss test.
		}
	}
	return result, minRetries
}

func (c *ConnectivityChecker) CheckConnectivityOffset(offset int, optionalDescription ...interface{}) {
	c.CheckConnectivityWithTimeoutOffset(offset+2, 10*time.Second, optionalDescription...)
}

func (c *ConnectivityChecker) CheckConnectivity(optionalDescription ...interface{}) {
	c.CheckConnectivityWithTimeoutOffset(2, 10*time.Second, optionalDescription...)
}

func (c *ConnectivityChecker) CheckConnectivityPacketLoss(optionalDescription ...interface{}) {
	// Timeout is not used for packet loss test because there is no retry.
	c.CheckConnectivityWithTimeoutOffset(2, 0*time.Second, optionalDescription...)
}

func (c *ConnectivityChecker) CheckConnectivityWithTimeout(timeout time.Duration, optionalDescription ...interface{}) {
	Expect(timeout).To(BeNumerically(">", 100*time.Millisecond),
		"Very low timeout, did you mean to multiply by time.<Unit>?")
	if len(optionalDescription) > 0 {
		Expect(optionalDescription[0]).NotTo(BeAssignableToTypeOf(time.Second),
			"Unexpected time.Duration passed for description")
	}
	c.CheckConnectivityWithTimeoutOffset(2, timeout, optionalDescription...)
}

func (c *ConnectivityChecker) CheckConnectivityWithTimeoutOffset(callerSkip int, timeout time.Duration, optionalDescription ...interface{}) {
	expConnectivity, minRetries := c.ExpectedConnectivity()
	start := time.Now()

	// Track the number of attempts for non packet loss test. If the first connectivity check fails, we want to
	// do at least one retry before we time out.  That covers the case where the first
	// connectivity check takes longer than the timeout.
	// For packet loss test, no retry.
	completedAttempts := 0
	var errMsg string

	for time.Since(start) < timeout || completedAttempts <= minRetries { // use 'or' here to make sure we do retry.

		actualConn := c.ActualConnectivity()
		errMsg = actualSatisfyExpected(actualConn, expConnectivity)
		if errMsg == "" {
			return
		}
		completedAttempts++
	}

	Fail(errMsg, callerSkip)
}

// Check test results against expectations.
// Return non-empty error messages if any test failed.
func actualSatisfyExpected(actual, expected []string) string {
	Expect(len(expected)).To(Equal(len(actual)))
	// run a deep equal first. Tests are good if everything is equal.
	if reflect.DeepEqual(actual, expected) {
		return ""
	}

	// Make a copy of expected. We do not want to change it because the test could retry.
	expMsgs := make([]string, len(expected))
	copy(expMsgs, expected)

	good := true
	// Build a concise description of the incorrect connectivity if test failed.
	for i := range expected {
		if !strings.Contains(expected[i], utils.PacketLossPrefix) {
			if actual[i] != expected[i] {
				actual[i] += " <---- WRONG"
				expMsgs[i] += " <----"
				good = false
			}
		} else {
			// expected got a packet loss string.
			Expect(actual[i]).To(ContainSubstring(utils.PacketTotalReqPrefix))

			// Check packet loss.
			actualPercent, actualNumber := utils.GetPacketLossFromStat(actual[i])
			expPercent, expNumber := utils.GetPacketLossDirect(expected[i])

			if (expPercent >= 0 && actualPercent > expPercent) || (expNumber >= 0 && actualNumber > expNumber) {
				actual[i] += " <---- WRONG:" + utils.FormPacketLossString(actualPercent, actualNumber)
				expMsgs[i] += " <----"
				good = false
			}
		}
	}

	message := ""
	if !good {
		message = fmt.Sprintf(
			"Connectivity was incorrect:\n\nExpected\n    %s\nto match\n    %s",
			strings.Join(actual, "\n    "),
			strings.Join(expMsgs, "\n    "),
		)
	}

	return message
}<|MERGE_RESOLUTION|>--- conflicted
+++ resolved
@@ -73,7 +73,10 @@
 		pid := strings.TrimSpace(string(outputBytes))
 		err = utils.Command("docker", "exec", w.C.Name, "kill", pid).Run()
 		Expect(err).NotTo(HaveOccurred())
-		w.runCmd.Process.Wait()
+		_, err = w.runCmd.Process.Wait()
+		if err != nil {
+			log.WithField("workload", w).Error("failed to wait for process")
+		}
 		log.WithField("workload", w).Info("Workload now stopped")
 	}
 }
@@ -312,7 +315,6 @@
 	return meanRtt, out
 }
 
-<<<<<<< HEAD
 func (w *Workload) SendPacketsTo(ip string, count int, size int) (error, string) {
 	if strings.Contains(ip, ":") {
 		ip = fmt.Sprintf("[%s]", ip)
@@ -327,8 +329,6 @@
 	return err, stderr
 }
 
-=======
->>>>>>> 6a139aba
 type SideService struct {
 	W       *Workload
 	Name    string
@@ -353,7 +353,11 @@
 		log.WithField("pid", pid).WithError(err).Warn("Failed to kill a side service")
 		return err
 	}
-	s.RunCmd.Process.Wait()
+	_, err = s.RunCmd.Process.Wait()
+	if err != nil {
+		log.WithField("side service", s).Error("failed to wait for process")
+	}
+
 	log.WithField("SideService", s).Info("Side service now stopped")
 	return nil
 }
@@ -436,8 +440,6 @@
 	pc, err := startPermanentConnection(w, ip, port, sourcePort)
 	Expect(err).NotTo(HaveOccurred())
 	return pc
-<<<<<<< HEAD
-=======
 }
 
 func startPermanentConnection(w *Workload, ip string, port, sourcePort int) (*PermanentConnection, error) {
@@ -483,57 +485,10 @@
 		Name:     n,
 		RunCmd:   runCmd,
 	}, nil
->>>>>>> 6a139aba
-}
-
-func startPermanentConnection(w *Workload, ip string, port, sourcePort int) (*PermanentConnection, error) {
-	// Ensure that the host has the 'test-connection' binary.
-	w.C.EnsureBinary("test-connection")
-	permConnIdx++
-	n := fmt.Sprintf("%s-pc%d", w.Name, permConnIdx)
-	loopFile := fmt.Sprintf("/tmp/%s-loop", n)
-
-	err := w.C.ExecMayFail("sh", "-c", fmt.Sprintf("echo > %s", loopFile))
-	if err != nil {
-		return nil, err
-	}
-
-	runCmd := utils.Command(
-		"docker",
-		"exec",
-		w.C.Name,
-		"/test-connection",
-		w.namespacePath,
-		ip,
-		fmt.Sprintf("%d", port),
-		fmt.Sprintf("--source-port=%d", sourcePort),
-		fmt.Sprintf("--protocol=%s", w.Protocol),
-		fmt.Sprintf("--loop-with-file=%s", loopFile),
-	)
-	logName := fmt.Sprintf("permanent connection %s", n)
-	if err := utils.LogOutput(runCmd, logName); err != nil {
-		return nil, fmt.Errorf("failed to start output logging for %s", logName)
-	}
-	if err := runCmd.Start(); err != nil {
-		return nil, fmt.Errorf("failed to start a permanent connection: %v", err)
-	}
-	Eventually(func() error {
-		return w.C.ExecMayFail("stat", loopFile)
-	}, 5*time.Second, time.Second).Should(
-		HaveOccurred(),
-		"Failed to wait for test-connection to be ready, the loop file did not disappear",
-	)
-	return &PermanentConnection{
-		W:        w,
-		LoopFile: loopFile,
-		Name:     n,
-		RunCmd:   runCmd,
-	}, nil
 }
 
 // Return if a connection is good and packet loss string "PacketLoss[xx]".
 // If it is not a packet loss test, packet loss string is "".
-
 func (p *Port) CanConnectTo(ip, port, protocol string, duration time.Duration) (bool, string) {
 
 	// Ensure that the host has the 'test-connection' binary.
