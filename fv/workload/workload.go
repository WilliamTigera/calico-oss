// Copyright (c) 2017-2019 Tigera, Inc. All rights reserved.
//
// Licensed under the Apache License, Version 2.0 (the "License");
// you may not use this file except in compliance with the License.
// You may obtain a copy of the License at
//
//     http://www.apache.org/licenses/LICENSE-2.0
//
// Unless required by applicable law or agreed to in writing, software
// distributed under the License is distributed on an "AS IS" BASIS,
// WITHOUT WARRANTIES OR CONDITIONS OF ANY KIND, either express or implied.
// See the License for the specific language governing permissions and
// limitations under the License.

package workload

import (
	"bufio"
	"fmt"
	"io"
	"os/exec"
	"reflect"
	"regexp"
	"strconv"
	"strings"
	"sync"
	"time"

	. "github.com/onsi/ginkgo"
	. "github.com/onsi/gomega"
	"github.com/onsi/gomega/types"
	log "github.com/sirupsen/logrus"

	"github.com/projectcalico/libcalico-go/lib/backend/k8s/conversion"
	"github.com/projectcalico/libcalico-go/lib/options"

	"github.com/projectcalico/libcalico-go/lib/set"

	"github.com/projectcalico/felix/fv/containers"
	"github.com/projectcalico/felix/fv/infrastructure"
	"github.com/projectcalico/felix/fv/utils"
	api "github.com/projectcalico/libcalico-go/lib/apis/v3"
	client "github.com/projectcalico/libcalico-go/lib/clientv3"
)

type Workload struct {
	C                *containers.Container
	Name             string
	InterfaceName    string
	IP               string
	Ports            string
	DefaultPort      string
	runCmd           *exec.Cmd
	outPipe          io.ReadCloser
	errPipe          io.ReadCloser
	namespacePath    string
	WorkloadEndpoint *api.WorkloadEndpoint
	Protocol         string // "tcp" or "udp"
}

var workloadIdx = 0
var sideServIdx = 0
var permConnIdx = 0

func (w *Workload) Stop() {
	if w == nil {
		log.Info("Stop no-op because nil workload")
	} else {
		log.WithField("workload", w).Info("Stop")
		outputBytes, err := utils.Command("docker", "exec", w.C.Name,
			"cat", fmt.Sprintf("/tmp/%v", w.Name)).CombinedOutput()
		Expect(err).NotTo(HaveOccurred())
		pid := strings.TrimSpace(string(outputBytes))
		err = utils.Command("docker", "exec", w.C.Name, "kill", pid).Run()
		Expect(err).NotTo(HaveOccurred())
		_, err = w.runCmd.Process.Wait()
		if err != nil {
			log.WithField("workload", w).Error("failed to wait for process")
		}
		log.WithField("workload", w).Info("Workload now stopped")
	}
}

func Run(c *infrastructure.Felix, name, profile, ip, ports, protocol string) (w *Workload) {
	w, err := run(c, name, profile, ip, ports, protocol)
	if err != nil {
		log.WithError(err).Info("Starting workload failed, retrying")
		w, err = run(c, name, profile, ip, ports, protocol)
	}
	Expect(err).NotTo(HaveOccurred())

	return w
}

func run(c *infrastructure.Felix, name, profile, ip, ports, protocol string) (w *Workload, err error) {
	workloadIdx++
	n := fmt.Sprintf("%s-idx%v", name, workloadIdx)
	interfaceName := conversion.VethNameForWorkload(profile, n)
	if c.IP == ip {
		interfaceName = ""
	}
	// Build unique workload name and struct.
	workloadIdx++
	w = &Workload{
		C:             c.Container,
		Name:          n,
		InterfaceName: interfaceName,
		IP:            ip,
		Ports:         ports,
		Protocol:      protocol,
	}

	// Ensure that the host has the 'test-workload' binary.
	w.C.EnsureBinary("test-workload")

	// Start the workload.
	log.WithField("workload", w).Info("About to run workload")
	var udpArg string
	if protocol == "udp" {
		udpArg = "--udp"
	}
	w.runCmd = utils.Command("docker", "exec", w.C.Name,
		"sh", "-c",
		fmt.Sprintf("echo $$ > /tmp/%v; exec /test-workload %v '%v' '%v' '%v'",
			w.Name,
			udpArg,
			w.InterfaceName,
			w.IP,
			w.Ports))
	w.outPipe, err = w.runCmd.StdoutPipe()
	if err != nil {
		return nil, fmt.Errorf("Getting StdoutPipe failed: %v", err)
	}
	w.errPipe, err = w.runCmd.StderrPipe()
	if err != nil {
		return nil, fmt.Errorf("Getting StderrPipe failed: %v", err)
	}
	err = w.runCmd.Start()
	if err != nil {
		return nil, fmt.Errorf("runCmd Start failed: %v", err)
	}

	// Read the workload's namespace path, which it writes to its standard output.
	stdoutReader := bufio.NewReader(w.outPipe)
	stderrReader := bufio.NewReader(w.errPipe)

	var errDone sync.WaitGroup
	errDone.Add(1)
	go func() {
		defer errDone.Done()
		for {
			line, err := stderrReader.ReadString('\n')
			if err != nil {
				log.WithError(err).Info("End of workload stderr")
				return
			}
			log.Infof("Workload %s stderr: %s", name, strings.TrimSpace(string(line)))
		}
	}()

	namespacePath, err := stdoutReader.ReadString('\n')
	if err != nil {
		// (Only) if we fail here, wait for the stderr to be output before returning.
		defer errDone.Wait()
		if err != nil {
			return nil, fmt.Errorf("Reading from stdout failed: %v", err)
		}
	}

	w.namespacePath = strings.TrimSpace(namespacePath)

	go func() {
		for {
			line, err := stdoutReader.ReadString('\n')
			if err != nil {
				log.WithError(err).Info("End of workload stdout")
				return
			}
			log.Infof("Workload %s stdout: %s", name, strings.TrimSpace(string(line)))
		}
	}()

	log.WithField("workload", w).Info("Workload now running")

	wep := api.NewWorkloadEndpoint()
	wep.Labels = map[string]string{"name": w.Name}
	wep.Spec.Node = w.C.Hostname
	wep.Spec.Orchestrator = "felixfv"
	wep.Spec.Workload = w.Name
	wep.Spec.Endpoint = w.Name
	prefixLen := "32"
	if strings.Contains(w.IP, ":") {
		prefixLen = "128"
	}
	wep.Spec.IPNetworks = []string{w.IP + "/" + prefixLen}
	wep.Spec.InterfaceName = w.InterfaceName
	wep.Spec.Profiles = []string{profile}
	w.WorkloadEndpoint = wep

	return w, nil
}

func (w *Workload) IPNet() string {
	return w.IP + "/32"
}

func (w *Workload) Configure(client client.Interface) {
	wep := w.WorkloadEndpoint
	wep.Namespace = "fv"
	var err error
	w.WorkloadEndpoint, err = client.WorkloadEndpoints().Create(utils.Ctx, w.WorkloadEndpoint, utils.NoOptions)
	Expect(err).NotTo(HaveOccurred())
}

func (w *Workload) RemoveFromDatastore(client client.Interface) {
	_, err := client.WorkloadEndpoints().Delete(utils.Ctx, "fv", w.WorkloadEndpoint.Name, options.DeleteOptions{})
	Expect(err).NotTo(HaveOccurred())
}

func (w *Workload) ConfigureInDatastore(infra infrastructure.DatastoreInfra) {
	wep := w.WorkloadEndpoint
	wep.Namespace = "default"
	var err error
	w.WorkloadEndpoint, err = infra.AddWorkload(wep)
	Expect(err).NotTo(HaveOccurred(), "Failed to add workload")
}

func (w *Workload) NameSelector() string {
	return "name=='" + w.Name + "'"
}

func (w *Workload) SourceName() string {
	return w.Name
}

func (w *Workload) CanConnectTo(ip, port, protocol string, duration time.Duration) (bool, string) {
	anyPort := Port{
		Workload: w,
	}
	return anyPort.CanConnectTo(ip, port, protocol, duration)
}

func (w *Workload) Port(port uint16) *Port {
	return &Port{
		Workload: w,
		Port:     port,
	}
}

type Port struct {
	*Workload
	Port uint16
}

func (w *Port) SourceName() string {
	if w.Port == 0 {
		return w.Name
	}
	return fmt.Sprintf("%s:%d", w.Name, w.Port)
}

func (w *Workload) NamespaceID() string {
	splits := strings.Split(w.namespacePath, "/")
	return splits[len(splits)-1]
}

func (w *Workload) ExecOutput(args ...string) (string, error) {
	args = append([]string{"ip", "netns", "exec", w.NamespaceID()}, args...)
	return w.C.ExecOutput(args...)
}

func (w *Workload) ExecCombinedOutput(args ...string) (string, error) {
	args = append([]string{"ip", "netns", "exec", w.NamespaceID()}, args...)
	return w.C.ExecCombinedOutput(args...)
}

var (
	rttRegexp = regexp.MustCompile(`rtt=(.*) ms`)
)

func (w *Workload) LatencyTo(ip, port string) (time.Duration, string) {
	if strings.Contains(ip, ":") {
		ip = fmt.Sprintf("[%s]", ip)
	}
	out, err := w.ExecOutput("hping3", "-p", port, "-c", "20", "--fast", "-S", "-n", ip)
	stderr := ""
	if err, ok := err.(*exec.ExitError); ok {
		stderr = string(err.Stderr)
	}
	Expect(err).NotTo(HaveOccurred(), stderr)

	lines := strings.Split(out, "\n")[1:] // Skip header line
	var rttSum time.Duration
	var numBuggyRTTs int
	for _, line := range lines {
		if len(line) == 0 {
			continue
		}
		matches := rttRegexp.FindStringSubmatch(line)
		Expect(matches).To(HaveLen(2), "Failed to extract RTT from line: "+line)
		rttMsecStr := matches[1]
		rttMsec, err := strconv.ParseFloat(rttMsecStr, 64)
		Expect(err).ToNot(HaveOccurred())
		if rttMsec > 1000 {
			// There's a bug in hping where it occasionally reports RTT+1s instead of RTT.  Work around that
			// but keep track of the number of workarounds and bail out if we see too many.
			rttMsec -= 1000
			numBuggyRTTs++
		}
		rttSum += time.Duration(rttMsec * float64(time.Millisecond))
	}
	Expect(numBuggyRTTs).To(BeNumerically("<", len(lines)/2),
		"hping reported a large number of >1s RTTs; full output:\n"+out)
	meanRtt := rttSum / time.Duration(len(lines))
	return meanRtt, out
}

func (w *Workload) SendPacketsTo(ip string, count int, size int) (error, string) {
	if strings.Contains(ip, ":") {
		ip = fmt.Sprintf("[%s]", ip)
	}
	c := fmt.Sprintf("%d", count)
	s := fmt.Sprintf("%d", size)
	_, err := w.ExecOutput("ping", "-c", c, "-W", "1", "-s", s, ip)
	stderr := ""
	if err, ok := err.(*exec.ExitError); ok {
		stderr = string(err.Stderr)
	}
	return err, stderr
}

type SideService struct {
	W       *Workload
	Name    string
	RunCmd  *exec.Cmd
	PidFile string
}

func (s *SideService) Stop() {
	Expect(s.stop()).NotTo(HaveOccurred())
}

func (s *SideService) stop() error {
	log.WithField("SideService", s).Info("Stop")
	output, err := s.W.C.ExecOutput("cat", s.PidFile)
	if err != nil {
		log.WithField("pidfile", s.PidFile).WithError(err).Warn("Failed to get contents of a side service's pidfile")
		return err
	}
	pid := strings.TrimSpace(output)
	err = s.W.C.ExecMayFail("kill", pid)
	if err != nil {
		log.WithField("pid", pid).WithError(err).Warn("Failed to kill a side service")
		return err
	}
	_, err = s.RunCmd.Process.Wait()
	if err != nil {
		log.WithField("side service", s).Error("failed to wait for process")
	}

	log.WithField("SideService", s).Info("Side service now stopped")
	return nil
}

func (w *Workload) StartSideService() *SideService {
	s, err := startSideService(w)
	Expect(err).NotTo(HaveOccurred())
	return s
}

func startSideService(w *Workload) (*SideService, error) {
	// Ensure that the host has the 'test-workload' binary.
	w.C.EnsureBinary("test-workload")
	sideServIdx++
	n := fmt.Sprintf("%s-ss%d", w.Name, sideServIdx)
	pidFile := fmt.Sprintf("/tmp/%s-pid", n)

	testWorkloadShArgs := []string{
		"/test-workload",
	}
	if w.Protocol == "udp" {
		testWorkloadShArgs = append(testWorkloadShArgs, "--udp")
	}
	testWorkloadShArgs = append(testWorkloadShArgs,
		"--sidecar-iptables",
		"--up-lo",
		fmt.Sprintf("'--namespace-path=%s'", w.namespacePath),
		"''", // interface name, not important
		"127.0.0.1",
		"15001",
	)
	pidCmd := fmt.Sprintf("echo $$ >'%s'", pidFile)
	testWorkloadCmd := strings.Join(testWorkloadShArgs, " ")
	dockerWorkloadArgs := []string{
		"docker",
		"exec",
		w.C.Name,
		"sh", "-c",
		fmt.Sprintf("%s; exec %s", pidCmd, testWorkloadCmd),
	}
	runCmd := utils.Command(dockerWorkloadArgs[0], dockerWorkloadArgs[1:]...)
	logName := fmt.Sprintf("side service %s", n)
	if err := utils.LogOutput(runCmd, logName); err != nil {
		return nil, fmt.Errorf("failed to start output logging for %s", logName)
	}
	if err := runCmd.Start(); err != nil {
		return nil, fmt.Errorf("starting /test-workload as a side service failed: %v", err)
	}
	return &SideService{
		W:       w,
		Name:    n,
		RunCmd:  runCmd,
		PidFile: pidFile,
	}, nil
}

type PermanentConnection struct {
	W        *Workload
	LoopFile string
	Name     string
	RunCmd   *exec.Cmd
}

func (pc *PermanentConnection) Stop() {
	Expect(pc.stop()).NotTo(HaveOccurred())
}

func (pc *PermanentConnection) stop() error {
	if err := pc.W.C.ExecMayFail("sh", "-c", fmt.Sprintf("echo > %s", pc.LoopFile)); err != nil {
		log.WithError(err).WithField("loopfile", pc.LoopFile).Warn("Failed to create a loop file to stop the permanent connection")
		return err
	}
	if err := pc.RunCmd.Wait(); err != nil {
		return err
	}
	return nil
}

func (w *Workload) StartPermanentConnection(ip string, port, sourcePort int) *PermanentConnection {
	pc, err := startPermanentConnection(w, ip, port, sourcePort)
	Expect(err).NotTo(HaveOccurred())
	return pc
}

func startPermanentConnection(w *Workload, ip string, port, sourcePort int) (*PermanentConnection, error) {
	// Ensure that the host has the 'test-connection' binary.
	w.C.EnsureBinary("test-connection")
	permConnIdx++
	n := fmt.Sprintf("%s-pc%d", w.Name, permConnIdx)
	loopFile := fmt.Sprintf("/tmp/%s-loop", n)

	err := w.C.ExecMayFail("sh", "-c", fmt.Sprintf("echo > %s", loopFile))
	if err != nil {
		return nil, err
	}

	runCmd := utils.Command(
		"docker",
		"exec",
		w.C.Name,
		"/test-connection",
		w.namespacePath,
		ip,
		fmt.Sprintf("%d", port),
		fmt.Sprintf("--source-port=%d", sourcePort),
		fmt.Sprintf("--protocol=%s", w.Protocol),
		fmt.Sprintf("--loop-with-file=%s", loopFile),
	)
	logName := fmt.Sprintf("permanent connection %s", n)
	if err := utils.LogOutput(runCmd, logName); err != nil {
		return nil, fmt.Errorf("failed to start output logging for %s", logName)
	}
	if err := runCmd.Start(); err != nil {
		return nil, fmt.Errorf("failed to start a permanent connection: %v", err)
	}
	Eventually(func() error {
		return w.C.ExecMayFail("stat", loopFile)
	}, 5*time.Second, time.Second).Should(
		HaveOccurred(),
		"Failed to wait for test-connection to be ready, the loop file did not disappear",
	)
	return &PermanentConnection{
		W:        w,
		LoopFile: loopFile,
		Name:     n,
		RunCmd:   runCmd,
	}, nil
}

<<<<<<< HEAD
// Return if a connection is good and packet loss string "PacketLoss[xx]".
// If it is not a packet loss test, packet loss string is "".
func (p *Port) CanConnectTo(ip, port, protocol string, duration time.Duration) (bool, string) {

=======
func (p *Port) CanConnectTo(ip, port, protocol string) bool {
>>>>>>> 544fcfeb
	// Ensure that the host has the 'test-connection' binary.
	p.C.EnsureBinary("test-connection")

	if protocol == "udp" {
		// If this is a retry then we may have stale conntrack entries and we don't want those
		// to influence the connectivity check.  Only an issue for UDP due to the lack of a
		// sequence number.
		_ = p.C.ExecMayFail("conntrack", "-D", "-p", "udp", "-s", p.Workload.IP, "-d", ip)
	}

	// Run 'test-connection' to the target.
	args := []string{
		"exec", p.C.Name, "/test-connection", p.namespacePath, ip, port, "--protocol=" + protocol, fmt.Sprintf("--duration=%d", int(duration.Seconds())),
	}
	if p.Port != 0 {
		// If we are using a particular source port, fill it in.
		args = append(args, fmt.Sprintf("--source-port=%d", p.Port))
	}
	connectionCmd := utils.Command("docker", args...)

	return utils.RunConnectionCmd(connectionCmd)
}

// ToMatcher implements the connectionTarget interface, allowing this port to be used as
// target.
func (p *Port) ToMatcher(explicitPort ...uint16) *connectivityMatcher {
	if p.Port == 0 {
		return p.Workload.ToMatcher(explicitPort...)
	}
	return &connectivityMatcher{
		ip:         p.Workload.IP,
		port:       fmt.Sprint(p.Port),
		targetName: fmt.Sprintf("%s on port %d", p.Workload.Name, p.Port),
	}
}

type connectionTarget interface {
	ToMatcher(explicitPort ...uint16) *connectivityMatcher
}

type IP string // Just so we can define methods on it...

func (s IP) ToMatcher(explicitPort ...uint16) *connectivityMatcher {
	if len(explicitPort) != 1 {
		panic("Explicit port needed with IP as a connectivity target")
	}
	port := fmt.Sprintf("%d", explicitPort[0])
	return &connectivityMatcher{
		ip:         string(s),
		port:       port,
		targetName: string(s) + ":" + port,
		protocol:   "tcp",
	}
}

func (w *Workload) ToMatcher(explicitPort ...uint16) *connectivityMatcher {
	var port string
	if len(explicitPort) == 1 {
		port = fmt.Sprintf("%d", explicitPort[0])
	} else if w.DefaultPort != "" {
		port = w.DefaultPort
	} else if !strings.Contains(w.Ports, ",") {
		port = w.Ports
	} else {
		panic("Explicit port needed for workload with multiple ports")
	}
	return &connectivityMatcher{
		ip:         w.IP,
		port:       port,
		targetName: fmt.Sprintf("%s on port %s", w.Name, port),
		protocol:   "tcp",
	}
}

func HaveConnectivityTo(target connectionTarget, explicitPort ...uint16) types.GomegaMatcher {
	return target.ToMatcher(explicitPort...)
}

type connectivityMatcher struct {
	ip, port, targetName, protocol string
}

type connectionSource interface {
	CanConnectTo(ip, port, protocol string, duration time.Duration) (bool, string)
	SourceName() string
}

func (m *connectivityMatcher) Match(actual interface{}) (success bool, err error) {
	success, _ = actual.(connectionSource).CanConnectTo(m.ip, m.port, m.protocol, time.Duration(0))
	return
}

func (m *connectivityMatcher) FailureMessage(actual interface{}) (message string) {
	src := actual.(connectionSource)
	message = fmt.Sprintf("Expected %v\n\t%+v\nto have connectivity to %v\n\t%v:%v\nbut it does not", src.SourceName(), src, m.targetName, m.ip, m.port)
	return
}

func (m *connectivityMatcher) NegatedFailureMessage(actual interface{}) (message string) {
	src := actual.(connectionSource)
	message = fmt.Sprintf("Expected %v\n\t%+v\nnot to have connectivity to %v\n\t%v:%v\nbut it does", src.SourceName(), src, m.targetName, m.ip, m.port)
	return
}

type expPacketLoss struct {
	duration   time.Duration // how long test will run
	maxPercent int           // 10 means 10%. -1 means field not valid.
	maxNumber  int           // 10 means 10 packets. -1 means field not valid.
}

type expectation struct {
	from               connectionSource     // Workload or Container
	to                 *connectivityMatcher // Workload or IP, + port
	expected           bool
	expectedPacketLoss expPacketLoss
}

var UnactivatedConnectivityCheckers = set.New()

// ConnectivityChecker records a set of connectivity expectations and supports calculating the
// actual state of the connectivity between the given workloads.  It is expected to be used like so:
//
//     var cc = &workload.ConnectivityChecker{}
//     cc.ExpectNone(w[2], w[0], 1234)
//     cc.ExpectSome(w[1], w[0], 5678)
//     Eventually(cc.ActualConnectivity, "10s", "100ms").Should(Equal(cc.ExpectedConnectivity()))
//
// Note that the ActualConnectivity method is passed to Eventually as a function pointer to allow
// Ginkgo to re-evaluate the result as needed.
type ConnectivityChecker struct {
	ReverseDirection bool
	Protocol         string // "tcp" or "udp"
	expectations     []expectation
}

func (c *ConnectivityChecker) ExpectSome(from connectionSource, to connectionTarget, explicitPort ...uint16) {
	UnactivatedConnectivityCheckers.Add(c)
	if c.ReverseDirection {
		from, to = to.(connectionSource), from.(connectionTarget)
	}
	c.expectations = append(c.expectations, expectation{from: from, to: to.ToMatcher(explicitPort...), expected: true})
}

func (c *ConnectivityChecker) ExpectNone(from connectionSource, to connectionTarget, explicitPort ...uint16) {
	UnactivatedConnectivityCheckers.Add(c)
	if c.ReverseDirection {
		from, to = to.(connectionSource), from.(connectionTarget)
	}
	c.expectations = append(c.expectations, expectation{from: from, to: to.ToMatcher(explicitPort...), expected: false})
}

func (c *ConnectivityChecker) ExpectLoss(from connectionSource, to connectionTarget,
	duration time.Duration, maxPacketLossPercent, maxPacketLossNumber int, explicitPort ...uint16) {

	Expect(duration.Seconds()).NotTo(BeZero())
	Expect(maxPacketLossPercent).To(BeNumerically(">=", -1))
	Expect(maxPacketLossPercent).To(BeNumerically("<=", 100))
	Expect(maxPacketLossNumber).To(BeNumerically(">=", -1))
	Expect(maxPacketLossPercent + maxPacketLossNumber).NotTo(Equal(-2)) // Do not set both value to -1

	UnactivatedConnectivityCheckers.Add(c)
	if c.ReverseDirection {
		from, to = to.(connectionSource), from.(connectionTarget)
	}
	c.expectations = append(c.expectations, expectation{from, to.ToMatcher(explicitPort...), true,
		expPacketLoss{duration: duration, maxPercent: maxPacketLossPercent, maxNumber: maxPacketLossNumber}})
}

func (c *ConnectivityChecker) ResetExpectations() {
	c.expectations = nil
}

// ActualConnectivity calculates the current connectivity for all the expected paths.  One string is
// returned for each expectation, in the order they were recorded.  The strings are intended to be
// human readable, and they are in the same order and format as those returned by
// ExpectedConnectivity().
func (c *ConnectivityChecker) ActualConnectivity() []string {
	UnactivatedConnectivityCheckers.Discard(c)
	var wg sync.WaitGroup
	result := make([]string, len(c.expectations))
	for i, exp := range c.expectations {
		wg.Add(1)
		go func(i int, exp expectation) {
			defer wg.Done()
			p := "tcp"
			if c.Protocol != "" {
				p = c.Protocol
			}

			hasConnectivity, statString := exp.from.CanConnectTo(exp.to.ip, exp.to.port, p, exp.expectedPacketLoss.duration)
			result[i] = fmt.Sprintf("%s -> %s = %v %s", exp.from.SourceName(), exp.to.targetName, hasConnectivity, statString)

		}(i, exp)
	}
	wg.Wait()
	log.Debug("Connectivity", result)
	return result
}

// ExpectedConnectivity returns one string per recorded expection in order, encoding the expected.
// It also returns minimum retries for a connection check.
// connectivity in the same format used by ActualConnectivity().
func (c *ConnectivityChecker) ExpectedConnectivity() ([]string, int) {
	minRetries := 1 // Default retry once
	result := make([]string, len(c.expectations))
	for i, exp := range c.expectations {
		result[i] = fmt.Sprintf("%s -> %s = %v ", exp.from.SourceName(), exp.to.targetName, exp.expected)
		if exp.expectedPacketLoss.duration != 0 {
			result[i] += utils.FormPacketLossString(exp.expectedPacketLoss.maxPercent, exp.expectedPacketLoss.maxNumber)
			minRetries = 0 // Never retry for packet loss test.
		}
	}
	return result, minRetries
}

func (c *ConnectivityChecker) CheckConnectivityOffset(offset int, optionalDescription ...interface{}) {
	c.CheckConnectivityWithTimeoutOffset(offset+2, 10*time.Second, optionalDescription...)
}

func (c *ConnectivityChecker) CheckConnectivity(optionalDescription ...interface{}) {
	c.CheckConnectivityWithTimeoutOffset(2, 10*time.Second, optionalDescription...)
}

func (c *ConnectivityChecker) CheckConnectivityPacketLoss(optionalDescription ...interface{}) {
	// Timeout is not used for packet loss test because there is no retry.
	c.CheckConnectivityWithTimeoutOffset(2, 0*time.Second, optionalDescription...)
}

func (c *ConnectivityChecker) CheckConnectivityWithTimeout(timeout time.Duration, optionalDescription ...interface{}) {
	Expect(timeout).To(BeNumerically(">", 100*time.Millisecond),
		"Very low timeout, did you mean to multiply by time.<Unit>?")
	if len(optionalDescription) > 0 {
		Expect(optionalDescription[0]).NotTo(BeAssignableToTypeOf(time.Second),
			"Unexpected time.Duration passed for description")
	}
	c.CheckConnectivityWithTimeoutOffset(2, timeout, optionalDescription...)
}

func (c *ConnectivityChecker) CheckConnectivityWithTimeoutOffset(callerSkip int, timeout time.Duration, optionalDescription ...interface{}) {
	expConnectivity, minRetries := c.ExpectedConnectivity()
	start := time.Now()

	// Track the number of attempts for non packet loss test. If the first connectivity check fails, we want to
	// do at least one retry before we time out.  That covers the case where the first
	// connectivity check takes longer than the timeout.
	// For packet loss test, no retry.
	completedAttempts := 0
	var errMsg string

	for time.Since(start) < timeout || completedAttempts <= minRetries { // use 'or' here to make sure we do retry.

		actualConn := c.ActualConnectivity()
		errMsg = actualSatisfyExpected(actualConn, expConnectivity)
		if errMsg == "" {
			return
		}
		completedAttempts++
	}

	Fail(errMsg, callerSkip)
}

// Check test results against expectations.
// Return non-empty error messages if any test failed.
func actualSatisfyExpected(actual, expected []string) string {
	Expect(len(expected)).To(Equal(len(actual)))
	// run a deep equal first. Tests are good if everything is equal.
	if reflect.DeepEqual(actual, expected) {
		return ""
	}

	// Make a copy of expected. We do not want to change it because the test could retry.
	expMsgs := make([]string, len(expected))
	copy(expMsgs, expected)

	good := true
	// Build a concise description of the incorrect connectivity if test failed.
	for i := range expected {
		if !strings.Contains(expected[i], utils.PacketLossPrefix) {
			if actual[i] != expected[i] {
				actual[i] += " <---- WRONG"
				expMsgs[i] += " <----"
				good = false
			}
		} else {
			// expected got a packet loss string.
			Expect(actual[i]).To(ContainSubstring(utils.PacketTotalReqPrefix))

			// Check packet loss.
			actualPercent, actualNumber := utils.GetPacketLossFromStat(actual[i])
			expPercent, expNumber := utils.GetPacketLossDirect(expected[i])

			if (expPercent >= 0 && actualPercent > expPercent) || (expNumber >= 0 && actualNumber > expNumber) {
				actual[i] += " <---- WRONG:" + utils.FormPacketLossString(actualPercent, actualNumber)
				expMsgs[i] += " <----"
				good = false
			}
		}
	}

	message := ""
	if !good {
		message = fmt.Sprintf(
			"Connectivity was incorrect:\n\nExpected\n    %s\nto match\n    %s",
			strings.Join(actual, "\n    "),
			strings.Join(expMsgs, "\n    "),
		)
	}

	return message
}<|MERGE_RESOLUTION|>--- conflicted
+++ resolved
@@ -487,14 +487,10 @@
 	}, nil
 }
 
-<<<<<<< HEAD
 // Return if a connection is good and packet loss string "PacketLoss[xx]".
 // If it is not a packet loss test, packet loss string is "".
 func (p *Port) CanConnectTo(ip, port, protocol string, duration time.Duration) (bool, string) {
 
-=======
-func (p *Port) CanConnectTo(ip, port, protocol string) bool {
->>>>>>> 544fcfeb
 	// Ensure that the host has the 'test-connection' binary.
 	p.C.EnsureBinary("test-connection")
 
