--- conflicted
+++ resolved
@@ -43,7 +43,9 @@
 	// ExpectedIPIPTunnelAddr contains the IP that the infrastructure expects to
 	// get assigned to the IPIP tunnel.  Filled in by AddNode().
 	ExpectedIPIPTunnelAddr string
-<<<<<<< HEAD
+	// ExpectedVXLANTunnelAddr contains the IP that the infrastructure expects to
+	// get assigned to the VXLAN tunnel.  Filled in by AddNode().
+	ExpectedVXLANTunnelAddr string
 
 	// IP of the Typha that this Felix is using (if any).
 	TyphaIP string
@@ -55,11 +57,6 @@
 	cwlStreamName    string
 	cwlRetentionDays int64
 	uniqueName       string
-=======
-	// ExpectedVXLANTunnelAddr contains the IP that the infrastructure expects to
-	// get assigned to the VXLAN tunnel.  Filled in by AddNode().
-	ExpectedVXLANTunnelAddr string
->>>>>>> a676e5ff
 }
 
 func (f *Felix) GetFelixPID() int {
