--- conflicted
+++ resolved
@@ -32,21 +32,6 @@
 )
 
 type TopologyOptions struct {
-<<<<<<< HEAD
-	FelixLogSeverity           string
-	EnableIPv6                 bool
-	ExtraEnvVars               map[string]string
-	ExtraVolumes               map[string]string
-	WithTypha                  bool
-	WithFelixTyphaTLS          bool
-	TyphaLogSeverity           string
-	IPIPEnabled                bool
-	AlwaysProgramNonIPIPRoutes bool
-	WithPrometheusPortTLS      bool
-	NATOutgoingEnabled         bool
-	InitialFelixConfiguration  *api.FelixConfiguration
-	DelayFelixStart            bool
-=======
 	FelixLogSeverity          string
 	EnableIPv6                bool
 	ExtraEnvVars              map[string]string
@@ -57,43 +42,13 @@
 	IPIPEnabled               bool
 	IPIPRoutesEnabled         bool
 	InitialFelixConfiguration *api.FelixConfiguration
->>>>>>> 613f31d3
+	WithPrometheusPortTLS     bool
+	NATOutgoingEnabled        bool
+	DelayFelixStart           bool
 }
 
 func DefaultTopologyOptions() TopologyOptions {
 	return TopologyOptions{
-<<<<<<< HEAD
-		FelixLogSeverity:           "info",
-		EnableIPv6:                 true,
-		ExtraEnvVars:               map[string]string{},
-		ExtraVolumes:               map[string]string{},
-		WithTypha:                  false,
-		WithFelixTyphaTLS:          false,
-		TyphaLogSeverity:           "info",
-		IPIPEnabled:                true,
-		AlwaysProgramNonIPIPRoutes: false,
-	}
-}
-
-func (opts TopologyOptions) EnableCloudWatchLogs(settings ...string) {
-
-	// Enable CloudWatch logs.
-	opts.ExtraEnvVars["FELIX_CLOUDWATCHLOGSREPORTERENABLED"] = "true"
-
-	// Set the defaults that we want for FV testing, when CloudWatch logs are enabled.
-	// Particular tests can override these.
-	opts.ExtraEnvVars["FELIX_CLOUDWATCHLOGSFLUSHINTERVAL"] = "120"
-
-	// Set particular settings for the calling test.
-	param := ""
-	for _, arg := range settings {
-		if param == "" {
-			param = "FELIX_CLOUDWATCHLOGS" + strings.ToUpper(arg)
-		} else {
-			opts.ExtraEnvVars[param] = arg
-			param = ""
-		}
-=======
 		FelixLogSeverity:  "info",
 		EnableIPv6:        true,
 		ExtraEnvVars:      map[string]string{},
@@ -103,7 +58,27 @@
 		TyphaLogSeverity:  "info",
 		IPIPEnabled:       true,
 		IPIPRoutesEnabled: true,
->>>>>>> 613f31d3
+	}
+}
+
+func (opts TopologyOptions) EnableCloudWatchLogs(settings ...string) {
+
+	// Enable CloudWatch logs.
+	opts.ExtraEnvVars["FELIX_CLOUDWATCHLOGSREPORTERENABLED"] = "true"
+
+	// Set the defaults that we want for FV testing, when CloudWatch logs are enabled.
+	// Particular tests can override these.
+	opts.ExtraEnvVars["FELIX_CLOUDWATCHLOGSFLUSHINTERVAL"] = "120"
+
+	// Set particular settings for the calling test.
+	param := ""
+	for _, arg := range settings {
+		if param == "" {
+			param = "FELIX_CLOUDWATCHLOGS" + strings.ToUpper(arg)
+		} else {
+			opts.ExtraEnvVars[param] = arg
+			param = ""
+		}
 	}
 }
 
@@ -169,12 +144,9 @@
 	client = infra.GetCalicoClient()
 	mustInitDatastore(client)
 
-<<<<<<< HEAD
 	// Add a CNX license.
 	ApplyValidLicense(client)
 
-=======
->>>>>>> 613f31d3
 	// If asked to, pre-create a felix configuration.  We do this before enabling IPIP because IPIP set-up can
 	// create/update a FelixConfiguration as a side-effect.
 	if opts.InitialFelixConfiguration != nil {
@@ -252,11 +224,7 @@
 			}
 
 			jBlock := fmt.Sprintf("10.65.%d.0/24", j)
-<<<<<<< HEAD
-			if opts.IPIPEnabled && !opts.AlwaysProgramNonIPIPRoutes {
-=======
 			if opts.IPIPEnabled && opts.IPIPRoutesEnabled {
->>>>>>> 613f31d3
 				err := iFelix.ExecMayFail("ip", "route", "add", jBlock, "via", jFelix.IP, "dev", "tunl0", "onlink")
 				Expect(err).ToNot(HaveOccurred())
 			} else {
