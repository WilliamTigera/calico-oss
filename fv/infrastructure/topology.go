--- conflicted
+++ resolved
@@ -32,7 +32,6 @@
 )
 
 type TopologyOptions struct {
-<<<<<<< HEAD
 	FelixLogSeverity      string
 	EnableIPv6            bool
 	ExtraEnvVars          map[string]string
@@ -40,19 +39,9 @@
 	WithTypha             bool
 	WithFelixTyphaTLS     bool
 	TyphaLogSeverity      string
+	IPIPEnabled           bool
 	WithPrometheusPortTLS bool
-	IPIPEnabled           bool
 	NATOutgoingEnabled    bool
-=======
-	FelixLogSeverity  string
-	EnableIPv6        bool
-	ExtraEnvVars      map[string]string
-	ExtraVolumes      map[string]string
-	WithTypha         bool
-	WithFelixTyphaTLS bool
-	TyphaLogSeverity  string
-	IPIPEnabled       bool
->>>>>>> c11a9713
 }
 
 func DefaultTopologyOptions() TopologyOptions {
@@ -140,16 +129,11 @@
 			ipPool := api.NewIPPool()
 			ipPool.Name = "test-pool"
 			ipPool.Spec.CIDR = "10.65.0.0/16"
-<<<<<<< HEAD
 			ipPool.Spec.NATOutgoing = opts.NATOutgoingEnabled
-			if opts.IPIPEnabled {
-				ipPool.Spec.IPIPMode = api.IPIPModeAlways
-=======
 			if opts.IPIPEnabled {
 				ipPool.Spec.IPIPMode = api.IPIPModeAlways
 			} else {
 				ipPool.Spec.IPIPMode = api.IPIPModeNever
->>>>>>> c11a9713
 			}
 			_, err = client.IPPools().Create(ctx, ipPool, options.SetOptions{})
 			return err
@@ -166,14 +150,10 @@
 	for i := 0; i < n; i++ {
 		// Then start Felix and create a node for it.
 		felix := RunFelix(infra, opts)
-<<<<<<< HEAD
 		felix.TyphaIP = typhaIP
-		infra.SetExpectedIPIPTunnelAddr(felix, i, bool(n > 1))
-=======
 		if opts.IPIPEnabled {
 			infra.SetExpectedIPIPTunnelAddr(felix, i, bool(n > 1))
 		}
->>>>>>> c11a9713
 
 		var w chan struct{}
 		if felix.ExpectedIPIPTunnelAddr != "" {
@@ -205,11 +185,7 @@
 				err := iFelix.ExecMayFail("ip", "route", "add", jBlock, "via", jFelix.IP, "dev", "tunl0", "onlink")
 				Expect(err).ToNot(HaveOccurred())
 			} else {
-<<<<<<< HEAD
-				err := iFelix.ExecMayFail("ip", "route", "add", jBlock, "via", jFelix.IP)
-=======
 				err := iFelix.ExecMayFail("ip", "route", "add", jBlock, "via", jFelix.IP, "dev", "eth0")
->>>>>>> c11a9713
 				Expect(err).ToNot(HaveOccurred())
 			}
 		}
