// Copyright (c) 2017-2020 Tigera, Inc. All rights reserved.
//
// Licensed under the Apache License, Version 2.0 (the "License");
// you may not use this file except in compliance with the License.
// You may obtain a copy of the License at
//
//     http://www.apache.org/licenses/LICENSE-2.0
//
// Unless required by applicable law or agreed to in writing, software
// distributed under the License is distributed on an "AS IS" BASIS,
// WITHOUT WARRANTIES OR CONDITIONS OF ANY KIND, either express or implied.
// See the License for the specific language governing permissions and
// limitations under the License.

package infrastructure

import (
	"context"
	"fmt"
	"regexp"
	"strings"
	"time"

	. "github.com/onsi/gomega"
	log "github.com/sirupsen/logrus"

	"github.com/projectcalico/felix/fv/containers"
	api "github.com/projectcalico/libcalico-go/lib/apis/v3"
	client "github.com/projectcalico/libcalico-go/lib/clientv3"
	"github.com/projectcalico/libcalico-go/lib/errors"
	"github.com/projectcalico/libcalico-go/lib/options"
)

type TopologyOptions struct {
	FelixLogSeverity          string
	EnableIPv6                bool
	ExtraEnvVars              map[string]string
	ExtraVolumes              map[string]string
	WithTypha                 bool
	WithFelixTyphaTLS         bool
	TyphaLogSeverity          string
	IPIPEnabled               bool
	IPIPRoutesEnabled         bool
	VXLANMode                 api.VXLANMode
	InitialFelixConfiguration *api.FelixConfiguration
	WithPrometheusPortTLS     bool
	NATOutgoingEnabled        bool
	DelayFelixStart           bool
}

func DefaultTopologyOptions() TopologyOptions {
	return TopologyOptions{
		FelixLogSeverity:  "info",
		EnableIPv6:        true,
		ExtraEnvVars:      map[string]string{},
		ExtraVolumes:      map[string]string{},
		WithTypha:         false,
		WithFelixTyphaTLS: false,
		TyphaLogSeverity:  "info",
		IPIPEnabled:       true,
		IPIPRoutesEnabled: true,
	}
}

func (opts TopologyOptions) EnableCloudWatchLogs(settings ...string) {

	// Enable CloudWatch logs.
	opts.ExtraEnvVars["FELIX_CLOUDWATCHLOGSREPORTERENABLED"] = "true"

	// Set particular settings for the calling test.
	param := ""
	for _, arg := range settings {
		if param == "" {
			param = "FELIX_CLOUDWATCHLOGS" + strings.ToUpper(arg)
		} else {
			opts.ExtraEnvVars[param] = arg
			param = ""
		}
	}
}

func (opts TopologyOptions) EnableFlowLogsFile(settings ...string) {

	// Enable CloudWatch logs.
	opts.ExtraEnvVars["FELIX_FLOWLOGSFILEENABLED"] = "true"

	// Set particular settings for the calling test.
	param := ""
	for _, arg := range settings {
		if param == "" {
			param = "FELIX_FLOWLOGSFILE" + strings.ToUpper(arg)
		} else {
			opts.ExtraEnvVars[param] = arg
			param = ""
		}
	}
}

// StartSingleNodeEtcdTopology starts an etcd container and a single Felix container; it initialises
// the datastore and installs a Node resource for the Felix node.
func StartSingleNodeEtcdTopology(options TopologyOptions) (felix *Felix, etcd *containers.Container, calicoClient client.Interface) {
	felixes, etcd, calicoClient := StartNNodeEtcdTopology(1, options)
	felix = felixes[0]
	return
}

// StartNNodeEtcdTopology starts an etcd container and a set of Felix hosts.  If n > 1, sets
// up IPIP, otherwise this is skipped.
//
// - Configures an IPAM pool for 10.65.0.0/16 (so that Felix programs the all-IPAM blocks IP set)
//   but (for simplicity) we don't actually use IPAM to assign IPs.
// - Configures routes between the hosts, giving each host 10.65.x.0/24, where x is the
//   index in the returned array.  When creating workloads, use IPs from the relevant block.
// - Configures the Tunnel IP for each host as 10.65.x.1.
func StartNNodeEtcdTopology(n int, opts TopologyOptions) (felixes []*Felix, etcd *containers.Container, client client.Interface) {
	log.Infof("Starting a %d-node etcd topology.", n)

	eds, err := GetEtcdDatastoreInfra()
	Expect(err).ToNot(HaveOccurred())
	etcd = eds.etcdContainer

	felixes, client = StartNNodeTopology(n, opts, eds)

	return
}

// StartSingleNodeEtcdTopology starts an etcd container and a single Felix container; it initialises
// the datastore and installs a Node resource for the Felix node.
func StartSingleNodeTopology(options TopologyOptions, infra DatastoreInfra) (felix *Felix, calicoClient client.Interface) {
	felixes, calicoClient := StartNNodeTopology(1, options, infra)
	felix = felixes[0]
	return
}

// StartNNodeEtcdTopology starts an etcd container and a set of Felix hosts.  If n > 1, sets
// up IPIP, otherwise this is skipped.
//
// - Configures an IPAM pool for 10.65.0.0/16 (so that Felix programs the all-IPAM blocks IP set)
//   but (for simplicity) we don't actually use IPAM to assign IPs.
// - Configures routes between the hosts, giving each host 10.65.x.0/24, where x is the
//   index in the returned array.  When creating workloads, use IPs from the relevant block.
// - Configures the Tunnel IP for each host as 10.65.x.1.
func StartNNodeTopology(n int, opts TopologyOptions, infra DatastoreInfra) (felixes []*Felix, client client.Interface) {
	log.Infof("Starting a %d-node topology.", n)
	success := false
	var err error
	defer func() {
		if !success {
			log.WithError(err).Error("Failed to start topology, tearing down containers")
			for _, felix := range felixes {
				felix.Stop()
			}
			infra.Stop()
		}
	}()

	if opts.VXLANMode == "" {
		opts.VXLANMode = api.VXLANModeNever
	}
	// Get client.
	client = infra.GetCalicoClient()
	mustInitDatastore(client)

	// Add a CNX license.
	ApplyValidLicense(client)

	// If asked to, pre-create a felix configuration.  We do this before enabling IPIP because IPIP set-up can
	// create/update a FelixConfiguration as a side-effect.
	if opts.InitialFelixConfiguration != nil {
		log.WithField("config", opts.InitialFelixConfiguration).Info(
			"Installing initial FelixConfiguration")
		Eventually(func() error {
			ctx, cancel := context.WithTimeout(context.Background(), 10*time.Second)
			defer cancel()
			_, err = client.FelixConfigurations().Create(ctx, opts.InitialFelixConfiguration, options.SetOptions{})
			if _, ok := err.(errors.ErrorResourceAlreadyExists); ok {
				// Try to delete the unexpected config, then, if there's still time in the Eventually loop,
				// we'll try to recreate
				_, _ = client.FelixConfigurations().Delete(ctx, "default", options.DeleteOptions{})
			}
			return err
		}, "10s").ShouldNot(HaveOccurred())
	}

	if n > 1 {
		Eventually(func() error {
			ctx, cancel := context.WithTimeout(context.Background(), 10*time.Second)
			defer cancel()
			ipPool := api.NewIPPool()
			ipPool.Name = "test-pool"
			ipPool.Spec.CIDR = "10.65.0.0/16"
			ipPool.Spec.NATOutgoing = opts.NATOutgoingEnabled
			if opts.IPIPEnabled {
				ipPool.Spec.IPIPMode = api.IPIPModeAlways
			} else {
				ipPool.Spec.IPIPMode = api.IPIPModeNever
			}

			ipPool.Spec.VXLANMode = opts.VXLANMode

			_, err = client.IPPools().Create(ctx, ipPool, options.SetOptions{})
			return err
		}).ShouldNot(HaveOccurred())
	}

	typhaIP := ""
	if opts.WithTypha {
		typha := RunTypha(infra, opts)
		opts.ExtraEnvVars["FELIX_TYPHAADDR"] = typha.IP + ":5473"
		typhaIP = typha.IP
	}

	for i := 0; i < n; i++ {
		// Then start Felix and create a node for it.
<<<<<<< HEAD
		felix := RunFelix(infra, opts)
		felix.TyphaIP = typhaIP
=======
		opts.ExtraEnvVars["BPF_LOG_PFX"] = fmt.Sprintf("%d-", i)
		felix := RunFelix(infra, i, opts)
		opts.ExtraEnvVars["BPF_LOG_PFX"] = ""
>>>>>>> aa0a22d9
		if opts.IPIPEnabled {
			infra.SetExpectedIPIPTunnelAddr(felix, i, bool(n > 1))
		}
		if opts.VXLANMode != api.VXLANModeNever {
			infra.SetExpectedVXLANTunnelAddr(felix, i, bool(n > 1))
		}

		var w chan struct{}
		if !opts.DelayFelixStart && felix.ExpectedIPIPTunnelAddr != "" {
			// If felix has an IPIP tunnel address defined, Felix may restart after loading its config.
			// Handle that here by monitoring the log and waiting for the correct tunnel IP to show up
			// before we return.
			w = felix.WatchStdoutFor(regexp.MustCompile(
				`"IpInIpTunnelAddr":"` + regexp.QuoteMeta(felix.ExpectedIPIPTunnelAddr) + `"`))
		}
		infra.AddNode(felix, i, bool(n > 1))
		if w != nil {
			// Wait for any Felix restart...
			log.Info("Wait for Felix to restart")
			Eventually(w, "10s").Should(BeClosed(),
				"Timed out waiting for Felix to restart with IpInIpTunnelAddress")
		}
		felixes = append(felixes, felix)
	}

	// Set up routes between the hosts, note: we're not using IPAM here but we set up similar
	// CIDR-based routes.
	for i, iFelix := range felixes {
		for j, jFelix := range felixes {
			if i == j {
				continue
			}

			jBlock := fmt.Sprintf("10.65.%d.0/24", j)
			if opts.IPIPEnabled && opts.IPIPRoutesEnabled {
				err := iFelix.ExecMayFail("ip", "route", "add", jBlock, "via", jFelix.IP, "dev", "tunl0", "onlink")
				Expect(err).ToNot(HaveOccurred())
			} else if opts.VXLANMode == api.VXLANModeNever {
				// If VXLAN is enabled, Felix will program these routes itself.
				err := iFelix.ExecMayFail("ip", "route", "add", jBlock, "via", jFelix.IP, "dev", "eth0")
				Expect(err).ToNot(HaveOccurred())
			}
		}
	}
	success = true
	return
}

func mustInitDatastore(client client.Interface) {
	Eventually(func() error {
		log.Info("Initializing the datastore...")
		ctx, cancelFun := context.WithTimeout(context.Background(), 10*time.Second)
		defer cancelFun()
		err := client.EnsureInitialized(
			ctx,
			"v3.0.0-test",
			"v2.0.0-test",
			"felix-fv",
		)
		log.WithError(err).Info("EnsureInitialized result")
		return err
	}).ShouldNot(HaveOccurred(), "mustInitDatastore failed")
}

func applyLicense(client client.Interface, token, cert string) {
	Eventually(func() error {
		var licenseKey *api.LicenseKey

		ctx, _ := context.WithTimeout(context.Background(), 10*time.Second)
		licenseKey, err := client.LicenseKey().Get(ctx, "default", options.GetOptions{})
		if err != nil {
			// Assume does not exist
			log.WithError(err).Info("Failed to get license key, will try to create it...")
			licenseKey = api.NewLicenseKey()
			licenseKey.Name = "default"
		}
		licenseKey.Spec.Token = token
		licenseKey.Spec.Certificate = cert
		if licenseKey.ResourceVersion != "" {
			_, err = client.LicenseKey().Update(ctx, licenseKey, options.SetOptions{})
		} else {
			_, err = client.LicenseKey().Create(ctx, licenseKey, options.SetOptions{})
		}
		log.WithError(err).Info("Add license result")
		return err
	}).ShouldNot(HaveOccurred())
}

func ApplyValidLicense(client client.Interface) {
	applyLicense(client, `eyJhbGciOiJBMTI4R0NNS1ciLCJjdHkiOiJKV1QiLCJlbmMiOiJBMTI4R0NNIiwiaXYiOiJ6Z0NMd0VFTEJHeG4yNlNuIiwidGFnIjoiZGEtN1YzQUpWUVotRTVsRUVYZ0JEZyIsInR5cCI6IkpXVCJ9.2OeJsmt4DTFvBSrL5b_Paw.RhSgcmL1B4K0jPM_.XsSacTNUSQEHmmwX028FlVU7Irhwl2kk4ZPoRHzngo2by10gfzXgA0kvh1Im-TO4u7XkZcFKxM5AEeltujLOvwIsQ1_Hn60HLPq4oMImUcA7OLMzvEc4KqQrLDab1wxqpRSdOuYXva5vO4GUIqll_f7n8gCLPbS30KZSWv8eAssGw4XB0cg01BcPZJEYTThpp8bA7Wyeio0M01sc5Qpvxtlj67iwC1I7AJL9SlOr9ZRjfzKJjg2UlC-j4-xF3HR2dUgKUfVw2TuNWC5GHoNuDNBQiTAkc_KyitrIyfQlAbuR_xbvHIs5FIS9TQrSruVQQKds38zAOTmDV-fsgSaZrEXdXu7GqAgtqxFFJD4uvy9hWtLumOFlZQbvwRrhH_CSz6_bP4HsEmxMT60hDrbeS97sCN1McWbBMNDszNU-_soSjv4F2bgrd_uOEs2AzSARmIoHVC5wVEhCubPoMCnKbiWPNu1ksnJsjk7-puAgfryw3R3KrbaPmo1VfgD7wgDSOtJqquwbz_LPHbQ5Vz2H4IIXo4pTC9ABMBinxQ1TMfybmO6MBmXqgl6ON-tka9ipI1lF5bxdrKlRFzPWTRd46lBm5zoX78xQeZ66wpqhFAt41sqHMLFrl-cy3vjy7Xo80jjFJFU3bGEhNdsXGKOea_ZVEVuBgWWRpk6t0_jS7HWx2kTCWye8cqfjneypnCqGh4ONXCAKfxpn4kxDSMRhKlE_eGo1KUW2DK4McfGZ59GlPMVNL56INbf0sHZsBoPqpQ4NODjXmn2MfuLFQSQLGOplSeLyruVK6U5Kf9pIySank3LjxbLK55vfog5an0UGiXI8hkecfNnBV8Lo8MZMNm2__94fOT4s57lQ1CY3z-ehQQkgoR_ysrNaBoA2x_VBTCc9l6uePZCs-CE74Y1vLcbxO1CjtoMEbQq3SZ75j2Y9pdcfhZKtLbwWKSQiBAYCxTXu0vtE37BXJN_eYD6qaQUiftMQJCjRU-Zc1rBZAiQmArbe4gB1oCNOCUv8OrGrXzcqh4JvGtOuYevJf29A1WqmWQ1Mnu0V0FXIpAgK7UkTlSn2JnMhltYZd7QNkqURdjzHY2HvOioAhwW34vWqPe7-jOa_IyuV0805sofk.rbAOX5JB-SLOFT0Qvci27g`,
		`-----BEGIN CERTIFICATE-----
MIIFxjCCA66gAwIBAgIQVq3rz5D4nQF1fIgMEh71DzANBgkqhkiG9w0BAQsFADCB
tTELMAkGA1UEBhMCVVMxEzARBgNVBAgTCkNhbGlmb3JuaWExFjAUBgNVBAcTDVNh
biBGcmFuY2lzY28xFDASBgNVBAoTC1RpZ2VyYSwgSW5jMSIwIAYDVQQLDBlTZWN1
cml0eSA8c2lydEB0aWdlcmEuaW8+MT8wPQYDVQQDEzZUaWdlcmEgRW50aXRsZW1l
bnRzIEludGVybWVkaWF0ZSBDZXJ0aWZpY2F0ZSBBdXRob3JpdHkwHhcNMTgwNDA1
MjEzMDI5WhcNMjAxMDA2MjEzMDI5WjCBnjELMAkGA1UEBhMCVVMxEzARBgNVBAgT
CkNhbGlmb3JuaWExFjAUBgNVBAcTDVNhbiBGcmFuY2lzY28xFDASBgNVBAoTC1Rp
Z2VyYSwgSW5jMSIwIAYDVQQLDBlTZWN1cml0eSA8c2lydEB0aWdlcmEuaW8+MSgw
JgYDVQQDEx9UaWdlcmEgRW50aXRsZW1lbnRzIENlcnRpZmljYXRlMIIBojANBgkq
hkiG9w0BAQEFAAOCAY8AMIIBigKCAYEAwg3LkeHTwMi651af/HEXi1tpM4K0LVqb
5oUxX5b5jjgi+LHMPzMI6oU+NoGPHNqirhAQqK/k7W7r0oaMe1APWzaCAZpHiMxE
MlsAXmLVUrKg/g+hgrqeije3JDQutnN9h5oZnsg1IneBArnE/AKIHH8XE79yMG49
LaKpPGhpF8NoG2yoWFp2ekihSohvqKxa3m6pxoBVdwNxN0AfWxb60p2SF0lOi6B3
hgK6+ILy08ZqXefiUs+GC1Af4qI1jRhPkjv3qv+H1aQVrq6BqKFXwWIlXCXF57CR
hvUaTOG3fGtlVyiPE4+wi7QDo0cU/+Gx4mNzvmc6lRjz1c5yKxdYvgwXajSBx2pw
kTP0iJxI64zv7u3BZEEII6ak9mgUU1CeGZ1KR2Xu80JiWHAYNOiUKCBYHNKDCUYl
RBErYcAWz2mBpkKyP6hbH16GjXHTTdq5xENmRDHabpHw5o+21LkWBY25EaxjwcZa
Y3qMIOllTZ2iRrXu7fSP6iDjtFCcE2bFAgMBAAGjZzBlMA4GA1UdDwEB/wQEAwIF
oDATBgNVHSUEDDAKBggrBgEFBQcDAjAdBgNVHQ4EFgQUIY7LzqNTzgyTBE5efHb5
kZ71BUEwHwYDVR0jBBgwFoAUxZA5kifzo4NniQfGKb+4wruTIFowDQYJKoZIhvcN
AQELBQADggIBAAK207LaqMrnphF6CFQnkMLbskSpDZsKfqqNB52poRvUrNVUOB1w
3dSEaBUjhFgUU6yzF+xnuH84XVbjD7qlM3YbdiKvJS9jrm71saCKMNc+b9HSeQAU
DGY7GPb7Y/LG0GKYawYJcPpvRCNnDLsSVn5N4J1foWAWnxuQ6k57ymWwcddibYHD
OPakOvO4beAnvax3+K5dqF0bh2Np79YolKdIgUVzf4KSBRN4ZE3AOKlBfiKUvWy6
nRGvu8O/8VaI0vGaOdXvWA5b61H0o5cm50A88tTm2LHxTXynE3AYriHxsWBbRpoM
oFnmDaQtGY67S6xGfQbwxrwCFd1l7rGsyBQ17cuusOvMNZEEWraLY/738yWKw3qX
U7KBxdPWPIPd6iDzVjcZrS8AehUEfNQ5yd26gDgW+rZYJoAFYv0vydMEyoI53xXs
cpY84qV37ZC8wYicugidg9cFtD+1E0nVgOLXPkHnmc7lIDHFiWQKfOieH+KoVCbb
zdFu3rhW31ygphRmgszkHwApllCTBBMOqMaBpS8eHCnetOITvyB4Kiu1/nKvVxhY
exit11KQv8F3kTIUQRm0qw00TSBjuQHKoG83yfimlQ8OazciT+aLpVaY8SOrrNnL
IJ8dHgTpF9WWHxx04DDzqrT7Xq99F9RzDzM7dSizGxIxonoWcBjiF6n5
-----END CERTIFICATE-----`)
}

func ApplyExpiredLicense(client client.Interface) {
	applyLicense(client, `eyJhbGciOiJBMTI4R0NNS1ciLCJjdHkiOiJKV1QiLCJlbmMiOiJBMTI4R0NNIiwiaXYiOiJvTGJ2cDhjOVRQdWRka3hiIiwidGFnIjoiSlNHMTZNT1hYRTBiUXpNc082OVFNdyIsInR5cCI6IkpXVCJ9.trUzyPt-thRmY0Xx23JAWQ.EzvF_OIEKtvzlXbN.EOyEEePRt2Ns1gb9UFvK8Ta-bI7Z5UjEz-mSpdFHTlnJq4kr4c2RWr8x-uEMPt5tgbSPl37P46HxxaLpq_lQLdGUgELkGvPZ-co-roGQaNF5NRRsyOtaug4oFRTUjXb0blzhptUKWIpdfDWBbK1o44EvrCaq3J6mP_-HTVygIQgOzORybRhHwO8fYApKWAPRtS04A6zMGj_FJr-2HvctKaoxpqi6O_Up-zvtnQZYJvEqhW9h1U3Yo5zI4op7K5piz2V5ELtybFla-bMmMUB5Hq7rKDdnORfGic6TVtLr2L_hv3BwEp-m8zrqUAfuzYRdT4IYeQebW9mwyrAGoSoA-QknT4fLLXxn0SzxzAKEC6stU4bDRbKW8sxqkDHVhBh3WpIGYOZC4b_QKCDI0Ri8MgB-ifPHDyiphAzohOxb2vpuU7GNq5F5vP3B1tMXsiIhMKOe6af5nptBqsH9-1WOGwgzc0VgnEnRaXOrRVENzhP1fybBWgZG9sitNq7AxQklZY4s59-BPKF9Jcd_7W35ylLvRpHoXArgd9dNPdDYMt_tfBgrl-ChJGBA_FyloUAnVj4A-RWh4D54bkFupyIsw873C1QBS25Aee0qsldPmq3rpXiSd1ecClmtsWs6vxquhSq63TDcl1mhxXEKSLjQngpnk2N81lDbfiVXc4ZhpFY2TtZn5myCePf2dNk88V_KZ0jZvdsTBFH3ztZ-bD17_dEAb5a2Ne1-6_7xE47EBMtdXOh4CKEv-p2NGOzk84YUqWwMOY9_e3imENRlnGWolyzJu_VhDMRKWMk1JbaDRigkjEYv3yUQ_dRPrNLUXCPDS3DUsjmc0HFhytTtvgWjj6E1-hqMXv5GkVLEu6noPY09drlR9xydd2Ka5xxDLzadulErKu5jZAzBQ43TvogKY31OHh6yXnlpvpkgpG6JGkzb1YcpnmUveXLSnbjxVmO21ID4hlB6y0B5ZtKnpFILhxTAz0_YKMdfv0V0K4vQS4zm_mNk_OzhAbZJiB7uhwCDj0H-T1sTCxH1lJNtxW8dwTMoii1PR_K0Mna9TdxVcE2XrGRxkqVfUonm7MSzH-DbyU-9pYbIafRtzKLlzrr-XCNVBTz31ZVmalFm2T8.qUaE2G1nzptgmAumyFOF8g`,
		`-----BEGIN CERTIFICATE-----
MIIFzjCCA7agAwIBAgIQDLgkTDLTHuGmiazKQo08BzANBgkqhkiG9w0BAQsFADCB
tTELMAkGA1UEBhMCVVMxEzARBgNVBAgTCkNhbGlmb3JuaWExFjAUBgNVBAcTDVNh
biBGcmFuY2lzY28xFDASBgNVBAoTC1RpZ2VyYSwgSW5jMSIwIAYDVQQLDBlTZWN1
cml0eSA8c2lydEB0aWdlcmEuaW8+MT8wPQYDVQQDEzZUaWdlcmEgRW50aXRsZW1l
bnRzIEludGVybWVkaWF0ZSBDZXJ0aWZpY2F0ZSBBdXRob3JpdHkwHhcNMTgwNDA1
MjMzNDA4WhcNMTgwNDA0MjMzNDA3WjCBpjELMAkGA1UEBhMCVVMxEzARBgNVBAgT
CkNhbGlmb3JuaWExFjAUBgNVBAcTDVNhbiBGcmFuY2lzY28xFDASBgNVBAoTC1Rp
Z2VyYSwgSW5jMSIwIAYDVQQLDBlTZWN1cml0eSA8c2lydEB0aWdlcmEuaW8+MTAw
LgYDVQQDEydUaWdlcmEgRW50aXRsZW1lbnRzIEV4cGlyZWQgQ2VydGlmaWNhdGUw
ggGiMA0GCSqGSIb3DQEBAQUAA4IBjwAwggGKAoIBgQC8Znw08LfOuISeYGseLAsr
Xzh/UU98qsnxZDnIrCMDtRxn1Xcu5KaHfNxAgNRYGXtgI/gT1lPdX01v3FUesGvi
nRugOnH/3JqpWkWf2rPxnxFxyEvOVty1LmZZF3rDxMYA11n9RLej+OCH22siA4dg
d4qTWncX1E62QR9c84WHImELo5m0809zPfGBrsDHRC6xcYZJP/gT/ddDkp4zSQwz
KTlVGXj4m6uewAfR+5HW35Xf5UALc/n6TwJSR3A4P5VCKUGT6WwWCLadjjBIYoAg
u3vQ1IFj6wKz4NPxev0hMOJ0MZB6KiX+KJ4UtEU2XyzGtvf5R49Zc9OLYJc9dNY2
RAUHSfduy2rXFUXTdMBKSr0amOtkO0gLwVeqfCGnZCkeVF+g5ruBy3oR790vSd/5
lwQgW4ZUDUY7VJQkC1pe2oPmvoyP3WdXMvlLz4uP7Ge4FfhjjJpBH5Lk0sxRziuo
Qch4PHKA0KhMQ1BtVM1K0QvXii5GTBoCeR65BVz+tF0CAwEAAaNnMGUwDgYDVR0P
AQH/BAQDAgWgMBMGA1UdJQQMMAoGCCsGAQUFBwMCMB0GA1UdDgQWBBQup4vPb8uI
ca01T6Bh3SepMQ1oZDAfBgNVHSMEGDAWgBTFkDmSJ/Ojg2eJB8Ypv7jCu5MgWjAN
BgkqhkiG9w0BAQsFAAOCAgEAhL15o5tSiu+4pQh0lVlMxFq9OW2HS8RHHH9cb/ns
Xke/F3POI7bZ4IxivAcaNBfYMKwlAAbYOOYHzwBbswyD53VZi6WTMBd4xQpeChrW
9BkAWShOt6tim3RH7K5LyajOwVWrE1yo26oj2pexG7nQqg0WTd9YmsZGPp1oPraQ
Hs18tBbjCCs/NkDlwfqvrCm8T6+MW1jLE/1q1bdBoZuICb+hKK8HjDxP7QPCX51F
4WHAMxVSCJe5m0o+cIo5Q4GY3tjAvNv1AKY1jxPkocbah+6I6dhqf3aRz+As1EHI
bd/1LFskx3K7FF2wHkTDS+FnxIPAwCH8CYRmypIQBEN7ItKsksXu6ZVpG44e/naI
9JeMRSg59SwEgS6/kKOLoF7zJcyLF56LN80QHFVaLKCWWm7vBKuMVxOxT9wuQP0l
0sglXHZ36qrk2UXebHPkvJCjY3j2dIP6Tv5bSfXVb43HjumsKB2hUu74xYbPZDuo
O70Yf/Rspkb4Fv2OHXMHtP+Y3WCIOzF2+e9sNB4WTFv/EJz18o0nvVvYEmtiWBQd
ATrr8ARvAp8p3d1JNXcgxPMJkOg1KWUgquiDGj5OVo4/XxAsDCdmKmC9+SARyl/b
QdtP3kQuhNNtAiZMMo+/HrsJfmrhr1o66a4RlhRhAoj4qewX56RKy2vQOdFaD+ZH
NSs=
-----END CERTIFICATE-----`)
}

func ApplyGracePeriodLicense(client client.Interface) {
	applyLicense(client, `eyJhbGciOiJBMTI4R0NNS1ciLCJjdHkiOiJKV1QiLCJlbmMiOiJBMTI4R0NNIiwiaXYiOiJ2WUtrRFpueEU5MHZ4b1M2IiwidGFnIjoiR0NuanlKR1VNdG5fZTZTT05iYmhkdyIsInR5cCI6IkpXVCJ9.eBFqEUk90daQJesyKCNkhQ.UZwcR4N-MSdXgD_X.EkTuq3PNyN9zxHbRfuVe0j5WFd0YUZORVoDWMPjHpi0au-HPRPutfBamy81AC0MytABwRcX5OcJG_SvPDzwYJliYYjZNQdfZQV_zLxrko1wqotVoUyo_cB7wgAxJfiszgeyeSdy5S8hVeUgPKFzS0-ndDCHU3f9RdN4htrpAed2XDbkh18LSqJ0iWq9wCUdkiWvRa9vlIxOlY-KRi4qO8ATZqjCuGxMauUmat3-7FPTYeVq7TqVxjbUEdgCWcu6NEKDC5-tnZmDAWB2JL9M4rg_cOdcmLyx3g04t5bAHqZCochKje_6PCzsu183Sch4dJXk2r505xJgL9gDW8fs7Jav311Bk7mWyV589eBDv2acJTuOe6jq8HKvbJPWx6cXqFAmP3YAUUeYDI739DyZn0Kcrp7I-jTl0bmAmjFn2gBIi2i9jTt_kOeJQigWxHyOGg6o72SqJsv8E59WoV8oPKCMIs-XfpECLxQ7CvZ87aYz3oUdHiGb-67-VL60TOr0rKa-3V8wBUhfwSwxRrTAy_kMyCJ97ZTXewv77kSUpejJnwzqyX99bsC_GKT4tEKWsez81sfLiELFBjch2Wp9ZzvVVKB3-Xv-nmyUnydPumB8u1HZI56rdB6LPS3DEJ9CAeXk3OHllkxpecfvsJGpa8qoCCpj4X1O1qEC9eS5t3V2TOVgRbmY92Xw-A2LJTeJVbuLFntrhNVeW3moAVfhr6lhk8SM_--vCSOFI8fyCTNWC_S512CBls5XRgzgPs5iipyyhUNAY9A3lWoDsocW3DLhxdHnyT5W0Bj3lXfwA5GoK7_oC1Wnd_g8svT-qt1epDuOIdpUtBPiKVXl3D5AzWTi_PjK-4yrppJ2FGJzW5fwoZriT8pZBAJLJLtMcU6BMVN5BuWNAOCwvxU-rX0hWSF3B_-0IgwG26oCVfaH8-dIdXV3u1x-Zgws1W05EgCfFs115mzADbOpCHP9w2a1FDwhaHBmUY7m_kpnaCe8QPpaTAr7zPZmPZxgZoUqZTk8iJ2XCKEwfHGFKFZLwaugBklDpYozupVG4bW1SgO4urvQ7aJA0BDmeOEYYk0z1oEmRcOWJwSDdSL4x-Oc6z4bgh6LHxR75VaJhnb7qdsTV.zZFiyibS-eWVUfEeeEsyuw`,
		`-----BEGIN CERTIFICATE-----
MIIFzjCCA7agAwIBAgIQDLgkTDLTHuGmiazKQo08BzANBgkqhkiG9w0BAQsFADCB
tTELMAkGA1UEBhMCVVMxEzARBgNVBAgTCkNhbGlmb3JuaWExFjAUBgNVBAcTDVNh
biBGcmFuY2lzY28xFDASBgNVBAoTC1RpZ2VyYSwgSW5jMSIwIAYDVQQLDBlTZWN1
cml0eSA8c2lydEB0aWdlcmEuaW8+MT8wPQYDVQQDEzZUaWdlcmEgRW50aXRsZW1l
bnRzIEludGVybWVkaWF0ZSBDZXJ0aWZpY2F0ZSBBdXRob3JpdHkwHhcNMTgwNDA1
MjMzNDA4WhcNMTgwNDA0MjMzNDA3WjCBpjELMAkGA1UEBhMCVVMxEzARBgNVBAgT
CkNhbGlmb3JuaWExFjAUBgNVBAcTDVNhbiBGcmFuY2lzY28xFDASBgNVBAoTC1Rp
Z2VyYSwgSW5jMSIwIAYDVQQLDBlTZWN1cml0eSA8c2lydEB0aWdlcmEuaW8+MTAw
LgYDVQQDEydUaWdlcmEgRW50aXRsZW1lbnRzIEV4cGlyZWQgQ2VydGlmaWNhdGUw
ggGiMA0GCSqGSIb3DQEBAQUAA4IBjwAwggGKAoIBgQC8Znw08LfOuISeYGseLAsr
Xzh/UU98qsnxZDnIrCMDtRxn1Xcu5KaHfNxAgNRYGXtgI/gT1lPdX01v3FUesGvi
nRugOnH/3JqpWkWf2rPxnxFxyEvOVty1LmZZF3rDxMYA11n9RLej+OCH22siA4dg
d4qTWncX1E62QR9c84WHImELo5m0809zPfGBrsDHRC6xcYZJP/gT/ddDkp4zSQwz
KTlVGXj4m6uewAfR+5HW35Xf5UALc/n6TwJSR3A4P5VCKUGT6WwWCLadjjBIYoAg
u3vQ1IFj6wKz4NPxev0hMOJ0MZB6KiX+KJ4UtEU2XyzGtvf5R49Zc9OLYJc9dNY2
RAUHSfduy2rXFUXTdMBKSr0amOtkO0gLwVeqfCGnZCkeVF+g5ruBy3oR790vSd/5
lwQgW4ZUDUY7VJQkC1pe2oPmvoyP3WdXMvlLz4uP7Ge4FfhjjJpBH5Lk0sxRziuo
Qch4PHKA0KhMQ1BtVM1K0QvXii5GTBoCeR65BVz+tF0CAwEAAaNnMGUwDgYDVR0P
AQH/BAQDAgWgMBMGA1UdJQQMMAoGCCsGAQUFBwMCMB0GA1UdDgQWBBQup4vPb8uI
ca01T6Bh3SepMQ1oZDAfBgNVHSMEGDAWgBTFkDmSJ/Ojg2eJB8Ypv7jCu5MgWjAN
BgkqhkiG9w0BAQsFAAOCAgEAhL15o5tSiu+4pQh0lVlMxFq9OW2HS8RHHH9cb/ns
Xke/F3POI7bZ4IxivAcaNBfYMKwlAAbYOOYHzwBbswyD53VZi6WTMBd4xQpeChrW
9BkAWShOt6tim3RH7K5LyajOwVWrE1yo26oj2pexG7nQqg0WTd9YmsZGPp1oPraQ
Hs18tBbjCCs/NkDlwfqvrCm8T6+MW1jLE/1q1bdBoZuICb+hKK8HjDxP7QPCX51F
4WHAMxVSCJe5m0o+cIo5Q4GY3tjAvNv1AKY1jxPkocbah+6I6dhqf3aRz+As1EHI
bd/1LFskx3K7FF2wHkTDS+FnxIPAwCH8CYRmypIQBEN7ItKsksXu6ZVpG44e/naI
9JeMRSg59SwEgS6/kKOLoF7zJcyLF56LN80QHFVaLKCWWm7vBKuMVxOxT9wuQP0l
0sglXHZ36qrk2UXebHPkvJCjY3j2dIP6Tv5bSfXVb43HjumsKB2hUu74xYbPZDuo
O70Yf/Rspkb4Fv2OHXMHtP+Y3WCIOzF2+e9sNB4WTFv/EJz18o0nvVvYEmtiWBQd
ATrr8ARvAp8p3d1JNXcgxPMJkOg1KWUgquiDGj5OVo4/XxAsDCdmKmC9+SARyl/b
QdtP3kQuhNNtAiZMMo+/HrsJfmrhr1o66a4RlhRhAoj4qewX56RKy2vQOdFaD+ZH
NSs=
-----END CERTIFICATE-----`)
}<|MERGE_RESOLUTION|>--- conflicted
+++ resolved
@@ -212,14 +212,10 @@
 
 	for i := 0; i < n; i++ {
 		// Then start Felix and create a node for it.
-<<<<<<< HEAD
-		felix := RunFelix(infra, opts)
-		felix.TyphaIP = typhaIP
-=======
 		opts.ExtraEnvVars["BPF_LOG_PFX"] = fmt.Sprintf("%d-", i)
 		felix := RunFelix(infra, i, opts)
 		opts.ExtraEnvVars["BPF_LOG_PFX"] = ""
->>>>>>> aa0a22d9
+		felix.TyphaIP = typhaIP
 		if opts.IPIPEnabled {
 			infra.SetExpectedIPIPTunnelAddr(felix, i, bool(n > 1))
 		}
