// Copyright (c) 2017-2020 Tigera, Inc. All rights reserved.
//
// Licensed under the Apache License, Version 2.0 (the "License");
// you may not use this file except in compliance with the License.
// You may obtain a copy of the License at
//
//     http://www.apache.org/licenses/LICENSE-2.0
//
// Unless required by applicable law or agreed to in writing, software
// distributed under the License is distributed on an "AS IS" BASIS,
// WITHOUT WARRANTIES OR CONDITIONS OF ANY KIND, either express or implied.
// See the License for the specific language governing permissions and
// limitations under the License.

package main

import (
	"bufio"
	"context"
	"errors"
	"fmt"
	"math"
	"net"
	"os"
<<<<<<< HEAD
=======
	"os/exec"
>>>>>>> a95a1166
	"strconv"
	"strings"
	"sync"
	"time"

	"github.com/containernetworking/cni/pkg/ns"
	"github.com/docopt/docopt-go"
	"github.com/ishidawataru/sctp"
	reuse "github.com/libp2p/go-reuseport"
	uuid "github.com/satori/go.uuid"
	log "github.com/sirupsen/logrus"

	"github.com/projectcalico/felix/fv/utils"
)

const usage = `test-connection: test connection to some target, for Felix FV testing.

Usage:
<<<<<<< HEAD
  test-connection <namespace-path> <ip-address> <port> [--source-port=<source>] [--protocol=<protocol>] [--duration=<seconds>] [--loop-with-file=<file>]

Options:
  --source-port=<source>  Source port to use for the connection [default: 0].
  --protocol=<protocol>  Protocol to test [default: tcp].
  --duration=<seconds>   Total seconds test should run. 0 means run a one off connectivity check. Non-Zero means packets loss test.[default: 0]
=======
  test-connection <namespace-path> <ip-address> <port> [--source-ip=<source_ip>] [--source-port=<source>] [--protocol=<protocol>] [--loop-with-file=<file>]

Options:
  --source-ip=<source_ip>  Source IP to use for the connection [default: 0.0.0.0].
  --source-port=<source_port>  Source port to use for the connection [default: 0].
  --protocol=<protocol>   Protocol to test [default: tcp].
>>>>>>> a95a1166
  --loop-with-file=<file>  Whether to send messages repeatedly, file is used for synchronization

If connection is successful, test-connection exits successfully.

If connection is unsuccessful, test-connection panics and so exits with a failure status.`

// Note about the --loop-with-file=<FILE> flag:
//
// This flag takes a path to a file as a value. The file existence is
// used as a means of synchronization.
//
// Before this program is started, the file should exist. When the
// program establishes a long-running connection and sends the first
// message, it will remove the file. That way other process can assume
// that the connection is here when the file disappears and can
// perform some checks.
//
// If the other process creates the file again, it will tell this
// program to close the connection, remove the file and quit.

const defaultIPv4SourceIP = "0.0.0.0"
const defaultIPv6SourceIP = "::"

func main() {
	log.SetLevel(log.DebugLevel)

	arguments, err := docopt.Parse(usage, nil, true, "v0.1", false)
	if err != nil {
		println(usage)
		log.WithError(err).Fatal("Failed to parse usage")
	}
	log.WithField("args", arguments).Info("Parsed arguments")
	namespacePath := arguments["<namespace-path>"].(string)
	ipAddress := arguments["<ip-address>"].(string)
	port := arguments["<port>"].(string)
	sourcePort := arguments["--source-port"].(string)
<<<<<<< HEAD
=======
	sourceIpAddress := arguments["--source-ip"].(string)

	// Set default for source IP. If we're using IPv6 as indicated by ipAddress
	// and no --source-ip option was provided, set the source IP to the default
	// IPv6 address.
	if strings.Contains(ipAddress, ":") && sourceIpAddress == defaultIPv4SourceIP {
		sourceIpAddress = defaultIPv6SourceIP
	}

	log.Infof("Test connection from namespace %v IP %v port%v to IP %v port %v", namespacePath, sourceIpAddress, sourcePort, ipAddress, port)
>>>>>>> a95a1166
	protocol := arguments["--protocol"].(string)
	duration := arguments["--duration"].(string)
	seconds, err := strconv.Atoi(duration)
	if err != nil {
		// panic on error
		panic(fmt.Sprintf("invalid duration argument - %s", duration))
	}
	loopFile := ""
	if arg, ok := arguments["--loop-with-file"]; ok && arg != nil {
		loopFile = arg.(string)
	}

	log.Infof("Test connection from %v:%v to IP %v port %v proto %v max duration %d seconds", namespacePath, sourcePort, ipAddress, port, protocol, seconds)

	if loopFile == "" {
		// I found that configuring the timeouts on all the network calls was a bit fiddly.  Since
		// it leaves the process hung if one of them is missed, use a global timeout instead.
		go func() {
			timeout := time.Duration(seconds + 2)
			time.Sleep(timeout * time.Second)
			panic("Timed out")
		}()
	}

	if namespacePath == "-" {
		// Add the source IP (if set) to eth0.
		err = maybeAddAddr(sourceIpAddress)
		// Test connection from wherever we are already running.
<<<<<<< HEAD
		err = tryConnect(ipAddress, port, sourcePort, protocol, seconds, loopFile)
=======
		if err == nil {
			err = tryConnect(ipAddress, port, sourceIpAddress, sourcePort, protocol, loopFile)
		}
>>>>>>> a95a1166
	} else {
		// Get the specified network namespace (representing a workload).
		var namespace ns.NetNS
		namespace, err = ns.GetNS(namespacePath)
		if err != nil {
			panic(err)
		}
		log.WithField("namespace", namespace).Debug("Got namespace")

		// Now, in that namespace, try connecting to the target.
		err = namespace.Do(func(_ ns.NetNS) error {
<<<<<<< HEAD
			return tryConnect(ipAddress, port, sourcePort, protocol, seconds, loopFile)
=======
			// Add an interface for the source IP if any.
			e := maybeAddAddr(sourceIpAddress)
			if e != nil {
				return e
			}
			return tryConnect(ipAddress, port, sourceIpAddress, sourcePort, protocol, loopFile)
>>>>>>> a95a1166
		})
	}

	if err != nil {
		panic(err)
	}
}

<<<<<<< HEAD
type statistics struct {
	totalReq   int
	totalReply int
}

type testConn struct {
	stat statistics
=======
func maybeAddAddr(sourceIP string) error {
	if sourceIP != defaultIPv4SourceIP && sourceIP != defaultIPv6SourceIP {
		if !strings.Contains(sourceIP, ":") {
			sourceIP += "/32"
		} else {
			sourceIP += "/128"
		}

		// Check if the IP is already set on eth0.
		out, err := exec.Command("ip", "a", "show", "dev", "eth0").Output()
		if err != nil {
			return err
		}
		if strings.Contains(string(out), sourceIP) {
			log.Infof("IP addr %s already exists on eth0, skip adding IP", sourceIP)
			return nil
		}
		cmd := exec.Command("ip", "addr", "add", sourceIP, "dev", "eth0")
		return cmd.Run()
	}
	return nil
}

func tryConnect(remoteIpAddr, remotePort, sourceIpAddr, sourcePort, protocol, loopFile string) error {
>>>>>>> a95a1166

	config   utils.ConnConfig
	conn     net.Conn
	protocol string
	duration time.Duration
}

func NewTestConn(ipAddress, port, sourcePort, protocol string, duration time.Duration) (*testConn, error) {
	err := utils.RunCommand("ip", "r")
	if err != nil {
		return nil, err
	}

<<<<<<< HEAD
	// The reuse library implements a version of net.Dialer that can reuse UDP/TCP ports, which we
	// need in order to make connection retries work.
	var d reuse.Dialer
	var localAddr string
	var remoteAddr string
	var conn net.Conn
	if strings.Contains(ipAddress, ":") {
		localAddr = "[::]:" + sourcePort
		remoteAddr = "[" + ipAddress + "]:" + port
=======
	uid := uuid.NewV4().String()
	testMessage := "hello," + uid

	var localAddr string
	var remoteAddr string
	if strings.Contains(remoteIpAddr, ":") {
		localAddr = "[" + sourceIpAddr + "]:" + sourcePort
		remoteAddr = "[" + remoteIpAddr + "]:" + remotePort
>>>>>>> a95a1166
	} else {
		localAddr = sourceIpAddr + ":" + sourcePort
		remoteAddr = remoteIpAddr + ":" + remotePort
	}

	log.Infof("Connecting from %v to %v over %s", localAddr, remoteAddr, protocol)
	if protocol == "udp" {
<<<<<<< HEAD
		d.D.LocalAddr, _ = net.ResolveUDPAddr("udp", localAddr)
		log.WithFields(log.Fields{
			"addr":     localAddr,
			"resolved": d.D.LocalAddr,
		}).Infof("Resolved udp addr")
		conn, err = d.Dial("udp", remoteAddr)
=======
		// Since we specify the source port rather than use an ephemeral port, if
		// the SO_REUSEADDR and SO_REUSEPORT options are not set, when we make
		// another call to this program, the original port is in post-close wait
		// state and bind fails.  The reuse library implements a Dial() that sets
		// these options.
		conn, err := reuse.Dial("udp", localAddr, remoteAddr)
>>>>>>> a95a1166
		log.Infof(`UDP "connection" established`)
		if err != nil {
			panic(err)
		}
<<<<<<< HEAD
=======
		defer conn.Close()

		for {
			fmt.Fprintf(conn, testMessage+"\n")
			log.WithField("message", testMessage).Info("Sent message over udp")
			reply, err := bufio.NewReader(conn).ReadString('\n')
			if err != nil {
				panic(err)
			}
			reply = strings.TrimSpace(reply)
			log.WithField("reply", reply).Info("Got reply")
			if reply != testMessage {
				panic(errors.New("Unexpected reply: " + reply))
			}
			if !ls.Next() {
				break
			}
		}
	} else if protocol == "sctp" {
		lip, err := net.ResolveIPAddr("ip", "::")
		if err != nil {
			return err
		}
		lport, err := strconv.Atoi(sourcePort)
		if err != nil {
			return err
		}
		laddr := &sctp.SCTPAddr{IPAddrs: []net.IPAddr{*lip}, Port: lport}
		rip, err := net.ResolveIPAddr("ip", remoteIpAddr)
		if err != nil {
			return err
		}
		rport, err := strconv.Atoi(remotePort)
		if err != nil {
			return err
		}
		raddr := &sctp.SCTPAddr{IPAddrs: []net.IPAddr{*rip}, Port: rport}
		// Since we specify the source port rather than use an ephemeral port, if
		// the SO_REUSEADDR and SO_REUSEPORT options are not set, when we make
		// another call to this program, the original port is in post-close wait
		// state and bind fails. The reuse.Dial() does not support SCTP, but the
		// SCTP library has a SocketConfig that accepts a Control function
		// (provided by reuse) that sets these options.
		sCfg := sctp.SocketConfig{Control: reuse.Control}
		conn, err := sCfg.Dial("sctp", laddr, raddr)
		if err != nil {
			panic(err)
		}
		defer conn.Close()
		log.Infof("SCTP connection established")

		for {
			fmt.Fprintf(conn, testMessage+"\n")
			log.WithField("message", testMessage).Info("Sent message over sctp")
			reply, err := bufio.NewReader(conn).ReadString('\n')
			if err != nil {
				return err
			}
			reply = strings.TrimSpace(reply)
			log.WithField("reply", reply).Info("Got reply")
			if reply != testMessage {
				return errors.New("Unexpected reply: " + reply)
			}
			if !ls.Next() {
				break
			}
		}
>>>>>>> a95a1166
	} else {
		if err != nil {
			return nil, err
		}
<<<<<<< HEAD
		log.WithFields(log.Fields{
			"addr":     localAddr,
			"resolved": d.D.LocalAddr,
		}).Infof("Resolved tcp addr")
		conn, err = d.Dial("tcp", remoteAddr)
=======
		// Since we specify the source port rather than use an ephemeral port, if
		// the SO_REUSEADDR and SO_REUSEPORT options are not set, when we make
		// another call to this program, the original port is in post-close wait
		// state and bind fails.  The reuse library implements a Dial() that sets
		// these options.
		conn, err := reuse.Dial("tcp", localAddr, remoteAddr)
>>>>>>> a95a1166
		if err != nil {
			return nil, err
		}
		log.Infof("TCP connection established")
	}

	var connType string
	if duration == time.Duration(0) {
		connType = utils.ConnectionTypePing
	} else {
		connType = utils.ConnectionTypeStream
		if protocol != "udp" {
			panic("Wrong protocol for packets loss test")
		}
	}

	log.Infof("%s connection established from %v to %v", connType, localAddr, remoteAddr)
	return &testConn{
		config:   utils.ConnConfig{connType, uuid.NewV4().String()},
		conn:     conn,
		protocol: protocol,
		duration: duration,
	}, nil

}

func tryConnect(ipAddress, port, sourcePort, protocol string, seconds int, loopFile string) error {
	tc, err := NewTestConn(ipAddress, port, sourcePort, protocol, time.Duration(seconds)*time.Second)
	if err != nil {
		panic(err)
	}
	defer tc.conn.Close()

	if loopFile != "" {
		return tc.tryLoopFile(loopFile)
	}

	if tc.config.ConnType == utils.ConnectionTypePing {
		return tc.tryConnectOnceOff()
	}

	return tc.tryConnectWithPacketLoss()
}

func (tc *testConn) tryLoopFile(loopFile string) error {
	testMessage := tc.config.GetTestMessage(0)

	ls := newLoopState(loopFile)
	for {
		fmt.Fprintf(tc.conn, testMessage+"\n")
		log.WithField("message", testMessage).Infof("Sent message over %v", tc.protocol)
		reply, err := bufio.NewReader(tc.conn).ReadString('\n')
		if err != nil {
			return err
		}
		reply = strings.TrimSpace(reply)
		log.WithField("reply", reply).Info("Got reply")
		if reply != testMessage {
			return errors.New("Unexpected reply: " + reply)
		}
		if !ls.Next() {
			break
		}
	}
	return nil
}

func (tc *testConn) tryConnectOnceOff() error {
	testMessage := tc.config.GetTestMessage(0)

	// Write test message.
	fmt.Fprintf(tc.conn, testMessage+"\n")

	// Read back and compare.
	reply, err := bufio.NewReader(tc.conn).ReadString('\n')
	if err != nil {
		return err
	}
	reply = strings.TrimSpace(reply)
	if reply != testMessage {
		return errors.New("Unexpected reply: " + reply)
	}

	return nil
}

func (tc *testConn) tryConnectWithPacketLoss() error {
	ctx, cancel := context.WithTimeout(context.Background(), tc.duration)
	defer cancel()
	reqDone := make(chan int)

	log.Info("Start packet loss testing.")

	var wg sync.WaitGroup

	// Start a reader
	wg.Add(1)
	go func() {
		defer wg.Done()
		connReader := bufio.NewReader(tc.conn)

		lastSequence := 0
		count := 0
		outOfOrder := 0
		maxGap := 0
		for {
			select {
			case reqTotal := <-reqDone:
				log.Infof("Reader completed.total req %d, total reply %d, last reply %d, outOfOrder %d, maxGap %d",
					reqTotal, count, lastSequence, outOfOrder, maxGap)

				if count > reqTotal {
					panic("Got more packets than we sent")
				}

				tc.stat.totalReq = reqTotal
				tc.stat.totalReply = count
				return
			default:
				// Deadline is point of time. Have to set it in the loop for each read.
				tc.conn.SetReadDeadline(time.Now().Add(100 * time.Millisecond))
				reply, err := connReader.ReadString('\n')
				if e, ok := err.(net.Error); ok && e.Timeout() {
					// This was a timeout. Nothing to read.
					log.Infof("Nothing to read. Total reply so far %d", count)
					continue
				} else if err != nil {
					// This is an error, not a timeout
					panic(err)
				}
				// Reset buffer for next read.
				connReader.Reset(tc.conn)

				lastSequence, err = tc.config.GetTestMessageSequence(reply)
				if err != nil {
					panic(err)
				}

				if lastSequence != count {
					outOfOrder++
					if gap := int(math.Abs(float64(lastSequence - count))); gap > maxGap {
						maxGap = gap
					}
				}

				count++
			}
		}
	}()

	// start a writer
	wg.Add(1)
	go func() {
		defer wg.Done()

		count := 0
		for {
			select {
			case <-ctx.Done():
				log.Info("Timeout for writer.")

				// Grace period for reader to finish.
				time.Sleep(200 * time.Millisecond)
				reqDone <- count
				log.Info("Asked reader to complete.")

				return
			default:
				testMessage := tc.config.GetTestMessage(count)
				fmt.Fprintf(tc.conn, testMessage+"\n")
				count++

				// Slow down sending request, otherwise we may get udp buffer overflow and loss packet,
				// which is not the right kind of packet loss we want to trace.
				// watch -n 1 'cat  /proc/net/udp' to monitor udp buffer overflow.

				// Max 200 packets per second.
				time.Sleep(5 * time.Millisecond)
			}
		}

	}()

	// Wait for writer and reader to complete.
	wg.Wait()

	log.Infof("Stat -- %s", utils.FormPacketStatString(tc.stat.totalReq, tc.stat.totalReply))

	return nil
}

type loopState struct {
	sentInitial bool
	loopFile    string
}

func newLoopState(loopFile string) *loopState {
	return &loopState{
		sentInitial: false,
		loopFile:    loopFile,
	}
}

func (l *loopState) Next() bool {
	if l.loopFile == "" {
		return false
	}

	if l.sentInitial {
		// This is after the connection was established in
		// previous iteration, so we wait for the loop file to
		// appear (it should be created by other process). If
		// the file exists, it means that the other process
		// wants us to delete the file, drop the connection
		// and quit.
		if _, err := os.Stat(l.loopFile); err != nil {
			if !os.IsNotExist(err) {
				panic(fmt.Errorf("Failed to stat loop file %s: %v", l.loopFile, err))
			}
		} else {
			if err := os.Remove(l.loopFile); err != nil {
				panic(fmt.Errorf("Could not remove loop file %s: %v", l.loopFile, err))
			}
			return false
		}
	} else {
		// A connection was just established and the initial
		// message was sent so we set the flag to true and
		// delete the loop file, so other process can continue
		// with the appropriate checks
		if err := os.Remove(l.loopFile); err != nil {
			panic(fmt.Errorf("Could not remove loop file %s: %v", l.loopFile, err))
		}
		l.sentInitial = true
	}
	time.Sleep(500 * time.Millisecond)
	return true
}<|MERGE_RESOLUTION|>--- conflicted
+++ resolved
@@ -22,10 +22,7 @@
 	"math"
 	"net"
 	"os"
-<<<<<<< HEAD
-=======
 	"os/exec"
->>>>>>> a95a1166
 	"strconv"
 	"strings"
 	"sync"
@@ -44,21 +41,13 @@
 const usage = `test-connection: test connection to some target, for Felix FV testing.
 
 Usage:
-<<<<<<< HEAD
-  test-connection <namespace-path> <ip-address> <port> [--source-port=<source>] [--protocol=<protocol>] [--duration=<seconds>] [--loop-with-file=<file>]
+  test-connection <namespace-path> <ip-address> <port> [--source-ip=<source_ip>] [--source-port=<source>] [--protocol=<protocol>] [--duration=<seconds>] [--loop-with-file=<file>]
 
 Options:
+  --source-ip=<source_ip>  Source IP to use for the connection [default: 0.0.0.0].
   --source-port=<source>  Source port to use for the connection [default: 0].
   --protocol=<protocol>  Protocol to test [default: tcp].
   --duration=<seconds>   Total seconds test should run. 0 means run a one off connectivity check. Non-Zero means packets loss test.[default: 0]
-=======
-  test-connection <namespace-path> <ip-address> <port> [--source-ip=<source_ip>] [--source-port=<source>] [--protocol=<protocol>] [--loop-with-file=<file>]
-
-Options:
-  --source-ip=<source_ip>  Source IP to use for the connection [default: 0.0.0.0].
-  --source-port=<source_port>  Source port to use for the connection [default: 0].
-  --protocol=<protocol>   Protocol to test [default: tcp].
->>>>>>> a95a1166
   --loop-with-file=<file>  Whether to send messages repeatedly, file is used for synchronization
 
 If connection is successful, test-connection exits successfully.
@@ -95,8 +84,6 @@
 	ipAddress := arguments["<ip-address>"].(string)
 	port := arguments["<port>"].(string)
 	sourcePort := arguments["--source-port"].(string)
-<<<<<<< HEAD
-=======
 	sourceIpAddress := arguments["--source-ip"].(string)
 
 	// Set default for source IP. If we're using IPv6 as indicated by ipAddress
@@ -106,8 +93,6 @@
 		sourceIpAddress = defaultIPv6SourceIP
 	}
 
-	log.Infof("Test connection from namespace %v IP %v port%v to IP %v port %v", namespacePath, sourceIpAddress, sourcePort, ipAddress, port)
->>>>>>> a95a1166
 	protocol := arguments["--protocol"].(string)
 	duration := arguments["--duration"].(string)
 	seconds, err := strconv.Atoi(duration)
@@ -120,7 +105,7 @@
 		loopFile = arg.(string)
 	}
 
-	log.Infof("Test connection from %v:%v to IP %v port %v proto %v max duration %d seconds", namespacePath, sourcePort, ipAddress, port, protocol, seconds)
+	log.Infof("Test connection from namespace %v IP %v port %v to IP %v port %v proto %v max duration %d seconds", namespacePath, sourceIpAddress, sourcePort, ipAddress, port, protocol, seconds)
 
 	if loopFile == "" {
 		// I found that configuring the timeouts on all the network calls was a bit fiddly.  Since
@@ -136,13 +121,9 @@
 		// Add the source IP (if set) to eth0.
 		err = maybeAddAddr(sourceIpAddress)
 		// Test connection from wherever we are already running.
-<<<<<<< HEAD
-		err = tryConnect(ipAddress, port, sourcePort, protocol, seconds, loopFile)
-=======
 		if err == nil {
-			err = tryConnect(ipAddress, port, sourceIpAddress, sourcePort, protocol, loopFile)
-		}
->>>>>>> a95a1166
+			err = tryConnect(ipAddress, port, sourceIpAddress, sourcePort, protocol, seconds, loopFile)
+		}
 	} else {
 		// Get the specified network namespace (representing a workload).
 		var namespace ns.NetNS
@@ -154,16 +135,12 @@
 
 		// Now, in that namespace, try connecting to the target.
 		err = namespace.Do(func(_ ns.NetNS) error {
-<<<<<<< HEAD
-			return tryConnect(ipAddress, port, sourcePort, protocol, seconds, loopFile)
-=======
 			// Add an interface for the source IP if any.
 			e := maybeAddAddr(sourceIpAddress)
 			if e != nil {
 				return e
 			}
-			return tryConnect(ipAddress, port, sourceIpAddress, sourcePort, protocol, loopFile)
->>>>>>> a95a1166
+			return tryConnect(ipAddress, port, sourceIpAddress, sourcePort, protocol, seconds, loopFile)
 		})
 	}
 
@@ -172,15 +149,6 @@
 	}
 }
 
-<<<<<<< HEAD
-type statistics struct {
-	totalReq   int
-	totalReply int
-}
-
-type testConn struct {
-	stat statistics
-=======
 func maybeAddAddr(sourceIP string) error {
 	if sourceIP != defaultIPv4SourceIP && sourceIP != defaultIPv6SourceIP {
 		if !strings.Contains(sourceIP, ":") {
@@ -204,8 +172,13 @@
 	return nil
 }
 
-func tryConnect(remoteIpAddr, remotePort, sourceIpAddr, sourcePort, protocol, loopFile string) error {
->>>>>>> a95a1166
+type statistics struct {
+	totalReq   int
+	totalReply int
+}
+
+type testConn struct {
+	stat statistics
 
 	config   utils.ConnConfig
 	conn     net.Conn
@@ -213,32 +186,18 @@
 	duration time.Duration
 }
 
-func NewTestConn(ipAddress, port, sourcePort, protocol string, duration time.Duration) (*testConn, error) {
+func NewTestConn(remoteIpAddr, remotePort, sourceIpAddr, sourcePort, protocol string, duration time.Duration) (*testConn, error) {
 	err := utils.RunCommand("ip", "r")
 	if err != nil {
 		return nil, err
 	}
 
-<<<<<<< HEAD
-	// The reuse library implements a version of net.Dialer that can reuse UDP/TCP ports, which we
-	// need in order to make connection retries work.
-	var d reuse.Dialer
 	var localAddr string
 	var remoteAddr string
 	var conn net.Conn
-	if strings.Contains(ipAddress, ":") {
-		localAddr = "[::]:" + sourcePort
-		remoteAddr = "[" + ipAddress + "]:" + port
-=======
-	uid := uuid.NewV4().String()
-	testMessage := "hello," + uid
-
-	var localAddr string
-	var remoteAddr string
 	if strings.Contains(remoteIpAddr, ":") {
 		localAddr = "[" + sourceIpAddr + "]:" + sourcePort
 		remoteAddr = "[" + remoteIpAddr + "]:" + remotePort
->>>>>>> a95a1166
 	} else {
 		localAddr = sourceIpAddr + ":" + sourcePort
 		remoteAddr = remoteIpAddr + ":" + remotePort
@@ -246,62 +205,33 @@
 
 	log.Infof("Connecting from %v to %v over %s", localAddr, remoteAddr, protocol)
 	if protocol == "udp" {
-<<<<<<< HEAD
-		d.D.LocalAddr, _ = net.ResolveUDPAddr("udp", localAddr)
-		log.WithFields(log.Fields{
-			"addr":     localAddr,
-			"resolved": d.D.LocalAddr,
-		}).Infof("Resolved udp addr")
-		conn, err = d.Dial("udp", remoteAddr)
-=======
 		// Since we specify the source port rather than use an ephemeral port, if
 		// the SO_REUSEADDR and SO_REUSEPORT options are not set, when we make
 		// another call to this program, the original port is in post-close wait
 		// state and bind fails.  The reuse library implements a Dial() that sets
 		// these options.
-		conn, err := reuse.Dial("udp", localAddr, remoteAddr)
->>>>>>> a95a1166
+		conn, err = reuse.Dial("udp", localAddr, remoteAddr)
 		log.Infof(`UDP "connection" established`)
 		if err != nil {
 			panic(err)
-		}
-<<<<<<< HEAD
-=======
-		defer conn.Close()
-
-		for {
-			fmt.Fprintf(conn, testMessage+"\n")
-			log.WithField("message", testMessage).Info("Sent message over udp")
-			reply, err := bufio.NewReader(conn).ReadString('\n')
-			if err != nil {
-				panic(err)
-			}
-			reply = strings.TrimSpace(reply)
-			log.WithField("reply", reply).Info("Got reply")
-			if reply != testMessage {
-				panic(errors.New("Unexpected reply: " + reply))
-			}
-			if !ls.Next() {
-				break
-			}
 		}
 	} else if protocol == "sctp" {
 		lip, err := net.ResolveIPAddr("ip", "::")
 		if err != nil {
-			return err
+			return nil, err
 		}
 		lport, err := strconv.Atoi(sourcePort)
 		if err != nil {
-			return err
+			return nil, err
 		}
 		laddr := &sctp.SCTPAddr{IPAddrs: []net.IPAddr{*lip}, Port: lport}
 		rip, err := net.ResolveIPAddr("ip", remoteIpAddr)
 		if err != nil {
-			return err
+			return nil, err
 		}
 		rport, err := strconv.Atoi(remotePort)
 		if err != nil {
-			return err
+			return nil, err
 		}
 		raddr := &sctp.SCTPAddr{IPAddrs: []net.IPAddr{*rip}, Port: rport}
 		// Since we specify the source port rather than use an ephemeral port, if
@@ -311,48 +241,19 @@
 		// SCTP library has a SocketConfig that accepts a Control function
 		// (provided by reuse) that sets these options.
 		sCfg := sctp.SocketConfig{Control: reuse.Control}
-		conn, err := sCfg.Dial("sctp", laddr, raddr)
+		conn, err = sCfg.Dial("sctp", laddr, raddr)
 		if err != nil {
 			panic(err)
 		}
-		defer conn.Close()
 		log.Infof("SCTP connection established")
-
-		for {
-			fmt.Fprintf(conn, testMessage+"\n")
-			log.WithField("message", testMessage).Info("Sent message over sctp")
-			reply, err := bufio.NewReader(conn).ReadString('\n')
-			if err != nil {
-				return err
-			}
-			reply = strings.TrimSpace(reply)
-			log.WithField("reply", reply).Info("Got reply")
-			if reply != testMessage {
-				return errors.New("Unexpected reply: " + reply)
-			}
-			if !ls.Next() {
-				break
-			}
-		}
->>>>>>> a95a1166
 	} else {
-		if err != nil {
-			return nil, err
-		}
-<<<<<<< HEAD
-		log.WithFields(log.Fields{
-			"addr":     localAddr,
-			"resolved": d.D.LocalAddr,
-		}).Infof("Resolved tcp addr")
-		conn, err = d.Dial("tcp", remoteAddr)
-=======
+
 		// Since we specify the source port rather than use an ephemeral port, if
 		// the SO_REUSEADDR and SO_REUSEPORT options are not set, when we make
 		// another call to this program, the original port is in post-close wait
 		// state and bind fails.  The reuse library implements a Dial() that sets
 		// these options.
-		conn, err := reuse.Dial("tcp", localAddr, remoteAddr)
->>>>>>> a95a1166
+		conn, err = reuse.Dial("tcp", localAddr, remoteAddr)
 		if err != nil {
 			return nil, err
 		}
@@ -379,8 +280,8 @@
 
 }
 
-func tryConnect(ipAddress, port, sourcePort, protocol string, seconds int, loopFile string) error {
-	tc, err := NewTestConn(ipAddress, port, sourcePort, protocol, time.Duration(seconds)*time.Second)
+func tryConnect(remoteIPAddr, remotePort, sourceIPAddr, sourcePort, protocol string, seconds int, loopFile string) error {
+	tc, err := NewTestConn(remoteIPAddr, remotePort, sourceIPAddr, sourcePort, protocol, time.Duration(seconds)*time.Second)
 	if err != nil {
 		panic(err)
 	}
