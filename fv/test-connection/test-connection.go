// Copyright (c) 2017-2019 Tigera, Inc. All rights reserved.
//
// Licensed under the Apache License, Version 2.0 (the "License");
// you may not use this file except in compliance with the License.
// You may obtain a copy of the License at
//
//     http://www.apache.org/licenses/LICENSE-2.0
//
// Unless required by applicable law or agreed to in writing, software
// distributed under the License is distributed on an "AS IS" BASIS,
// WITHOUT WARRANTIES OR CONDITIONS OF ANY KIND, either express or implied.
// See the License for the specific language governing permissions and
// limitations under the License.

package main

import (
	"bufio"
	"context"
	"errors"
	"fmt"
	"math"
	"net"
	"os"
<<<<<<< HEAD
	"strconv"
=======
>>>>>>> 6a139aba
	"strings"
	"sync"
	"time"

	"github.com/containernetworking/cni/pkg/ns"
	"github.com/docopt/docopt-go"
	reuse "github.com/jbenet/go-reuseport"
	uuid "github.com/satori/go.uuid"
	log "github.com/sirupsen/logrus"

	"github.com/projectcalico/felix/fv/utils"
)

const usage = `test-connection: test connection to some target, for Felix FV testing.

Usage:
<<<<<<< HEAD
  test-connection <namespace-path> <ip-address> <port> [--source-port=<source>] [--protocol=<protocol>] [--duration=<seconds>] [--loop-with-file=<file>]

Options:
  --source-port=<source>  Source port to use for the connection [default: 0].
  --protocol=<protocol>  Protocol to test [default: tcp].
  --duration=<seconds>   Total seconds test should run. 0 means run a one off connectivity check. Non-Zero means packets loss test.[default: 0]
=======
  test-connection <namespace-path> <ip-address> <port> [--source-port=<source>] [--protocol=<protocol>] [--loop-with-file=<file>]

Options:
  --source-port=<source>  Source port to use for the connection [default: 0].
  --protocol=<protocol>   Protocol to test [default: tcp].
>>>>>>> 6a139aba
  --loop-with-file=<file>  Whether to send messages repeatedly, file is used for synchronization

If connection is successful, test-connection exits successfully.

If connection is unsuccessful, test-connection panics and so exits with a failure status.`

// Note about the --loop-with-file=<FILE> flag:
//
// This flag takes a path to a file as a value. The file existence is
// used as a means of synchronization.
//
// Before this program is started, the file should exist. When the
// program establishes a long-running connection and sends the first
// message, it will remove the file. That way other process can assume
// that the connection is here when the file disappears and can
// perform some checks.
//
// If the other process creates the file again, it will tell this
// program to close the connection, remove the file and quit.

func main() {
	log.SetLevel(log.DebugLevel)

	arguments, err := docopt.Parse(usage, nil, true, "v0.1", false)
	if err != nil {
		println(usage)
		log.WithError(err).Fatal("Failed to parse usage")
	}
	log.WithField("args", arguments).Info("Parsed arguments")
	namespacePath := arguments["<namespace-path>"].(string)
	ipAddress := arguments["<ip-address>"].(string)
	port := arguments["<port>"].(string)
	sourcePort := arguments["--source-port"].(string)
	protocol := arguments["--protocol"].(string)
<<<<<<< HEAD
	duration := arguments["--duration"].(string)
	seconds, err := strconv.Atoi(duration)
	if err != nil {
		// panic on error
		panic(fmt.Sprintf("invalid duration argument - %s", duration))
	}
=======
>>>>>>> 6a139aba
	loopFile := ""
	if arg, ok := arguments["--loop-with-file"]; ok && arg != nil {
		loopFile = arg.(string)
	}

<<<<<<< HEAD
	log.Infof("Test connection from %v:%v to IP %v port %v proto %v max duration %d seconds", namespacePath, sourcePort, ipAddress, port, protocol, seconds)

	if loopFile == "" {
		// I found that configuring the timeouts on all the network calls was a bit fiddly.  Since
		// it leaves the process hung if one of them is missed, use a global timeout instead.
		go func() {
			timeout := time.Duration(seconds + 2)
			time.Sleep(timeout * time.Second)
=======
	if loopFile == "" {
		// I found that configuring the timeouts on all the
		// network calls was a bit fiddly.  Since it leaves
		// the process hung if one of them is missed, use a
		// global timeout instead.
		go func() {
			time.Sleep(2 * time.Second)
>>>>>>> 6a139aba
			panic("Timed out")
		}()
	}

	if namespacePath == "-" {
		// Test connection from wherever we are already running.
<<<<<<< HEAD
		err = tryConnect(ipAddress, port, sourcePort, protocol, seconds, loopFile)
=======
		err = tryConnect(ipAddress, port, sourcePort, protocol, loopFile)
>>>>>>> 6a139aba
	} else {
		// Get the specified network namespace (representing a workload).
		var namespace ns.NetNS
		namespace, err = ns.GetNS(namespacePath)
		if err != nil {
			panic(err)
		}
		log.WithField("namespace", namespace).Debug("Got namespace")

		// Now, in that namespace, try connecting to the target.
		err = namespace.Do(func(_ ns.NetNS) error {
<<<<<<< HEAD
			return tryConnect(ipAddress, port, sourcePort, protocol, seconds, loopFile)
=======
			return tryConnect(ipAddress, port, sourcePort, protocol, loopFile)
>>>>>>> 6a139aba
		})
	}

	if err != nil {
		panic(err)
	}
}

<<<<<<< HEAD
type statistics struct {
	totalReq   int
	totalReply int
}

type testConn struct {
	stat statistics
=======
func tryConnect(ipAddress, port, sourcePort, protocol, loopFile string) error {
>>>>>>> 6a139aba

	config   utils.ConnConfig
	conn     net.Conn
	protocol string
	duration time.Duration
}

func NewTestConn(ipAddress, port, sourcePort, protocol string, duration time.Duration) (*testConn, error) {
	err := utils.RunCommand("ip", "r")
	if err != nil {
		return nil, err
	}

	// The reuse library implements a version of net.Dialer that can reuse UDP/TCP ports, which we
	// need in order to make connection retries work.
	var d reuse.Dialer
	var localAddr string
	var remoteAddr string
	var conn net.Conn
	if strings.Contains(ipAddress, ":") {
		localAddr = "[::]:" + sourcePort
		remoteAddr = "[" + ipAddress + "]:" + port
	} else {
		localAddr = "0.0.0.0:" + sourcePort
		remoteAddr = ipAddress + ":" + port
	}
<<<<<<< HEAD

=======
	ls := newLoopState(loopFile)
>>>>>>> 6a139aba
	log.Infof("Connecting from %v to %v over %s", localAddr, remoteAddr, protocol)
	if protocol == "udp" {
		d.D.LocalAddr, _ = net.ResolveUDPAddr("udp", localAddr)
		log.WithFields(log.Fields{
			"addr":     localAddr,
			"resolved": d.D.LocalAddr,
		}).Infof("Resolved udp addr")
<<<<<<< HEAD
		conn, err = d.Dial("udp", remoteAddr)
=======
		conn, err := d.Dial("udp", remoteAddr)
>>>>>>> 6a139aba
		log.Infof(`UDP "connection" established`)
		if err != nil {
			panic(err)
		}
<<<<<<< HEAD
=======
		defer conn.Close()

		for {
			fmt.Fprintf(conn, testMessage+"\n")
			log.WithField("message", testMessage).Info("Sent message over udp")
			reply, err := bufio.NewReader(conn).ReadString('\n')
			if err != nil {
				panic(err)
			}
			reply = strings.TrimSpace(reply)
			log.WithField("reply", reply).Info("Got reply")
			if reply != testMessage {
				panic(errors.New("Unexpected reply: " + reply))
			}
			if !ls.Next() {
				break
			}
		}
>>>>>>> 6a139aba
	} else {
		d.D.LocalAddr, err = net.ResolveTCPAddr("tcp", localAddr)
		if err != nil {
			return nil, err
		}
		log.WithFields(log.Fields{
			"addr":     localAddr,
			"resolved": d.D.LocalAddr,
		}).Infof("Resolved tcp addr")
<<<<<<< HEAD
		conn, err = d.Dial("tcp", remoteAddr)
=======
		conn, err := d.Dial("tcp", remoteAddr)
>>>>>>> 6a139aba
		if err != nil {
			return nil, err
		}
<<<<<<< HEAD
		log.Infof("TCP connection established")
	}

	var connType string
	if duration == time.Duration(0) {
		connType = utils.ConnectionTypePing
	} else {
		connType = utils.ConnectionTypeStream
		if protocol != "udp" {
			panic("Wrong protocol for packets loss test")
		}
	}

	log.Infof("%s connection established from %v to %v", connType, localAddr, remoteAddr)
	return &testConn{
		config:   utils.ConnConfig{connType, uuid.NewV4().String()},
		conn:     conn,
		protocol: protocol,
		duration: duration,
	}, nil

}

func tryConnect(ipAddress, port, sourcePort, protocol string, seconds int, loopFile string) error {
	tc, err := NewTestConn(ipAddress, port, sourcePort, protocol, time.Duration(seconds)*time.Second)
	if err != nil {
		panic(err)
	}
	defer tc.conn.Close()

	if loopFile != "" {
		return tc.tryLoopFile(loopFile)
	}

	if tc.config.ConnType == utils.ConnectionTypePing {
		return tc.tryConnectOnceOff()
	}

	return tc.tryConnectWithPacketLoss()
}

func (tc *testConn) tryLoopFile(loopFile string) error {
	testMessage := tc.config.GetTestMessage(0)

	ls := newLoopState(loopFile)
	for {
		fmt.Fprintf(tc.conn, testMessage+"\n")
		log.WithField("message", testMessage).Infof("Sent message over %v", tc.protocol)
		reply, err := bufio.NewReader(tc.conn).ReadString('\n')
		if err != nil {
			return err
		}
		reply = strings.TrimSpace(reply)
		log.WithField("reply", reply).Info("Got reply")
		if reply != testMessage {
			return errors.New("Unexpected reply: " + reply)
=======
		defer conn.Close()
		log.Infof("TCP connection established")

		for {
			fmt.Fprintf(conn, testMessage+"\n")
			log.WithField("message", testMessage).Info("Sent message over tcp")
			reply, err := bufio.NewReader(conn).ReadString('\n')
			if err != nil {
				return err
			}
			reply = strings.TrimSpace(reply)
			log.WithField("reply", reply).Info("Got reply")
			if reply != testMessage {
				return errors.New("Unexpected reply: " + reply)
			}
			if !ls.Next() {
				break
			}
>>>>>>> 6a139aba
		}
		if !ls.Next() {
			break
		}
	}
	return nil
}

func (tc *testConn) tryConnectOnceOff() error {
	testMessage := tc.config.GetTestMessage(0)

	// Write test message.
	fmt.Fprintf(tc.conn, testMessage+"\n")

	// Read back and compare.
	reply, err := bufio.NewReader(tc.conn).ReadString('\n')
	if err != nil {
		return err
	}
	reply = strings.TrimSpace(reply)
	if reply != testMessage {
		return errors.New("Unexpected reply: " + reply)
	}

	return nil
}

func (tc *testConn) tryConnectWithPacketLoss() error {
	ctx, cancel := context.WithTimeout(context.Background(), tc.duration)
	defer cancel()
	reqDone := make(chan int)

	log.Info("Start packet loss testing.")

	var wg sync.WaitGroup

	// Start a reader
	wg.Add(1)
	go func() {
		defer wg.Done()
		connReader := bufio.NewReader(tc.conn)

		lastSequence := 0
		count := 0
		outOfOrder := 0
		maxGap := 0
		for {
			select {
			case reqTotal := <-reqDone:
				log.Infof("Reader completed.total req %d, total reply %d, last reply %d, outOfOrder %d, maxGap %d",
					reqTotal, count, lastSequence, outOfOrder, maxGap)

				if count > reqTotal {
					panic("Got more packets than we sent")
				}

				tc.stat.totalReq = reqTotal
				tc.stat.totalReply = count
				return
			default:
				// Deadline is point of time. Have to set it in the loop for each read.
				tc.conn.SetReadDeadline(time.Now().Add(100 * time.Millisecond))
				reply, err := connReader.ReadString('\n')
				if e, ok := err.(net.Error); ok && e.Timeout() {
					// This was a timeout. Nothing to read.
					log.Infof("Nothing to read. Total reply so far %d", count)
					continue
				} else if err != nil {
					// This is an error, not a timeout
					panic(err)
				}
				// Reset buffer for next read.
				connReader.Reset(tc.conn)

				lastSequence, err = tc.config.GetTestMessageSequence(reply)
				if err != nil {
					panic(err)
				}

				if lastSequence != count {
					outOfOrder++
					if gap := int(math.Abs(float64(lastSequence - count))); gap > maxGap {
						maxGap = gap
					}
				}

				count++
			}
		}
	}()

	// start a writer
	wg.Add(1)
	go func() {
		defer wg.Done()

		count := 0
		for {
			select {
			case <-ctx.Done():
				log.Info("Timeout for writer.")

				// Grace period for reader to finish.
				time.Sleep(200 * time.Millisecond)
				reqDone <- count
				log.Info("Asked reader to complete.")

				return
			default:
				testMessage := tc.config.GetTestMessage(count)
				fmt.Fprintf(tc.conn, testMessage+"\n")
				count++

				// Slow down sending request, otherwise we may get udp buffer overflow and loss packet,
				// which is not the right kind of packet loss we want to trace.
				// watch -n 1 'cat  /proc/net/udp' to monitor udp buffer overflow.

				// Max 200 packets per second.
				time.Sleep(5 * time.Millisecond)
			}
		}

	}()

	// Wait for writer and reader to complete.
	wg.Wait()

	log.Infof("Stat -- %s", utils.FormPacketStatString(tc.stat.totalReq, tc.stat.totalReply))

	return nil
}

type loopState struct {
	sentInitial bool
	loopFile    string
}

func newLoopState(loopFile string) *loopState {
	return &loopState{
		sentInitial: false,
		loopFile:    loopFile,
	}
}

func (l *loopState) Next() bool {
	if l.loopFile == "" {
		return false
	}

	if l.sentInitial {
		// This is after the connection was established in
		// previous iteration, so we wait for the loop file to
		// appear (it should be created by other process). If
		// the file exists, it means that the other process
		// wants us to delete the file, drop the connection
		// and quit.
		if _, err := os.Stat(l.loopFile); err != nil {
			if !os.IsNotExist(err) {
				panic(fmt.Errorf("Failed to stat loop file %s: %v", l.loopFile, err))
			}
		} else {
			if err := os.Remove(l.loopFile); err != nil {
				panic(fmt.Errorf("Could not remove loop file %s: %v", l.loopFile, err))
			}
			return false
		}
	} else {
		// A connection was just established and the initial
		// message was sent so we set the flag to true and
		// delete the loop file, so other process can continue
		// with the appropriate checks
		if err := os.Remove(l.loopFile); err != nil {
			panic(fmt.Errorf("Could not remove loop file %s: %v", l.loopFile, err))
		}
		l.sentInitial = true
	}
	time.Sleep(500 * time.Millisecond)
	return true
}<|MERGE_RESOLUTION|>--- conflicted
+++ resolved
@@ -22,19 +22,17 @@
 	"math"
 	"net"
 	"os"
-<<<<<<< HEAD
 	"strconv"
-=======
->>>>>>> 6a139aba
 	"strings"
 	"sync"
 	"time"
 
 	"github.com/containernetworking/cni/pkg/ns"
-	"github.com/docopt/docopt-go"
-	reuse "github.com/jbenet/go-reuseport"
+	docopt "github.com/docopt/docopt-go"
+	reuse "github.com/libp2p/go-reuseport"
+	log "github.com/sirupsen/logrus"
+
 	uuid "github.com/satori/go.uuid"
-	log "github.com/sirupsen/logrus"
 
 	"github.com/projectcalico/felix/fv/utils"
 )
@@ -42,20 +40,12 @@
 const usage = `test-connection: test connection to some target, for Felix FV testing.
 
 Usage:
-<<<<<<< HEAD
   test-connection <namespace-path> <ip-address> <port> [--source-port=<source>] [--protocol=<protocol>] [--duration=<seconds>] [--loop-with-file=<file>]
 
 Options:
   --source-port=<source>  Source port to use for the connection [default: 0].
   --protocol=<protocol>  Protocol to test [default: tcp].
   --duration=<seconds>   Total seconds test should run. 0 means run a one off connectivity check. Non-Zero means packets loss test.[default: 0]
-=======
-  test-connection <namespace-path> <ip-address> <port> [--source-port=<source>] [--protocol=<protocol>] [--loop-with-file=<file>]
-
-Options:
-  --source-port=<source>  Source port to use for the connection [default: 0].
-  --protocol=<protocol>   Protocol to test [default: tcp].
->>>>>>> 6a139aba
   --loop-with-file=<file>  Whether to send messages repeatedly, file is used for synchronization
 
 If connection is successful, test-connection exits successfully.
@@ -90,21 +80,17 @@
 	port := arguments["<port>"].(string)
 	sourcePort := arguments["--source-port"].(string)
 	protocol := arguments["--protocol"].(string)
-<<<<<<< HEAD
 	duration := arguments["--duration"].(string)
 	seconds, err := strconv.Atoi(duration)
 	if err != nil {
 		// panic on error
 		panic(fmt.Sprintf("invalid duration argument - %s", duration))
 	}
-=======
->>>>>>> 6a139aba
 	loopFile := ""
 	if arg, ok := arguments["--loop-with-file"]; ok && arg != nil {
 		loopFile = arg.(string)
 	}
 
-<<<<<<< HEAD
 	log.Infof("Test connection from %v:%v to IP %v port %v proto %v max duration %d seconds", namespacePath, sourcePort, ipAddress, port, protocol, seconds)
 
 	if loopFile == "" {
@@ -113,26 +99,13 @@
 		go func() {
 			timeout := time.Duration(seconds + 2)
 			time.Sleep(timeout * time.Second)
-=======
-	if loopFile == "" {
-		// I found that configuring the timeouts on all the
-		// network calls was a bit fiddly.  Since it leaves
-		// the process hung if one of them is missed, use a
-		// global timeout instead.
-		go func() {
-			time.Sleep(2 * time.Second)
->>>>>>> 6a139aba
 			panic("Timed out")
 		}()
 	}
 
 	if namespacePath == "-" {
 		// Test connection from wherever we are already running.
-<<<<<<< HEAD
 		err = tryConnect(ipAddress, port, sourcePort, protocol, seconds, loopFile)
-=======
-		err = tryConnect(ipAddress, port, sourcePort, protocol, loopFile)
->>>>>>> 6a139aba
 	} else {
 		// Get the specified network namespace (representing a workload).
 		var namespace ns.NetNS
@@ -144,11 +117,7 @@
 
 		// Now, in that namespace, try connecting to the target.
 		err = namespace.Do(func(_ ns.NetNS) error {
-<<<<<<< HEAD
 			return tryConnect(ipAddress, port, sourcePort, protocol, seconds, loopFile)
-=======
-			return tryConnect(ipAddress, port, sourcePort, protocol, loopFile)
->>>>>>> 6a139aba
 		})
 	}
 
@@ -157,7 +126,6 @@
 	}
 }
 
-<<<<<<< HEAD
 type statistics struct {
 	totalReq   int
 	totalReply int
@@ -165,9 +133,6 @@
 
 type testConn struct {
 	stat statistics
-=======
-func tryConnect(ipAddress, port, sourcePort, protocol, loopFile string) error {
->>>>>>> 6a139aba
 
 	config   utils.ConnConfig
 	conn     net.Conn
@@ -194,11 +159,7 @@
 		localAddr = "0.0.0.0:" + sourcePort
 		remoteAddr = ipAddress + ":" + port
 	}
-<<<<<<< HEAD
-
-=======
-	ls := newLoopState(loopFile)
->>>>>>> 6a139aba
+
 	log.Infof("Connecting from %v to %v over %s", localAddr, remoteAddr, protocol)
 	if protocol == "udp" {
 		d.D.LocalAddr, _ = net.ResolveUDPAddr("udp", localAddr)
@@ -206,36 +167,11 @@
 			"addr":     localAddr,
 			"resolved": d.D.LocalAddr,
 		}).Infof("Resolved udp addr")
-<<<<<<< HEAD
 		conn, err = d.Dial("udp", remoteAddr)
-=======
-		conn, err := d.Dial("udp", remoteAddr)
->>>>>>> 6a139aba
 		log.Infof(`UDP "connection" established`)
 		if err != nil {
 			panic(err)
 		}
-<<<<<<< HEAD
-=======
-		defer conn.Close()
-
-		for {
-			fmt.Fprintf(conn, testMessage+"\n")
-			log.WithField("message", testMessage).Info("Sent message over udp")
-			reply, err := bufio.NewReader(conn).ReadString('\n')
-			if err != nil {
-				panic(err)
-			}
-			reply = strings.TrimSpace(reply)
-			log.WithField("reply", reply).Info("Got reply")
-			if reply != testMessage {
-				panic(errors.New("Unexpected reply: " + reply))
-			}
-			if !ls.Next() {
-				break
-			}
-		}
->>>>>>> 6a139aba
 	} else {
 		d.D.LocalAddr, err = net.ResolveTCPAddr("tcp", localAddr)
 		if err != nil {
@@ -245,15 +181,10 @@
 			"addr":     localAddr,
 			"resolved": d.D.LocalAddr,
 		}).Infof("Resolved tcp addr")
-<<<<<<< HEAD
 		conn, err = d.Dial("tcp", remoteAddr)
-=======
-		conn, err := d.Dial("tcp", remoteAddr)
->>>>>>> 6a139aba
 		if err != nil {
 			return nil, err
 		}
-<<<<<<< HEAD
 		log.Infof("TCP connection established")
 	}
 
@@ -310,26 +241,6 @@
 		log.WithField("reply", reply).Info("Got reply")
 		if reply != testMessage {
 			return errors.New("Unexpected reply: " + reply)
-=======
-		defer conn.Close()
-		log.Infof("TCP connection established")
-
-		for {
-			fmt.Fprintf(conn, testMessage+"\n")
-			log.WithField("message", testMessage).Info("Sent message over tcp")
-			reply, err := bufio.NewReader(conn).ReadString('\n')
-			if err != nil {
-				return err
-			}
-			reply = strings.TrimSpace(reply)
-			log.WithField("reply", reply).Info("Got reply")
-			if reply != testMessage {
-				return errors.New("Unexpected reply: " + reply)
-			}
-			if !ls.Next() {
-				break
-			}
->>>>>>> 6a139aba
 		}
 		if !ls.Next() {
 			break
