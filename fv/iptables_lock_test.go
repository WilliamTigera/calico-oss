--- conflicted
+++ resolved
@@ -61,11 +61,7 @@
 			"--name", containerName,
 			"-v", fmt.Sprintf("%s/..:/codebase", myDir),
 			"--privileged",
-<<<<<<< HEAD
-			"tigera/felix")
-=======
-			utils.Config.FelixImage)
->>>>>>> 43bafe57
+			"tigera/felix:latest")
 		err = felixCmd.Start()
 		Expect(err).NotTo(HaveOccurred())
 
