--- conflicted
+++ resolved
@@ -465,9 +465,6 @@
 		"-e", "FELIX_USAGEREPORTINGENABLED=false",
 		"-e", "FELIX_IPV6SUPPORT=" + ipv6Enabled,
 		"-v", "/lib/modules:/lib/modules",
-<<<<<<< HEAD
-		"tigera/felix:latest",
-=======
 	}
 
 	for k, v := range options.ExtraEnvVars {
@@ -480,7 +477,6 @@
 
 	args = append(args,
 		utils.Config.FelixImage,
->>>>>>> 5dcd3c8e
 	)
 
 	c := Run("felix",
