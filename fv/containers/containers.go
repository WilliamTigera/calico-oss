--- conflicted
+++ resolved
@@ -727,11 +727,7 @@
 		log.WithError(err).Error("Failed to run calico-bpf")
 	}
 
-<<<<<<< HEAD
-	feMatch := regexp.MustCompile("(.* port \\d+ proto \\d+) id (\\d+) count.*")
-=======
 	feMatch := regexp.MustCompile(`(.* port \d+ proto \d+) id (\d+) count.*`)
->>>>>>> 311962d6
 
 	lines := strings.Split(out, "\n")
 	front := ""
