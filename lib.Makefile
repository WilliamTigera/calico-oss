# Find path to the repo root dir (i.e. this files's dir).  Must be first in the file, before including anything.
REPO_DIR:=$(shell dirname $(realpath $(lastword $(MAKEFILE_LIST))))

# Always install the git hooks to prevent publishing closed source code to a non-private repo.
install_hooks:=$(shell $(REPO_DIR)/hack/install-git-hooks)

# Disable built-in rules
.SUFFIXES:

# Shortcut targets
default: build

## Build binary for current platform
all: build

## Run the tests for the current platform/architecture
test: ut fv st

###############################################################################
# Both native and cross architecture builds are supported.
# The target architecture is select by setting the ARCH variable.
# When ARCH is undefined it is set to the detected host architecture.
# When ARCH differs from the host architecture a crossbuild will be performed.
# This variable is only set if ARCHES is not set
ARCHES ?= $(patsubst docker-image/Dockerfile.%,%,$(wildcard docker-image/Dockerfile.*))

# Some repositories keep their Dockerfile(s) in the sub-directories of the 'docker-image'
# directory (e.g., voltron). Make sure ARCHES gets filled from all unique Dockerfiles.
ifeq ($(ARCHES),)
	dockerfiles_in_subdir=$(wildcard docker-image/**/Dockerfile.*)
	ifneq ($(dockerfiles_in_subdir),)
		ARCHES=$(patsubst Dockerfile.%,%,$(shell basename -a $(dockerfiles_in_subdir) | sort | uniq))
	endif
endif

# Some repositories keep their Dockerfile(s) in the root directory instead of in
# the 'docker-image' subdir. Make sure ARCHES gets filled in either way.
ifeq ($(ARCHES),)
	ARCHES=$(patsubst Dockerfile.%,%,$(wildcard Dockerfile.*))
endif

# If architectures cannot infer from Dockerfiles, set default supported architecture.
ifeq ($(ARCHES),)
	ARCHES=amd64 arm64
endif

# list of arches *not* to build when doing *-all
EXCLUDEARCH?=ppc64le s390x
VALIDARCHES = $(filter-out $(EXCLUDEARCH),$(ARCHES))

# BUILDARCH is the host architecture
# ARCH is the target architecture
# we need to keep track of them separately
# Note: OS is always set on Windows
ifeq ($(OS),Windows_NT)
BUILDARCH = x86_64
BUILDOS = x86_64
else
BUILDARCH ?= $(shell uname -m)
BUILDOS ?= $(shell uname -s | tr A-Z a-z)
endif

# canonicalized names for host architecture
ifeq ($(BUILDARCH),aarch64)
	BUILDARCH=arm64
endif
ifeq ($(BUILDARCH),x86_64)
	BUILDARCH=amd64
endif

# unless otherwise set, I am building for my own architecture, i.e. not cross-compiling
ARCH ?= $(BUILDARCH)

# canonicalized names for target architecture
ifeq ($(ARCH),aarch64)
	override ARCH=arm64
endif
ifeq ($(ARCH),x86_64)
	override ARCH=amd64
endif

# detect the local outbound ip address
LOCAL_IP_ENV?=$(shell ip route get 8.8.8.8 | head -1 | awk '{print $$7}')

LATEST_IMAGE_TAG?=latest

# these macros create a list of valid architectures for pushing manifests
comma := ,
double_quote := $(shell echo '"')

## Targets used when cross building.
.PHONY: native register
native:
ifneq ($(BUILDARCH),$(ARCH))
	@echo "Target $(MAKECMDGOALS)" is not supported when cross building! && false
endif

# Enable binfmt adding support for miscellaneous binary formats.
# This is only needed when running non-native binaries.
register:
ifneq ($(BUILDARCH),$(ARCH))
	docker run --rm --privileged multiarch/qemu-user-static:register || true
endif

# If this is a release, also tag and push additional images.
ifeq ($(RELEASE),true)
PUSH_IMAGES+=$(RELEASE_IMAGES)
endif

DOCKERHUB_REGISTRY ?=registry.hub.docker.com
# filter-registry filters out registries we don't want to include when tagging / pushing docker images. For instance,
# we don't include the registry name when pushing to docker hub because that registry is the default.
filter-registry ?= $(if $(filter-out $(1),$(DOCKERHUB_REGISTRY)),$(1)/)

# Convenience function to get the first dev image repo in the list.
DEV_REGISTRY ?= $(firstword $(DEV_REGISTRIES))

# remove from the list to push to manifest any registries that do not support multi-arch
MANIFEST_REGISTRIES         ?= $(DEV_REGISTRIES)

PUSH_MANIFEST_IMAGES := $(foreach registry,$(MANIFEST_REGISTRIES),$(foreach image,$(BUILD_IMAGES),$(call filter-registry,$(registry))$(image)))

# location of docker credentials to push manifests
DOCKER_CONFIG ?= $(HOME)/.docker/config.json

# If a repository still relies on vendoring, it must set GOMOD_VENDOR to "true".
# If that's not the case and we're running in CI, set -mod=readonly to prevent builds
# from being flagged as dirty due to updates in go.mod or go.sum _except_ for:
# - for local builds, which _require_ a change to go.mod.
# - the targets 'commit-pin-updates' and  'golangci-lint' which require
#   updating go.mod and/or go.sum
SKIP_GOMOD_READONLY_FLAG =
ifeq ($(MAKECMDGOALS),commit-pin-updates)
	SKIP_GOMOD_READONLY_FLAG = yes
endif
ifeq ($(MAKECMDGOALS),golangci-lint)
	SKIP_GOMOD_READONLY_FLAG = yes
endif

ifeq ($(GOMOD_VENDOR),true)
	GOFLAGS?="-mod=vendor"
else
ifeq ($(CI),true)
ifndef SKIP_GOMOD_READONLY_FLAG
	GOFLAGS?="-mod=readonly"
endif
endif
endif

# For building, we use the go-build image for the *host* architecture, even if the target is different
# the one for the host should contain all the necessary cross-compilation tools
# we do not need to use the arch since go-build:v0.15 now is multi-arch manifest
GO_BUILD_IMAGE ?= calico/go-build
CALICO_BUILD    = $(GO_BUILD_IMAGE):$(GO_BUILD_VER)

# Build a binary with boring crypto support.
# This function expects you to pass in two arguments:
#   1st arg: path/to/input/package(s)
#   2nd arg: path/to/output/binary
# Only when arch = amd64 it will use boring crypto to build the binary.
# Uses LDFLAGS, CGO_LDFLAGS, CGO_CFLAGS when set.
# Tests that the resulting binary contains boringcrypto symbols.
define build_cgo_boring_binary
	$(DOCKER_RUN) \
		-e CGO_ENABLED=1 \
		-e CGO_CFLAGS=$(CGO_CFLAGS) \
		-e CGO_LDFLAGS=$(CGO_LDFLAGS) \
		$(CALICO_BUILD) \
		sh -c '$(GIT_CONFIG_SSH) GOEXPERIMENT=boringcrypto go build -o $(2) -tags fipsstrict$(if $(BUILD_TAGS),$(comma)$(BUILD_TAGS)) -v -buildvcs=false -ldflags "$(LDFLAGS) -s -w" $(1) \
			&& strings $(2) | grep '_Cfunc__goboringcrypto_' 1> /dev/null'
endef

# Use this when building binaries that need cgo, but have no crypto and therefore would not contain any boring symbols.
define build_cgo_binary
	$(DOCKER_RUN) \
		-e CGO_ENABLED=1 \
		-e CGO_CFLAGS=$(CGO_CFLAGS) \
		-e CGO_LDFLAGS=$(CGO_LDFLAGS) \
		$(CALICO_BUILD) \
		sh -c '$(GIT_CONFIG_SSH) go build -o $(2) $(if $(BUILD_TAGS),-tags $(BUILD_TAGS)) -v -buildvcs=false -ldflags "$(LDFLAGS) -s -w" $(1)'
endef

# For binaries that do not require boring crypto.
define build_binary
	$(DOCKER_RUN) \
		-e CGO_ENABLED=0 \
		$(CALICO_BUILD) \
		sh -c '$(GIT_CONFIG_SSH) go build -o $(2) $(if $(BUILD_TAGS),-tags $(BUILD_TAGS)) -v -buildvcs=false -ldflags "$(LDFLAGS) -s -w" $(1)'
endef

# For windows builds that require cgo.
define build_cgo_windows_binary
	$(DOCKER_RUN) \
		-e CC=x86_64-w64-mingw32-gcc \
		-e CGO_ENABLED=1 \
		-e GOARCH=amd64 \
		-e GOOS=windows \
		$(CALICO_BUILD) \
		sh -c '$(GIT_CONFIG_SSH) go build -o $(2) $(if $(BUILD_TAGS),-tags $(BUILD_TAGS)) -v -buildvcs=false -ldflags "$(LDFLAGS)" $(1)'
endef

# For windows builds that do not require cgo.
define build_windows_binary
	$(DOCKER_RUN) \
		-e CGO_ENABLED=0 \
		-e GOARCH=amd64 \
		-e GOOS=windows \
		$(CALICO_BUILD) \
		sh -c '$(GIT_CONFIG_SSH) go build -o $(2) $(if $(BUILD_TAGS),-tags $(BUILD_TAGS)) -v -buildvcs=false -ldflags "$(LDFLAGS)" $(1)'
endef

# Images used in build / test across multiple directories.
ETCD_IMAGE ?= quay.io/coreos/etcd:$(ETCD_VERSION)-$(ARCH)
ifeq ($(BUILDARCH),amd64)
	# *-amd64 tagged images for etcd are not available until v3.5.0
	ETCD_IMAGE = quay.io/coreos/etcd:$(ETCD_VERSION)
endif
UBI8_IMAGE ?= registry.access.redhat.com/ubi8/ubi-minimal:$(UBI8_VERSION)
UBI9_IMAGE ?= registry.access.redhat.com/ubi9/ubi-minimal:$(UBI9_VERSION)

ifeq ($(GIT_USE_SSH),true)
	GIT_CONFIG_SSH ?= git config --global url."ssh://git@github.com/".insteadOf "https://github.com/";
endif

# Get version from git. We allow setting this manually for the hashrelease process.
GIT_VERSION ?= $(shell git describe --tags --dirty --always --abbrev=12)

# Figure out version information.  To support builds from release tarballs, we default to
# <unknown> if this isn't a git checkout.
GIT_COMMIT:=$(shell git rev-parse HEAD || echo '<unknown>')
BUILD_ID:=$(shell git rev-parse HEAD || uuidgen | sed 's/-//g')

# Lazily set the git version we embed into the binaries we build. We want the
# git tag at the time we build the binary.
# Variables elsewhere that depend on this (such as LDFLAGS) must also be lazy.
GIT_DESCRIPTION=$(shell git describe --tags --dirty --always --abbrev=12 || echo '<unknown>')

# Calculate a timestamp for any build artifacts.
ifneq ($(OS),Windows_NT)
DATE:=$(shell date -u +'%FT%T%z')
endif

# Figure out the users UID/GID.  These are needed to run docker containers
# as the current user and ensure that files built inside containers are
# owned by the current user.
ifneq ($(OS),Windows_NT)
LOCAL_USER_ID:=$(shell id -u)
LOCAL_GROUP_ID:=$(shell id -g)
endif

ifeq ("$(LOCAL_USER_ID)", "0")
# The build needs to run as root.
EXTRA_DOCKER_ARGS+=-e RUN_AS_ROOT='true'
endif

# Allow the ssh auth sock to be mapped into the build container.
ifdef SSH_AUTH_SOCK
	EXTRA_DOCKER_ARGS += -v $(SSH_AUTH_SOCK):/ssh-agent --env SSH_AUTH_SOCK=/ssh-agent
endif

# Volume-mount gopath into the build container to cache go module's packages. If the environment is using multiple
# comma-separated directories for gopath, use the first one, as that is the default one used by go modules.
ifneq ($(GOPATH),)
	# If the environment is using multiple comma-separated directories for gopath, use the first one, as that
	# is the default one used by go modules.
	GOMOD_CACHE = $(shell echo $(GOPATH) | cut -d':' -f1)/pkg/mod
else
	# If gopath is empty, default to $(HOME)/go.
	GOMOD_CACHE = $(HOME)/go/pkg/mod
endif

EXTRA_DOCKER_ARGS += -v $(GOMOD_CACHE):/go/pkg/mod:rw

# Define go architecture flags to support arm variants
GOARCH_FLAGS :=-e GOARCH=$(ARCH)

# Location of certificates used in UTs.
REPO_ROOT := $(shell git rev-parse --show-toplevel)
CERTS_PATH := $(REPO_ROOT)/hack/test/certs

# The image to use for building calico/base-dependent modules (e.g. apiserver, typha).
CALICO_BASE ?= calico/base

QEMU_IMAGE ?= calico/qemu-user-static:latest

ifndef NO_DOCKER_PULL
DOCKER_PULL = --pull
else
DOCKER_PULL =
endif

# DOCKER_BUILD is the base build command used for building all images.
<<<<<<< HEAD
DOCKER_BUILD=docker buildx build --load --platform=linux/$(ARCH) --pull \
	--build-arg QEMU_IMAGE=$(QEMU_IMAGE) \
	--build-arg UBI8_IMAGE=$(UBI8_IMAGE) \
	--build-arg UBI9_IMAGE=$(UBI9_IMAGE) \
	--build-arg GIT_VERSION=$(GIT_VERSION) \
	--build-arg BPFTOOL_IMAGE=$(BPFTOOL_IMAGE)
=======
DOCKER_BUILD=docker buildx build --load --platform=linux/$(ARCH) $(DOCKER_PULL)\
	     --build-arg QEMU_IMAGE=$(QEMU_IMAGE) \
	     --build-arg UBI_IMAGE=$(UBI_IMAGE) \
	     --build-arg GIT_VERSION=$(GIT_VERSION) \
	     --build-arg CALICO_BASE=$(CALICO_BASE)
>>>>>>> b55c2d31

DOCKER_RUN := mkdir -p $(REPO_ROOT)/.go-pkg-cache bin $(GOMOD_CACHE) && \
	docker run --rm \
		--net=host \
		--init \
		$(EXTRA_DOCKER_ARGS) \
		-e LOCAL_USER_ID=$(LOCAL_USER_ID) \
		-e GOCACHE=/go-cache \
		$(GOARCH_FLAGS) \
		-e GOPATH=/go \
		-e OS=$(BUILDOS) \
		-e GOOS=$(BUILDOS) \
		-e GOFLAGS=$(GOFLAGS) \
		-e ACK_GINKGO_DEPRECATIONS=1.16.5 \
		-e ACK_GINKGO_RC=true \
		-v $(REPO_ROOT):/go/src/github.com/projectcalico/calico:rw \
		-v $(REPO_ROOT)/.go-pkg-cache:/go-cache:rw \
		-w /go/src/$(PACKAGE_NAME)

DOCKER_GO_BUILD := $(DOCKER_RUN) $(CALICO_BUILD)

# Host native build images
HOST_NATIVE_BUILD_IMAGE ?= calico/host-native-build

.PHONY: host-native-build
host-native-build: $(wildcard $(REPO_DIR)/third_party/host-native/Dockerfile.*)
	cd $(REPO_DIR)/third_party/host-native && \
		docker buildx bake --load --pull \
		-f $(REPO_DIR)/third_party/host-native/host-native-build-bake.hcl

DOCKER_HOST_NATIVE_RUN := docker run --rm \
	--net=host \
	--init \
	--user $(LOCAL_USER_ID):$(LOCAL_GROUP_ID) \
	$(EXTRA_DOCKER_ARGS) \
	-v $(REPO_ROOT):/go/src/github.com/projectcalico/calico:rw \
	-w /go/src/$(PACKAGE_NAME)

# This function replaces the version string in the spec template and builds the rpm package.
define host_native_rpm_build
	$(eval version := $(shell $(REPO_ROOT)/hack/generate-rpm-version.sh $(REPO_ROOT) $(3)))

	sed 's/@VERSION@/$(version)/g' rhel/$(2).spec.in > rhel/$(2).spec

	mkdir -p package/$(1) && $(DOCKER_HOST_NATIVE_RUN) \
		$(HOST_NATIVE_BUILD_IMAGE):$(1) \
			sh -c 'rpmbuild \
				--define "_topdir $$PWD/package/$(1)" \
				--define "_sourcedir $$PWD" \
				-ba rhel/$(2).spec'
endef

# A target that does nothing but it always stale, used to force a rebuild on certain targets based on some non-file criteria.
.PHONY: force-rebuild
force-rebuild:

###############################################################################
# Updating pins
#   the repo importing this Makefile _must_ define the update-pins target
#   for example:
#     update-pins: update-libcalico-pin update-typha-pin
###############################################################################
PIN_BRANCH?=$(shell git rev-parse --abbrev-ref HEAD)

# The docker entrypoint script might echo output that could be included in the output of the following command, so this
# prefixes the commit tag with "commit-tag:" so can reliable get the commit tag from the output.
define get_remote_version
	$(shell $(DOCKER_RUN) $(CALICO_BUILD) sh -c '$(GIT_CONFIG_SSH) echo "commit-tag:$$(git ls-remote https://$(1) $(2) | cut -f1)"' | awk -F "commit-tag:" '{print $$2}')
endef

# update_pin updates the given package's version to the latest available in the specified repo and branch.
# $(1) should be the name of the package, $(2) and $(3) the repository and branch from which to update it.
# If $(4) is specified it's treated as the module version and use in the go get -d command.
define update_pin
	$(eval new_ver := $(call get_remote_version,$(2),$(3)))
	$(eval repo := $(if $(4),$(1)/$(4),$(1)))

	$(DOCKER_RUN) -i $(CALICO_BUILD) sh -c '\
		if [ ! -z "$(new_ver)" ]; then \
			$(GIT_CONFIG_SSH) \
			go get -d $(repo)@$(new_ver); \
			go mod tidy; \
		fi'
endef

# update_replace_pin updates the given package's version to the latest available in the specified repo and branch.
# This routine can only be used for packages being replaced in go.mod, such as private versions of open-source packages.
# $(1) should be the name of the package, $(2) and $(3) the repository and branch from which to update it. If $(4) is
# specified it's treated as the module version and use in the go mod edit -replace command.
define update_replace_pin
	$(eval new_ver := $(call get_remote_version,$(2),$(3)))
	$(eval original_repo := $(if $(4),$(1)/$(4),$(1)))
	$(eval replace_repo := $(if $(4),$(2)/$(4),$(2)))

	$(DOCKER_RUN) -i $(CALICO_BUILD) sh -c '\
		if [ ! -z "$(new_ver)" ]; then \
			$(GIT_CONFIG_SSH) \
			go mod edit -replace $(original_repo)=$(replace_repo)@$(new_ver); \
			go mod tidy; \
		fi'
endef

# Get the latest release tag from projectcalico/go-build.
GO_BUILD_REPO=https://github.com/projectcalico/go-build.git
define get_go_build_version
	$(shell git ls-remote --tags --refs --sort=-version:refname $(GO_BUILD_REPO) | head -n 1 | awk -F '/' '{print $$NF}')
endef

# update_go_build updates the GO_BUILD_VER in metadata.mk or Makefile.
# for annotated git tags, we need to remove the trailing `^{}`.
# for the obsoleted vx.y go-build version, we need to remove the leading `v` for bash string comparison to work properly.
define update_go_build_pin
	$(eval new_ver := $(subst ^{},,$(call get_go_build_version)))
	$(eval old_ver := $(subst v,,$(shell grep -E "^GO_BUILD_VER" $(1) | cut -d'=' -f2 | xargs)))

	@echo "current GO_BUILD_VER=$(old_ver)"
	@echo "latest GO_BUILD_VER=$(new_ver)"

	bash -c '\
		if [[ "$(new_ver)" > "$(old_ver)" ]]; then \
			sed -i "s/^GO_BUILD_VER[[:space:]]*=.*/GO_BUILD_VER=$(new_ver)/" $(1); \
			echo "GO_BUILD_VER is updated to $(new_ver)"; \
		else \
			echo "no need to update GO_BUILD_VER"; \
		fi'
endef

GIT_REMOTE?=origin
API_BRANCH?=$(PIN_BRANCH)
API_REPO?=github.com/projectcalico/calico/api
BASE_API_REPO?=github.com/projectcalico/calico/api
APISERVER_BRANCH?=$(PIN_BRANCH)
APISERVER_REPO?=github.com/projectcalico/calico/apiserver
TYPHA_BRANCH?=$(PIN_BRANCH)
TYPHA_REPO?=github.com/projectcalico/calico/typha
LIBCALICO_BRANCH?=$(PIN_BRANCH)
LIBCALICO_REPO?=github.com/projectcalico/calico/libcalico-go
CONFD_BRANCH?=$(PIN_BRANCH)
CONFD_REPO?=github.com/projectcalico/calico/confd
FELIX_BRANCH?=$(PIN_BRANCH)
FELIX_REPO?=github.com/projectcalico/calico/felix
CNI_BRANCH?=$(PIN_BRANCH)
CNI_REPO?=github.com/projectcalico/calico/cni-plugin

update-api-pin:
	$(call update_pin,$(API_REPO),$(API_REPO),$(API_BRANCH))

replace-api-pin:
	$(call update_replace_pin,$(BASE_API_REPO),$(API_REPO),$(API_BRANCH))

update-apiserver-pin:
	$(call update_pin,github.com/projectcalico/calico/apiserver,$(APISERVER_REPO),$(APISERVER_BRANCH))

replace-apiserver-pin:
	$(call update_replace_pin,github.com/projectcalico/calico/apiserver,$(APISERVER_REPO),$(APISERVER_BRANCH))

update-typha-pin:
	$(call update_pin,github.com/projectcalico/calico/typha,$(TYPHA_REPO),$(TYPHA_BRANCH))

replace-typha-pin:
	$(call update_replace_pin,github.com/projectcalico/calico/typha,$(TYPHA_REPO),$(TYPHA_BRANCH))

update-libcalico-pin:
	$(call update_pin,github.com/projectcalico/calico/libcalico-go,$(LIBCALICO_REPO),$(LIBCALICO_BRANCH))

replace-libcalico-pin:
	$(call update_replace_pin,github.com/projectcalico/calico/libcalico-go,$(LIBCALICO_REPO),$(LIBCALICO_BRANCH))

update-confd-pin:
	$(call update_replace_pin,github.com/kelseyhightower/confd,$(CONFD_REPO),$(CONFD_BRANCH))

update-felix-pin:
	$(call update_pin,github.com/projectcalico/calico/felix,$(FELIX_REPO),$(FELIX_BRANCH))

replace-felix-pin:
	$(call update_replace_pin,github.com/projectcalico/calico/felix,$(FELIX_REPO),$(FELIX_BRANCH))

update-cni-plugin-pin:
	$(call update_pin,github.com/projectcalico/calico/cni-plugin,$(CNI_REPO),$(CNI_BRANCH))

replace-cni-pin:
	$(call update_replace_pin,github.com/projectcalico/calico/cni-plugin,$(CNI_REPO),$(CNI_BRANCH))

update-go-build-pin:
	$(call update_go_build_pin,$(GIT_GO_BUILD_UPDATE_COMMIT_FILE))

git-status:
	git status --porcelain

git-config:
ifdef CONFIRM
	git config --global user.name "marvin-tigera"
	git config --global user.email "marvin@projectcalico.io"
endif

git-commit:
	git diff --quiet HEAD || git commit -m "Semaphore Automatic Update" go.mod go.sum $(EXTRA_FILES_TO_COMMIT)

###############################################################################
# External resource affecting macros
# The following macros affect resources outside of the local environment that
# they're run in, i.e. pushing to docker or github. If CONFIM is not defined,
# then the commands are just printed, instead of run.
#
# The <command>-cmd macro should never be run directly, it's used to define
# the command the macro runs but depending on whether CONFIRM is defined the
# command may be printed or run.
#
# You can redefine <command>-cmd to have the targets in this makefile use a
# different implementation.
###############################################################################

ifdef LOCAL_CRANE
CRANE_CMD         = bash -c $(double_quote)crane
else
CRANE_CMD         = docker run -t --entrypoint /bin/sh -v $(DOCKER_CONFIG):/root/.docker/config.json $(CALICO_BUILD) -c \
                    $(double_quote)crane
endif

GIT_CMD           = git
DOCKER_CMD        = docker

ifdef CONFIRM
CRANE         = $(CRANE_CMD)
GIT           = $(GIT_CMD)
DOCKER        = $(DOCKER_CMD)
else
CRANE         = echo [DRY RUN] $(CRANE_CMD)
GIT           = echo [DRY RUN] $(GIT_CMD)
DOCKER        = echo [DRY RUN] $(DOCKER_CMD)
endif

commit-and-push-pr:
	$(GIT) add $(GIT_COMMIT_FILES)
	$(GIT) commit -m $(GIT_COMMIT_MESSAGE)
	$(GIT) push $(GIT_REMOTE) $(GIT_PR_BRANCH_HEAD)

###############################################################################
# GitHub API helpers
#   Helper macros and targets to help with communicating with the github API
###############################################################################
GIT_COMMIT_MESSAGE?="Automatic Pin Updates"
GIT_PR_BRANCH_BASE?=$(SEMAPHORE_GIT_BRANCH)
PIN_UPDATE_BRANCH?=semaphore-auto-pin-updates-$(GIT_PR_BRANCH_BASE)
GIT_PR_BRANCH_HEAD?=$(PIN_UPDATE_BRANCH)
GIT_PIN_UPDATE_COMMIT_FILES?=go.mod go.sum
GIT_GO_BUILD_UPDATE_COMMIT_FILE?=metadata.mk
GIT_PIN_UPDATE_COMMIT_EXTRA_FILES?=$(GIT_COMMIT_EXTRA_FILES)
GIT_COMMIT_FILES?=$(GIT_PIN_UPDATE_COMMIT_FILES) $(GIT_PIN_UPDATE_COMMIT_EXTRA_FILES)

# Call the github API. $(1) is the http method type for the https request, $(2) is the repo slug, and is $(3) is for json
# data (if omitted then no data is set for the request). If GITHUB_API_EXIT_ON_FAILURE is set then the macro exits with 1
# on failure. On success, the ENV variable GITHUB_API_RESPONSE will contain the response from github
define github_call_api
	$(eval CMD := curl -f -X$(1) \
		-H "Content-Type: application/json"\
		-H "Authorization: token ${GITHUB_TOKEN}"\
		https://api.github.com/repos/$(2) $(if $(3),--data '$(3)',))
	$(eval GITHUB_API_RESPONSE := $(shell $(CMD) | sed -e 's/#/\\\#/g'))
	$(if $(GITHUB_API_EXIT_ON_FAILURE), $(if $(GITHUB_API_RESPONSE),,exit 1),)
endef

# Create the pull request. $(1) is the repo slug, $(2) is the title, $(3) is the head branch and $(4) is the base branch.
# If the call was successful then the ENV variable PR_NUMBER will contain the pull request number of the created pull request.
define github_pr_create
	$(eval JSON := {"title": "$(2)", "head": "$(3)", "base": "$(4)"})
	$(call github_call_api,POST,$(1)/pulls,$(JSON))
	$(eval PR_NUMBER := $(filter-out null,$(shell echo '$(GITHUB_API_RESPONSE)' | jq '.number')))
endef

# Create a comment on a pull request. $(1) is the repo slug, $(2) is the pull request number, and $(3) is the comment
# body.
define github_pr_add_comment
	$(eval JSON := {"body":"$(3)"})
	$(call github_call_api,POST,$(1)/issues/$(2)/comments,$(JSON))
endef

# List pull open pull requests for a head and base. $(1) is the repo slug, $(2) is the branch head, $(3) is the branch base,
# and $(4) is the state.
define github_pr_list
	$(eval QUERY := $(if $(2),head=$(2),)$(if $(3),\&base=$(3))$(if $(4),\&state=$(4),))
	$(call github_call_api,GET,$(1)/pulls?$(QUERY),)
endef

# Check if there is a pull request with head GIT_PR_BRANCH_HEAD and base GIT_PR_BRANCH_BASE for the repo with slug
# GIT_REPO_SLUG. If there is a PR that exists the PR_EXISTS will be set to 0, otherwise it is set to 1.
check-if-pin-update-pr-exists:
ifndef ORGANIZATION
	@echo "ORGANIZATION must be set for the project."
	exit 1
endif
	$(call github_pr_list,$(GIT_REPO_SLUG),$(ORGANIZATION):$(GIT_PR_BRANCH_HEAD),$(GIT_PR_BRANCH_BASE),open)
	$(eval PR_EXISTS := $(if $(filter-out 0,$(shell echo '$(GITHUB_API_RESPONSE)' | jq '. | length')),0,1))

###############################################################################
# Auto pin update targets
#   Targets updating the pins
###############################################################################
GITHUB_API_EXIT_ON_FAILURE?=1

## Update dependency pins to their latest changeset, committing and pushing it.
## DEPRECATED This will be removed along with associated helper functions in future releases. Use the trigger-auto-pin-update-process
## to create PR with the pin updates.
.PHONY: commit-pin-updates
commit-pin-updates: update-pins git-status git-config git-commit ci git-push

# Creates and checks out the branch defined by GIT_PR_BRANCH_HEAD. It attempts to delete the branch from the local and
# remote repositories. Requires CONFIRM to be set, otherwise it fails with an error.
create-pin-update-head: var-require-one-of-CONFIRM-DRYRUN
ifeq ($(shell git rev-parse --abbrev-ref HEAD),$(GIT_PR_BRANCH_HEAD))
	@echo "Current branch is pull request head, cannot set it up."
	exit 1
endif
	-git branch -D $(GIT_PR_BRANCH_HEAD)
	-$(GIT) push $(GIT_REMOTE) --delete $(GIT_PR_BRANCH_HEAD)
	git checkout -b $(GIT_PR_BRANCH_HEAD)

create-pin-update-pr:
	$(call github_pr_create,$(GIT_REPO_SLUG),[$(GIT_PR_BRANCH_BASE)] Semaphore Auto Pin Update,$(GIT_PR_BRANCH_HEAD),$(GIT_PR_BRANCH_BASE))
	echo 'Created pin update pull request $(PR_NUMBER)'

# Add the "/merge-when-ready" comment to enable the "merge when ready" functionality, i.e. when the pull request is passing
# the tests and approved merge it. The PR_NUMBER is set by the dependent target
set-merge-when-ready-on-pin-update-pr:
	$(call github_pr_add_comment,$(GIT_REPO_SLUG),$(PR_NUMBER),/merge-when-ready delete-branch)
	echo "Added '/merge-when-ready' comment command to pull request $(PR_NUMBER)"

# Call the update-pins target with the GIT_PR_BRANCH_BASE as the PIN_BRANCH
trigger-pin-updates:
	PIN_BRANCH=$(GIT_PR_BRANCH_BASE) $(MAKE) update-pins

# POST_PIN_UPDATE_TARGETS is used to specify targets that should be run after the pins have been updated to run targets
# that modify files that are tied to the dependencies. An example would be generated files that would changed based on
# a dependency update. This target would likely need to be used in tandem with GIT_PIN_UPDATE_COMMIT_EXTRA_FILES so the
# update files are committed with the pin update.
POST_PIN_UPDATE_TARGETS ?=

# Trigger the auto pin update process. This involves updating the pins, committing and pushing them to github, creating
# a pull request, and add the "/merge-when-ready" comment command. If there is already a pin update PR for the base
# branch the pin update is not done and the target will exit.
trigger-auto-pin-update-process: check-if-pin-update-pr-exists
	$(if $(filter $(PR_EXISTS),0),echo "A pull request for head '$(GIT_PR_BRANCH_HEAD)' and base '$(GIT_PR_BRANCH_BASE)' already exists.",\
		$(MAKE) trigger-auto-pin-update-process-wrapped)

trigger-auto-pin-update-process-wrapped: create-pin-update-head trigger-pin-updates $(POST_PIN_UPDATE_TARGETS)
	$(if $(shell git diff --quiet HEAD $(GIT_COMMIT_FILES) || echo "true"),\
		$(MAKE) commit-and-push-pr create-pin-update-pr set-merge-when-ready-on-pin-update-pr,echo "Pins are up to date")

###############################################################################
# Static checks
#   repos can specify additional checks by setting LOCAL_CHECKS
###############################################################################
.PHONY: static-checks
## Run static source code checks (lint, formatting, ...)
static-checks: $(LOCAL_CHECKS)
	$(MAKE) golangci-lint

LINT_ARGS ?= --max-issues-per-linter 0 --max-same-issues 0 --timeout 8m

.PHONY: golangci-lint
golangci-lint: $(GENERATED_FILES)
	$(DOCKER_RUN) $(CALICO_BUILD) sh -c '$(GIT_CONFIG_SSH) golangci-lint run $(LINT_ARGS)'

REPO_REL_DIR=$(shell if [ -e hack/format-changed-files.sh ]; then echo '.'; else echo '..'; fi )

.PHONY: fix-changed go-fmt-changed goimports-changed
# Format changed files only.
fix-changed go-fmt-changed goimports-changed:
	$(DOCKER_RUN) -e release_prefix=$(RELEASE_BRANCH_PREFIX)-v \
	              -e git_repo_slug=$(GIT_REPO_SLUG) $(CALICO_BUILD) $(REPO_REL_DIR)/hack/format-changed-files.sh

.PHONY: fix-all go-fmt-all goimports-all
fix-all go-fmt-all goimports-all:
	$(DOCKER_RUN) $(CALICO_BUILD) $(REPO_REL_DIR)/hack/format-all-files.sh

.PHONY: pre-commit
pre-commit:
	$(DOCKER_RUN) $(CALICO_BUILD) git-hooks/pre-commit-in-container

.PHONY: install-git-hooks
install-git-hooks:
	${install_hooks}

.PHONY: check-module-path-tigera-api
check-module-path-tigera-api:
	@echo "Checking the repo importing tigera/api and not importing projectcalico/api"
	@IMPORT_TIGERA_API=$$($(DOCKER_GO_BUILD) sh -c 'go list -m github.com/tigera/api > /dev/null 2>&1 && echo yes || echo no'); \
	echo Is tigera/api imported? $$IMPORT_TIGERA_API; \
	if [ "$$IMPORT_TIGERA_API" != "yes" ]; then \
	     echo "Error: This repo should import tigera/api module."; \
	     false; \
	fi
	@IMPORT_PROJECTCALICO_API=$$($(DOCKER_GO_BUILD) sh -c 'go list -m github.com/projectcalico/calico/api > /dev/null 2>&1 && echo yes || echo no'); \
	echo Is projectcalico/api imported? $$IMPORT_PROJECTCALICO_API; \
	if [ "$$IMPORT_PROJECTCALICO_API" != "no" ]; then \
	     echo "Error: This repo should NOT import projectcalico/api module."; \
	     false; \
	fi

.PHONY: check-module-path-projectcalico-api
check-module-path-projectcalico-api:
	@echo "Checking the repo importing projectcalico/api and not importing tigera/api"
	@IMPORT_PROJECTCALICO_API=$$($(DOCKER_GO_BUILD) sh -c 'go list -m github.com/projectcalico/calico/api > /dev/null 2>&1 && echo yes || echo no'); \
	echo Is projectcalico/api imported? $$IMPORT_PROJECTCALICO_API; \
	if [ "$$IMPORT_PROJECTCALICO_API" != "yes" ]; then \
	     echo "Error: This repo should import projectcalico/api module."; \
	     false; \
	fi
	@IMPORT_TIGERA_API=$$($(DOCKER_GO_BUILD) sh -c 'go list -m github.com/tigera/api > /dev/null 2>&1 && echo yes || echo no'); \
	echo Is tigera/api imported? $$IMPORT_TIGERA_API; \
	if [ "$$IMPORT_TIGERA_API" != "no" ]; then \
	     echo "Error: This repo should NOT import tigera/api module."; \
	     false; \
	fi

###############################################################################
# go mod helpers
###############################################################################
mod-download:
	-$(DOCKER_RUN) $(CALICO_BUILD) sh -c '$(GIT_CONFIG_SSH) go mod download'

mod-tidy:
	-$(DOCKER_RUN) $(CALICO_BUILD) sh -c '$(GIT_CONFIG_SSH) go mod tidy'

###############################################################################
# Semaphore helpers
###############################################################################

# This semaphore project IDs are defined here because you cannot easily look them up in the semaphore API. This gives
# us a single place to define these values, then projects can reference the readable ENV variable when they need a semaphore
# project ID.
SEMAPHORE_API_PROJECT_ID=9625623e-bfc5-435f-9c22-74f9cd8622fc
SEMAPHORE_API_TIGERA_PROJECT_ID=48d23719-405f-4827-b58a-7de0598a6bf5
SEMAPHORE_API_SERVER_PROJECT_ID=6e4eb5b2-0150-4624-968d-f96a1cd9c37d
SEMAPHORE_API_SERVER_OSS_PROJECT_ID=10f6c7c1-7eaa-4e75-a9d1-83e5426158b1
SEMAPHORE_APP_POLICY_PRIVATE_PROJECT_ID=fa098f05-b2d2-4cf6-ac83-aa1e38e95670
SEMAPHORE_APP_POLICY_PROJECT_ID=bc654d5c-bb68-4b00-9d02-289291762b1d
SEMAPHORE_BIRD_PROJECT_ID=c1cc5eaf-873b-4113-a85e-a555361413e6
SEMAPHORE_CC_PORTAL=2b3f9721-a851-4a97-981f-0cb81f93ddd0
SEMAPHORE_CALICO_PRIVATE_PROJECT_ID=8a309869-f767-49dc-924f-fa927edbf657
SEMAPHORE_CALICO_PROJECT_ID=828e6de6-ed4b-49c7-9cb5-ac1246d454de
SEMAPHORE_CALICO_USAGE_PROJECT_ID=29f53c2b-8266-4873-879d-19b65960b3fd
SEMAPHORE_CALICOCTL_PRIVATE_PROJECT_ID=8d885379-6a1b-4fc8-aa45-dc0cfb87894a
SEMAPHORE_CALICOCTL_PROJECT_ID=193ce75a-7a47-4c9f-b966-f25c83e62213
SEMAPHORE_CALICOQ_PROJECT_ID=dc79e0e9-a7b3-40f5-8dc2-2818210ee0a9
SEMAPHORE_CLOUD_CONTROLLERS_PRIVATE_PROJECT_ID=f70e6c08-887b-481d-9591-68e243b32b32
SEMAPHORE_CNI_PLUGIN_PRIVATE_PROJECT_ID=f2c02a84-5fcd-49ed-b4cb-a6273409f0de
SEMAPHORE_CNI_PLUGIN_PROJECT_ID=741ec781-5dbb-4494-ba90-ec6831a9b176
SEMAPHORE_COMPLIANCE_PROJECT_ID=958a9147-ec94-4e99-b4c8-de7857653bb9
SEMAPHORE_CONFD_PROJECT_ID=4c6b815f-d42c-4436-aafa-651fbaf5859e
SEMAPHORE_CONFD_PRIVATE_PROJECT_ID=d3a7649a-3a39-45bf-95e9-fd6df3d0a7b1
SEMAPHORE_CURATOR_PROJECT_ID=c391dcff-6933-40e7-a6d1-1dcf7e6e231d
SEMAPHORE_DEEP_PACKET_INSPECTION_PROJECT_ID=81c0981e-979c-4741-8143-22166384afa1
SEMAPHORE_DEXIDP_DOCKER_PROJECT_ID=ee618372-35c8-4f83-bd05-d3a96ac2b276
SEMAPHORE_EGRESS_GATEWAY_PROJECT_ID=f01056ec-75f9-46a0-9ae2-6fc5e391136c
SEMAPHORE_ELASTICSEARCH_DOCKER_PROJECT_ID=0a3a5bf6-19e4-4210-a3fa-15fc857596ac
SEMAPHORE_ELASTICSEARCH_METRICS_PROJECT_ID=306b29c0-aa86-4b76-9c3e-c78a327e7d83
SEMAPHORE_ENVOY_DOCKER_PROJECT_ID=b8db000b-c2c4-44cd-a22d-51df73dfdcba
SEMAPHORE_ES_PROXY_IMAGE_PROJECT_ID=bc7ee48d-0051-4ceb-961d-03659463ada4
SEMAPHORE_ES_GATEWAY_PROJECT_ID=3c01c819-532b-4ccc-8305-5dd45c10bf93
SEMAPHORE_FELIX_PRIVATE_PROJECT_ID=e439cca4-156c-4d23-b611-002601440ad0
SEMAPHORE_FELIX_PROJECT_ID=48267e65-4acc-4f27-a88f-c3df0e8e2c3b
SEMAPHORE_FIREWALL_INTEGRATION_PROJECT_ID=d4307a31-1e46-4622-82e2-886165b77008
SEMAPHORE_FLUENTD_DOCKER_PROJECT_ID=50383fb9-d234-461a-ae00-23e18b7cd5b8
SEMAPHORE_INGRESS_COLLECTOR_PROJECT_ID=cf7947e4-a886-404d-ac6a-c3f3ac1a7b93
SEMAPHORE_INTRUSION_DETECTION_PROJECT_ID=2beffe81-b05a-41e0-90ce-e0d847dee2ee
SEMAPHORE_KEY_CERT_PROVISIONER_PROJECT_ID=9efb25f3-8c5d-4f22-aab5-4a1f5519bc7c
SEMAPHORE_KUBE_CONTROLLERS_PRIVATE_PROJECT_ID=0b8651d0-6c5d-4076-ab1d-25b120d0f670
SEMAPHORE_KUBE_CONTROLLERS_PROJECT_ID=d688e2ce-8c4a-4402-ba54-3aaa0eb53e5e
SEMAPHORE_KUBECTL_CALICO_PROJECT_ID=37d7cb2b-62b0-4178-9424-de766f2de59b
SEMAPHORE_KIBANA_DOCKER_PROJECT_ID=eaafdbad-4546-4582-b8fa-cea05a80a04d
SEMAPHORE_LIBCALICO_GO_PRIVATE_PROJECT_ID=72fa12b5-5ad5-43ae-b0ac-17f9f7c71030
SEMAPHORE_LIBCALICO_GO_PROJECT_ID=ce3e6bed-1fb6-4501-80e5-2121a266a386
SEMAPHORE_LICENSE_AGENT_PROJECT_ID=beb13609-8ee0-461a-a08b-dab86af1c128
SEMAPHORE_LICENSING_PROJECT_ID=344f1cf0-0c3f-4fa3-b89b-3c35127b3054
SEMAPHORE_L7_COLLECTOR_PROJECT_ID=b02e7bbf-39ee-4c0c-a6f6-793cdf89daa7
SEMAPHORE_LMA_PROJECT_ID=5130e1d3-d9cd-4270-9e62-57f98d34495e
SEMAPHORE_MANAGER_PROJECT_ID=325ca49d-5111-4b07-a54f-dc0c7ec538bb
SEMAPHORE_NETWORKING_CALICO_PROJECT_ID=0a7883cb-b727-4113-948d-b95cb00df6b6
SEMAPHORE_NODE_PRIVATE_PROJECT_ID=edd8246c-7116-473a-81c8-7a3bbbc07228
SEMAPHORE_NODE_PROJECT_ID=980a06a4-9d43-43f8-aedd-a3bfad258de6
SEMAPHORE_OPERATOR_PROJECT_ID=8343e619-cc44-4be4-a9d7-21963ebc1c8f
SEMAPHORE_PACKETCAPTURE_API_PROJECT_ID=f505b00c-57c3-4859-8b97-ff4095b5ab25
SEMAPHORE_PERFORMANCE_HOTSPOTS_PROJECT_ID=6a343a02-0acf-4c52-9cc7-24ee51377e32
SEMAPHORE_POD2DAEMON_PROJECT_ID=eb2eea4f-c185-408e-9837-da0d231428fb
SEMAPHORE_PROMETHEUS_SERVICE_PROJECT_ID=d5b7ed99-8966-46cc-90f2-9027c428db48
SEMAPHORE_SKIMBLE_PROJECT_ID=35171baf-8daf-4725-882f-c301851a6e1d
SEMAPHORE_TS_QUERYSERVER_PROJECT_ID=5dbe4688-0c21-40fb-89f7-a2d64c17401b
SEMAPHORE_TYPHA_PROJECT_ID=c2ea3f0a-58a0-427a-9ed5-6eff8d6543b3
SEMAPHORE_TYPHA_PRIVATE_PROJECT_ID=51e84cb9-0f38-408a-a113-0f5ca71844d7
SEMAPHORE_VOLTRON_PROJECT_ID=9d239362-9594-4c84-8983-868ee19ebd41

SEMAPHORE_WORKFLOW_BRANCH?=master

# Sends a request to the semaphore API to run the request workflow. It requires setting the SEMAPHORE_API_TOKEN, SEMAPHORE_PROJECT_ID,
# SEMAPHORE_WORKFLOW_BRANCH, and SEMAPHORE_WORKFLOW_FILE ENV variables.
semaphore-run-workflow:
	$(eval CMD := curl -f -X POST \
		-H "Authorization: Token $(SEMAPHORE_API_TOKEN)" \
		-d "project_id=$(SEMAPHORE_PROJECT_ID)&reference=$(SEMAPHORE_WORKFLOW_BRANCH)&commit_sha=$(SEMAPHORE_COMMIT_SHA)&pipeline_file=.semaphore/$(SEMAPHORE_WORKFLOW_FILE)" \
		"https://tigera.semaphoreci.com/api/v1alpha/plumber-workflows")
	$(eval SEMAPHORE_API_RESPONSE := $(shell $(CMD) | jq -R '.' | sed -e 's/#/\\\#/g'))
	$(if $(SEMAPHORE_API_RESPONSE),,exit 1)
	$(eval WORKFLOW_ID := $(shell echo $(SEMAPHORE_API_RESPONSE) | jq -r '.workflow_id'))
	@echo Semaphore workflow successfully created here https://tigera.semaphoreci.com/workflows/$(WORKFLOW_ID)

# This is a helpful wrapper of the semaphore-run-workflow target to run the update_pins workflow file for a project.
semaphore-run-auto-pin-update-workflow:
	SEMAPHORE_WORKFLOW_FILE=update_pins.yml $(MAKE) semaphore-run-workflow
	@echo Successfully triggered the semaphore pin update workflow

# This target triggers the 'semaphore-run-auto-pin-update-workflow' target for every SEMAPHORE_PROJECT_ID in the list of
# SEMAPHORE_AUTO_PIN_UPDATE_PROJECT_IDS.
semaphore-run-auto-pin-update-workflows:
	for ID in $(SEMAPHORE_AUTO_PIN_UPDATE_PROJECT_IDS); do\
		SEMAPHORE_WORKFLOW_BRANCH=$(SEMAPHORE_GIT_BRANCH) SEMAPHORE_PROJECT_ID=$$ID $(MAKE) semaphore-run-auto-pin-update-workflow; \
	done

###############################################################################
# Mock helpers
###############################################################################
# Helper targets for testify mock generation

# Generate testify mocks in the build container.
gen-mocks:
	$(DOCKER_RUN) $(CALICO_BUILD) sh -c '$(MAKE) mockery-run'
	# The generated files need import reordering to pass static-checks
	$(MAKE) fix-changed

# Run mockery for each path in MOCKERY_FILE_PATHS. The the generated mocks are
# created in package and in test files. Look here for more information https://github.com/vektra/mockery
mockery-run:
	for FILE_PATH in $(MOCKERY_FILE_PATHS); do\
		DIR=$$(dirname $$FILE_PATH); \
		INTERFACE_NAME=$$(basename $$FILE_PATH); \
		mockery --dir $$DIR --name $$INTERFACE_NAME --inpackage; \
	done

###############################################################################
# Docker helpers
###############################################################################
# Helper targets working with docker images.

# docker-compress takes the docker image specified by IMAGE_NAME and compresses all the layers into a single one. This is
# done by exporting the given image then re importing it with the given IMAGE_NAME.
#
# When a docker image is exported all of the instructions are lost (i.e. ENTRYPOINT, ENV, ...), so before the image is
# compressed the target inspects the image and pulls out the instructions. Each instruction that is pulled out is converted
# into a change directive, or change directives, of the format "--change 'INSTRUCTION <instruction>". These directives
# are given to the docker import command so the instructions can be re added to the compressed image.
#
# NOTE: This target does not attempt to copy every instruction from the original image to the compressed one. Any user of
# this target should ensure that any required instructions are copied over by this target.
docker-compress:
	$(eval JSONOBJ := "$(shell docker inspect $(IMAGE_NAME) | jq '.[0].Config' | jq -R '.' | sed -e 's/#/\\\#/g' ) ")
#	Re add the entry point.
	$(eval CHANGE := $(CHANGE)$(shell echo $(JSONOBJ) | jq -r \
		"if has(\"Entrypoint\") and .Entrypoint != \"\" then \" --change 'ENTRYPOINT \(.Entrypoint)'\" else \"\" end"\
	))
#	Re add the command.
	$(eval CHANGE := $(CHANGE)$(shell echo $(JSONOBJ) | jq -r \
		"if has(\"Cmd\") and .Cmd != \"\" then \" --change 'CMD \(.Cmd)'\" else \"\" end"\
	))
#	Re add the working directory.
	$(eval CHANGE := $(CHANGE)$(shell echo $(JSONOBJ) | jq -r \
		"if has(\"WorkingDir\") and .WorkingDir != \"\" then \" --change 'WORKDIR \(.WorkingDir)'\" else \"\" end"\
	))
#	Re add the user.
	$(eval CHANGE := $(CHANGE)$(shell echo $(JSONOBJ) | jq -r \
		"if has(\"User\") and .User != \"\" then \" --change 'USER \(.User)'\" else \"\" end"\
	))
#	Re add the environment variables. .Env is an array of strings so add a "--change 'ENV <value>'" for each value in
#	the array.
	$(eval CHANGE := $(CHANGE)$(shell echo $(JSONOBJ) | jq -r \
		"if has(\"Env\") and (.Env | length) > 0 then .Env | map(\" --change 'ENV \(.)'\") | join(\"\") else \"\" end"\
	))
#	Re add the labels. .Labels is a map of label names to label values, so add a "--change 'LABEL <key> <value>'" for
#	each map entry.
	$(eval CHANGE := $(CHANGE)$(shell echo $(JSONOBJ) | jq -r \
		"if has(\"Labels\") and (.Labels | length) > 0 then .Labels | to_entries | map(\" --change 'LABEL \(.key) \(.value)'\") | join(\"\") else \"\" end"\
	))
#	Re add the exposed ports. .ExposedPorts is a map, but we're only interested in the keys of the map so for each key
#	add "--change EXPOSE <key>".
	$(eval CHANGE := $(CHANGE)$(shell echo $(JSONOBJ) | jq -r \
		"if has(\"ExposedPorts\") and (.ExposedPorts | length) > 0 then .ExposedPorts | keys | map(\" --change 'EXPOSE \(.)'\") | join(\"\") else \"\" end"\
	))
	$(eval CONTAINER_ID := $(shell docker run -d -it --entrypoint /bin/true $(IMAGE_NAME) /bin/true))
	docker export $(CONTAINER_ID) | docker import $(CHANGE) - $(IMAGE_NAME)

###############################################################################
# Image building and pushing
###############################################################################

###############################################################################
# we want to be able to run the same recipe on multiple targets keyed on the image name
# to do that, we would use the entire image name, e.g. calico/node:abcdefg, as the stem, or '%', in the target
# however, make does **not** allow the usage of invalid filename characters - like / and : - in a stem, and thus errors out
# to get around that, we "escape" those characters by converting all : to --- and all / to ___ , so that we can use them
# in the target, we then unescape them back
escapefs = $(subst :,---,$(subst /,___,$(1)))
unescapefs = $(subst ---,:,$(subst ___,/,$(1)))

# retag-build-images-with-registries retags the build / arch images specified by BUILD_IMAGES and VALIDARCHES with
# the registries specified by DEV_REGISTRIES. The end tagged images are of the format
# $(REGISTRY)/$(BUILD_IMAGES):<tag>-$(ARCH).
retag-build-images-with-registries: $(addprefix retag-build-images-with-registry-,$(call escapefs,$(DEV_REGISTRIES)))

# retag-build-images-with-registry-% retags the build / arch images specified by BUILD_IMAGES and VALIDARCHES with
# the registry specified by $*.
retag-build-images-with-registry-%:
	$(MAKE) $(addprefix retag-build-image-with-registry-,$(call escapefs,$(BUILD_IMAGES))) REGISTRY=$(call unescapefs,$*)

# retag-build-image-with-registry-% retags the build arch images specified by $* and VALIDARCHES with the
# registry specified by REGISTRY.
retag-build-image-with-registry-%: var-require-all-REGISTRY-BUILD_IMAGES
	$(MAKE) $(addprefix retag-build-image-arch-with-registry-,$(VALIDARCHES)) BUILD_IMAGE=$(call unescapefs,$*)

# retag-build-image-arch-with-registry-% retags the build / arch image specified by $* and BUILD_IMAGE with the
# registry specified by REGISTRY.
retag-build-image-arch-with-registry-%: var-require-all-REGISTRY-BUILD_IMAGE-IMAGETAG
	docker tag $(BUILD_IMAGE):$(LATEST_IMAGE_TAG)-$* $(call filter-registry,$(REGISTRY))$(BUILD_IMAGE):$(IMAGETAG)-$*
	$(if $(filter $*,amd64),\
		docker tag $(BUILD_IMAGE):$(LATEST_IMAGE_TAG)-$(ARCH) $(REGISTRY)/$(BUILD_IMAGE):$(IMAGETAG),\
		$(NOECHO) $(NOOP)\
	)

# push-images-to-registries pushes the build / arch images specified by BUILD_IMAGES and VALIDARCHES to the registries
# specified by DEV_REGISTRY.
push-images-to-registries: $(addprefix push-images-to-registry-,$(call escapefs,$(DEV_REGISTRIES)))

# push-images-to-registry-% pushes the build / arch images specified by BUILD_IMAGES and VALIDARCHES to the registry
# specified by %*.
push-images-to-registry-%:
	$(MAKE) $(addprefix push-image-to-registry-,$(call escapefs,$(BUILD_IMAGES))) REGISTRY=$(call unescapefs,$*)

# push-image-to-registry-% pushes the build / arch images specified by $* and VALIDARCHES to the registry
# specified by REGISTRY.
push-image-to-registry-%:
	$(MAKE) $(addprefix push-image-arch-to-registry-,$(VALIDARCHES)) BUILD_IMAGE=$(call unescapefs,$*)

# push-image-arch-to-registry-% pushes the build / arch image specified by $* and BUILD_IMAGE to the registry
# specified by REGISTRY.
push-image-arch-to-registry-%:
# If the registry we want to push to doesn't not support manifests don't push the ARCH image.
	$(DOCKER) push --quiet $(call filter-registry,$(REGISTRY))$(BUILD_IMAGE):$(IMAGETAG)-$*
	$(if $(filter $*,amd64),\
		$(DOCKER) push $(REGISTRY)/$(BUILD_IMAGE):$(IMAGETAG),\
		$(NOECHO) $(NOOP)\
	)

# push multi-arch manifest where supported.
push-manifests: var-require-all-IMAGETAG  $(addprefix sub-manifest-,$(call escapefs,$(PUSH_MANIFEST_IMAGES)))
sub-manifest-%:
	$(DOCKER) manifest create $(call unescapefs,$*):$(IMAGETAG) $(addprefix --amend ,$(addprefix $(call unescapefs,$*):$(IMAGETAG)-,$(VALIDARCHES)))
	$(DOCKER) manifest push --purge $(call unescapefs,$*):$(IMAGETAG)

push-manifests-with-tag: var-require-one-of-CONFIRM-DRYRUN var-require-all-BRANCH_NAME
	$(MAKE) push-manifests IMAGETAG=$(if $(IMAGETAG_PREFIX),$(IMAGETAG_PREFIX)-)$(BRANCH_NAME) EXCLUDEARCH="$(EXCLUDEARCH)"
	$(MAKE) push-manifests IMAGETAG=$(if $(IMAGETAG_PREFIX),$(IMAGETAG_PREFIX)-)$(GIT_VERSION) EXCLUDEARCH="$(EXCLUDEARCH)"

# cd-common tags and pushes images with the branch name and git version. This target uses PUSH_IMAGES, BUILD_IMAGE,
# and BRANCH_NAME env variables to figure out what to tag and where to push it to.
cd-common: var-require-one-of-CONFIRM-DRYRUN var-require-all-BRANCH_NAME
	$(MAKE) retag-build-images-with-registries push-images-to-registries IMAGETAG=$(if $(IMAGETAG_PREFIX),$(IMAGETAG_PREFIX)-)$(BRANCH_NAME) EXCLUDEARCH="$(EXCLUDEARCH)"
	$(MAKE) retag-build-images-with-registries push-images-to-registries IMAGETAG=$(if $(IMAGETAG_PREFIX),$(IMAGETAG_PREFIX)-)$(GIT_VERSION) EXCLUDEARCH="$(EXCLUDEARCH)"

###############################################################################
# Release targets and helpers
#
# The following targets and macros are used to help start and cut releases.
# At high level, this involves:
# - Creating release branches
# - Adding empty commits to start next release, and updating the 'dev' tag
# - Adding 'release' tag to the commit that will be release
# - Creating an empty commit for the next potential patch release, and updating
#   the dev tag on that commit
# - Copying images for the released commit over to the release registries, and
#   re tagging those images with the release tag
#
# The following definitions will be helpful in understanding this process:
# - 'dev' tag: A git tag of the form of `v3.8.0-calient-0.dev-36-g3a618e61c2d3`
#   that every commit has. The start of the dev tag, i.e. v3.8.0, is the
#   the release that this commit will go into.
# - 'release' tag: A git tag of the form of `v3.8.0`. The commit that a release
#   is cut from will have this tag, i.e. you can find the commit that release
#   3.8 uses by finding the commit with the tag v3.8.0.
# - 'dev' image: The image that is created for every commit that is merged to
#   master or a release branch. This image is tagged with the dev tag, i.e.
#   if commit 3a618e61c2d3 is on master or a release branch, there will be
#   an image for that commit in the dev registry with the tag
#   `v3.8.0-calient-0.dev-36-g3a618e61c2d3`.
# - 'release' image: The public image the customers will use to install our
#   our product. Producing this is the goal of cutting the release. This image
#   will be in the release registries, and will be tagged with the release tag,
#   i.e. the release image for release 3.8 will have the v3.8.0 tag, or if it's
#   a patch release it will be v3.8.<patch version>
###############################################################################
fetch-all:
	git fetch --all -q

# git-dev-tag retrieves the dev tag for the current commit (the one are dev images are tagged with).
git-dev-tag = $(shell git describe --tags --long --always --abbrev=12 --match "*dev*")
# git-release-tag-from-dev-tag gets the release version from the current commits dev tag.
git-release-tag-from-dev-tag = $(shell echo $(call git-dev-tag) | grep -P -o "^v\d*.\d*.\d*(-.*)?(?=-$(DEV_TAG_SUFFIX))")
# git-release-tag-for-current-commit gets the release tag for the current commit if there is one.
git-release-tag-for-current-commit = $(shell git describe --tags --exact-match --exclude "*dev*")

# release-branch-for-tag finds the latest branch that corresponds to the given tag.
release-branch-for-tag = $(firstword $(shell git --no-pager branch --format='%(refname:short)' --contains $1 | grep -P "^release"))
# commit-for-tag finds the latest commit that corresponds to the given tag.
commit-for-tag = $(shell git rev-list -n 1 $1)
git-commit-for-remote-tag = $(shell git ls-remote -q --tags $(GIT_REMOTE) $1 | awk '{print $$1}')
# current-branch gets the name of the branch for the current commit.
current-branch = $(shell git rev-parse --abbrev-ref HEAD)

# RELEASE_BRANCH_BASE is used when creating a release branch to confirm the correct base is being used. It's
# configurable so that a dry run can be done from a PR branch.
RELEASE_BRANCH_BASE ?=master

# var-set-% checks if there is a non empty variable for the value describe by %. If FAIL_NOT_SET is set, then var-set-%
# fails with an error message. If FAIL_NOT_SET is not set, then var-set-% appends a 1 to VARSET if the variable isn't
# set.
var-set-%:
	$(if $($*),$(eval VARSET+=1),$(if $(FAIL_NOT_SET),$(error $* is required but not set),))

# var-require is used to check if one or all of the variables are set in REQUIRED_VARS, and fails if not. The variables
# in REQUIRE_VARS are hyphen separated.
#
# If FAIL_NOT_SET is set, then all variables described in REQUIRED_VARS must be set for var-require to not fail,
# otherwise only one variable needs to be set for var-require to not fail.
var-require: $(addprefix var-set-,$(subst -, ,$(REQUIRED_VARS)))
	$(if $(VARSET),,$(error one of $(subst -, ,$(REQUIRED_VARS)) is not set or empty, but at least one is required))

# var-require-all-% checks if the there are non empty variables set for the hyphen separated values in %, and fails if
# there isn't a non empty variable for each given value. For instance, to require FOO and BAR both must be set you would
# call var-require-all-FOO-BAR.
var-require-all-%:
	$(MAKE) var-require REQUIRED_VARS=$* FAIL_NOT_SET=true

# var-require-one-of-% checks if the there are non empty variables set for the hyphen separated values in %, and fails
# there isn't a non empty variable for at least one of the given values. For instance, to require either FOO or BAR both
# must be set you would call var-require-all-FOO-BAR.
var-require-one-of-%:
	$(MAKE) var-require REQUIRED_VARS=$*

# sem-cut-release triggers the cut-release pipeline (or test-cut-release if CONFIRM is not specified) in semaphore to
# cut the release. The pipeline is triggered for the current commit, and the branch it's triggered on is calculated
# from the RELEASE_VERSION, CNX, and OS variables given.
#
# Before the pipeline is triggered, this target validates that the expected release will be cut using the
# RELEASE_TAG (optional and defaults to the current tag) and RELEASE_VERSION (required) variables. The RELEASE_TAG
# should be the dev tag that the release is cut from, and RELEASE_VERSION should be the version expected to be released.
# This target verifies that the current commit is tagged with the RELEASE_TAG and that cutting this commit will result
# in RELEASE_VERSION being cut.
sem-cut-release: var-require-one-of-CONFIRM-DRYRUN var-require-all-RELEASE_VERSION var-require-one-of-CNX-OS
ifndef RELEASE_TAG
	$(eval RELEASE_TAG = $(call git-dev-tag))
else
	$(eval RELEASE_TAG_COMMIT = $(call commit-for-tag,$(RELEASE_TAG)))
	$(if $(filter-out $(RELEASE_TAG_COMMIT),$(GIT_COMMIT)),\
		echo Current commit is not tagged with $(RELEASE_TAG) && exit 1)
endif
	$(eval CURRENT_RELEASE_VERSION = $(call git-release-tag-from-dev-tag))
	$(if $(filter-out $(CURRENT_RELEASE_VERSION),$(RELEASE_VERSION)),\
		echo Given release version $(RELEASE_VERSION) does not match current commit release version $(CURRENT_RELEASE_VERSION). && exit 1)

	$(eval RELEASE_BRANCH = release-$(if $CNX,calient-,)$(shell echo "$(RELEASE_VERSION)" | awk -F  "." '{print $$1"."$$2}'))
	$(eval WORKFLOW_FILE = $(if $(CONFIRM),cut-release.yml,test-cut-release.yml))

	@echo Cutting release for $(RELEASE_VERSION) from dev tag $(RELEASE_TAG) \(commit $(GIT_COMMIT)\)
	SEMAPHORE_WORKFLOW_BRANCH=$(RELEASE_BRANCH) SEMAPHORE_COMMIT_SHA=$(GIT_COMMIT) SEMAPHORE_WORKFLOW_FILE=$(WORKFLOW_FILE) $(MAKE) semaphore-run-workflow

# cut-release uses the dev tags on the current commit to cut the release, more specifically cut-release does the
# following:
# - Calculates the release tag from the dev tag on the commit
# - tags the current commit with the release tag then pushes that tag to github
# - retags the build images (specified by BUILD_IMAGES) in the dev registries (specified DEV_REGISTRIES) with the
#	release tag
# - copies the build images (specified by BUILD_IMAGES) from the first dev registry to the release registries (specified
#	by RELEASE_REGISTRIES) and retags those images with the release tag
# - tags an empty commit at the head of the release branch with the next patch release dev tag and pushed that to github
cut-release: var-require-one-of-CONFIRM-DRYRUN
	$(MAKE) cut-release-wrapped RELEASE=true

cut-release-wrapped: var-require-one-of-CONFIRM-DRYRUN
	$(eval DEV_TAG = $(call git-dev-tag))
	$(eval RELEASE_TAG = $(call git-release-tag-from-dev-tag))
	$(eval RELEASE_BRANCH = $(call release-branch-for-tag,$(DEV_TAG)))
ifdef EXPECTED_RELEASE_TAG
	$(if $(filter-out $(RELEASE_TAG),$(EXPECTED_RELEASE_TAG)),\
		@echo "Failed to verify release tag$(comma) expected release version is $(EXPECTED_RELEASE_TAG)$(comma) actual is $(RELEASE_TAG)."\
		&& exit 1)
endif
	$(eval NEXT_RELEASE_VERSION := $(shell echo "$(call git-release-tag-from-dev-tag)" | awk '{ split($$0,tag,"-"); if (tag[2] ~ /^1\./) { split(tag[2],subver,"."); print tag[1]"-"subver[1]+1".0" } else { split(tag[1],ver,"."); print ver[1]"."ver[2]+1"."ver[3] } }'))
ifndef IMAGE_ONLY
	$(MAKE) maybe-tag-release maybe-push-release-tag\
		RELEASE_TAG=$(RELEASE_TAG) BRANCH=$(RELEASE_BRANCH) DEV_TAG=$(DEV_TAG)
endif
ifdef BUILD_IMAGES
	$(eval IMAGE_DEV_TAG = $(if $(IMAGETAG_PREFIX),$(IMAGETAG_PREFIX)-)$(DEV_TAG))
	$(eval IMAGE_RELEASE_TAG = $(if $(IMAGETAG_PREFIX),$(IMAGETAG_PREFIX)-)$(RELEASE_TAG))
	$(MAKE) release-dev-images\
		RELEASE_TAG=$(IMAGE_RELEASE_TAG) BRANCH=$(RELEASE_BRANCH) DEV_TAG=$(IMAGE_DEV_TAG)
endif
ifndef IMAGE_ONLY
	$(MAKE) maybe-dev-tag-next-release maybe-push-next-release-dev-tag\
		NEXT_RELEASE_VERSION=$(NEXT_RELEASE_VERSION) BRANCH=$(RELEASE_BRANCH) DEV_TAG=$(DEV_TAG)
endif

# maybe-tag-release calls the tag-release target only if the current commit is not tagged with the tag in RELEASE_TAG.
# If the current commit is already tagged with the value in RELEASE_TAG then this is a NOOP.
maybe-tag-release: var-require-all-RELEASE_TAG
	$(if $(filter-out $(call git-release-tag-for-current-commit),$(RELEASE_TAG)),\
		$(MAKE) tag-release,\
		@echo "Current commit already tagged with $(RELEASE_TAG)")

# tag-release tags the current commit with an annotated tag with the value in RELEASE_TAG. This target throws an error
# if the current branch is not master.
tag-release: var-require-one-of-CONFIRM-DRYRUN var-require-all-DEV_TAG_SUFFIX-RELEASE_TAG
	$(if $(filter-out $(RELEASE_BRANCH_BASE),$(call current-branch)),,$(error tag-release cannot be called on $(RELEASE_BRANCH_BASE)))
	git tag -a $(RELEASE_TAG) -m "Release $(RELEASE_TAG)"

# maybe-push-release-tag calls the push-release-tag target only if the tag in RELEASE_TAG is not already pushed to
# github. If the tag is pushed to github then this is a NOOP.
# TODO should we check the commit tagged in remote is the current commit? Probably yes... that could catch some annoying problems that would be hard to find if they happened...
maybe-push-release-tag: var-require-all-RELEASE_TAG
	$(if $(shell git ls-remote -q --tags $(GIT_REMOTE) $(RELEASE_TAG)),\
		@echo Release $(RELEASE_TAG) already in github,\
		$(MAKE) push-release-tag)

# push-release-tag pushes the tag in RELEASE_TAG to github. If the current commit is not tagged with this tag then this
# target fails.
push-release-tag: var-require-one-of-CONFIRM-DRYRUN var-require-all-DEV_TAG_SUFFIX-RELEASE_TAG
	$(if $(call git-release-tag-for-current-commit),,$(error Commit does not have a release tag))
	$(GIT) push $(GIT_REMOTE) $(RELEASE_TAG)

# maybe-dev-tag-next-release calls the dev-tag-next-release-target only if the tag NEXT_RELEASE_VERSION-DEV_TAG_SUFFIX
# doesn't exist locally. If the tag does exist then this is a NOOP.
maybe-dev-tag-next-release: var-require-all-NEXT_RELEASE_VERSION-DEV_TAG_SUFFIX
	$(if $(shell git rev-parse --verify -q "$(NEXT_RELEASE_VERSION)-$(DEV_TAG_SUFFIX)"),\
		echo "Tag for next release $(NEXT_RELEASE_VERSION) already exists$(comma) not creating.",\
		$(MAKE) dev-tag-next-release)

# dev-tag-next-release creates a new commit empty commit at the head of BRANCH and tags it with
# NEXT_RELEASE_VERSION-DEV_TAG_SUFFIX.
dev-tag-next-release: var-require-one-of-CONFIRM-DRYRUN var-require-all-NEXT_RELEASE_VERSION-DEV_TAG_SUFFIX-BRANCH
	git checkout $(BRANCH)
	$(GIT) pull $(GIT_REMOTE) $(BRANCH)
	git commit --allow-empty -m "Begin development on $(NEXT_RELEASE_VERSION)"
	git tag $(NEXT_RELEASE_VERSION)-$(DEV_TAG_SUFFIX)

# maybe-push-next-release-dev-tag calls the push-next-release-dev-tag target if the tag
# NEXT_RELEASE_VERSION-DEV_TAG_SUFFIX doesn't exist remotely. If the tag exists remotely then this is a NOOP.
maybe-push-next-release-dev-tag: var-require-one-of-CONFIRM-DRYRUN var-require-all-NEXT_RELEASE_VERSION-DEV_TAG_SUFFIX
	$(if $(shell git ls-remote --tags $(GIT_REMOTE) $(NEXT_RELEASE_VERSION)-$(DEV_TAG_SUFFIX)),\
		echo "Dev tag for next release $(NEXT_RELEASE_VERSION) already pushed to github.",\
		$(MAKE) push-next-release-dev-tag)

# push-next-release-dev-tag pushes the tag NEXT_RELEASE_VERSION-DEV_TAG_SUFFIX and the current branch to github. If
# the current branch is not the head of the branch then this target fails.
push-next-release-dev-tag: var-require-one-of-CONFIRM-DRYRUN var-require-all-NEXT_RELEASE_VERSION-DEV_TAG_SUFFIX
	# The next release commit should always be at the head of a release branch.
	$(if $(filter-out HEAD,$(call current-branch)),,\
		$(error "Refusing to push commit for next release while in a detached state."))
	$(GIT) push $(GIT_REMOTE) $(call current-branch)
	$(GIT) push $(GIT_REMOTE) $(NEXT_RELEASE_VERSION)-$(DEV_TAG_SUFFIX)

# release-dev-images releases the dev images by calling the release-tag-dev-image-% and publish-dev-image-% on each
# value in BUILD_IMAGES. This results in retagging all the dev images with the release tag and copying the dev images
# over to the release registries.
ifndef SKIP_DEV_IMAGE_RETAG
RELEASE_DEV_IMAGES_RETAG_TARGETS ?= $(addprefix release-retag-dev-images-in-registry-,$(call escapefs, $(DEV_REGISTRIES)))
endif

RELEASE_DEV_IMAGES_TARGETS ?= $(addprefix release-dev-images-to-registry-,$(call escapefs, $(RELEASE_REGISTRIES)))
release-dev-images: var-require-one-of-CONFIRM-DRYRUN var-require-all-BUILD_IMAGES $(RELEASE_DEV_IMAGES_RETAG_TARGETS) $(RELEASE_DEV_IMAGES_TARGETS)

# release-retag-dev-images-in-registry-% retags all the build / arch images specified by BUILD_IMAGES and VALIDARCHES in
# the registry specified by $* with the release tag specified by RELEASE_TAG.
release-retag-dev-images-in-registry-%:
	$(MAKE) $(addprefix release-retag-dev-image-in-registry-,$(call escapefs, $(BUILD_IMAGES))) DEV_REGISTRY=$(call unescapefs,$*)

# release-retag-dev-image-in-registry-% retags the build image specified by $* in the dev registry specified by
# DEV_REGISTRY with the release tag specified by RELEASE_TAG. If DEV_REGISTRY is in the list of registries specified by
# RELEASE_REGISTRIES then the retag is not done
release-retag-dev-image-in-registry-%:
	$(if $(filter-out $(RELEASE_REGISTRIES),$(DEV_REGISTRY)),\
		$(CRANE) cp $(DEV_REGISTRY)/$(call unescapefs,$*):$(DEV_TAG) $(DEV_REGISTRY)/$(call unescapefs,$*):$(RELEASE_TAG))$(double_quote)

# release-dev-images-to-registry-% copies and retags all the build / arch images specified by BUILD_IMAGES and
# VALIDARCHES from the registry specified by DEV_REGISTRY to the registry specified by RELEASE_REGISTRY using the tag
# specified by DEV_TAG and RELEASE_TAG.
release-dev-images-to-registry-%:
	$(MAKE) $(addprefix release-dev-image-to-registry-,$(call escapefs, $(BUILD_IMAGES))) RELEASE_REGISTRY=$(call unescapefs,$*)

# release-dev-image-to-registry-% copies the build image and build arch images specified by $* and VALIDARCHES from
# the dev repo specified by DEV_TAG and RELEASE.
release-dev-image-to-registry-%:
	$(if $(SKIP_MANIFEST_RELEASE),,\
		$(CRANE) cp $(DEV_REGISTRY)/$(call unescapefs,$*):$(DEV_TAG) $(RELEASE_REGISTRY)/$(call unescapefs,$*):$(RELEASE_TAG))$(double_quote)
	$(if $(SKIP_ARCH_RELEASE),,\
		$(MAKE) $(addprefix release-dev-image-arch-to-registry-,$(VALIDARCHES)) BUILD_IMAGE=$(call unescapefs,$*))

# release-dev-image-to-registry-% copies the build arch image specified by BUILD_IMAGE and ARCH from the dev repo
# specified by DEV_TAG and RELEASE.
release-dev-image-arch-to-registry-%:
	$(CRANE) cp $(DEV_REGISTRY)/$(BUILD_IMAGE):$(DEV_TAG)-$* $(RELEASE_REGISTRY)/$(BUILD_IMAGE):$(RELEASE_TAG)-$*$(double_quote)

# create-release-branch creates a release branch based off of the dev tag for the current commit on master. After the
# release branch is created and pushed, git-create-next-dev-tag is called to create a new empty commit on master and
# tag that empty commit with an incremented minor version of the previous dev tag for the next release.
create-release-branch: var-require-one-of-CONFIRM-DRYRUN var-require-all-DEV_TAG_SUFFIX-RELEASE_BRANCH_PREFIX fetch-all
	$(if $(filter-out $(RELEASE_BRANCH_BASE),$(call current-branch)),$(error create-release-branch must be called on $(RELEASE_BRANCH_BASE)),)
	$(eval NEXT_RELEASE_VERSION := $(shell echo "$(call git-release-tag-from-dev-tag)" | awk '{ split($$0,tag,"-"); if (tag[2] ~ /^1\./) { split(tag[2],subver,"."); print tag[1]"-"subver[1]+1".0" } else { split(tag[1],ver,"."); print ver[1]"."ver[2]+1"."ver[3] } }'))
	$(eval RELEASE_BRANCH_VERSION = $(shell echo "$(call git-release-tag-from-dev-tag)" | awk '{ split($$0,tag,"-"); split(tag[1],ver,"."); if (tag[2] ~ /^1\./) { split(tag[2],subver,"."); print ver[1]"."ver[2]"-"subver[1] } else { print ver[1]"."ver[2] } }'))
	git checkout -B $(RELEASE_BRANCH_PREFIX)-$(RELEASE_BRANCH_VERSION) $(GIT_REMOTE)/$(RELEASE_BRANCH_BASE)
	$(GIT) push $(GIT_REMOTE) $(RELEASE_BRANCH_PREFIX)-$(RELEASE_BRANCH_VERSION)
	$(MAKE) dev-tag-next-release push-next-release-dev-tag\
 		BRANCH=$(call current-branch) NEXT_RELEASE_VERSION=$(NEXT_RELEASE_VERSION) DEV_TAG_SUFFIX=$(DEV_TAG_SUFFIX)

# release-prereqs checks that the environment is configured properly to create a release.
.PHONY: release-prereqs
release-prereqs:
ifndef VERSION
	$(error VERSION is undefined - run using make release VERSION=vX.Y.Z)
endif

# Check if the codebase is dirty or not.
check-dirty:
	@if [ "$$(git --no-pager diff --stat)" != "" ]; then \
	echo "The following files are dirty"; git --no-pager diff; exit 1; fi

###############################################################################
# Common functions for launching a local Kubernetes control plane.
###############################################################################
## Kubernetes apiserver used for tests
APISERVER_NAME := calico-local-apiserver
run-k8s-apiserver: stop-k8s-apiserver run-etcd
	docker run --detach --net=host \
		--name $(APISERVER_NAME) \
		-v $(REPO_ROOT):/go/src/github.com/projectcalico/calico \
		-v $(CERTS_PATH):/home/user/certs \
		-e KUBECONFIG=/home/user/certs/kubeconfig \
		$(CALICO_BUILD) kube-apiserver \
		--etcd-servers=http://$(LOCAL_IP_ENV):2379 \
		--service-cluster-ip-range=10.101.0.0/16,fd00:96::/112 \
		--authorization-mode=RBAC \
		--service-account-key-file=/home/user/certs/service-account.pem \
		--service-account-signing-key-file=/home/user/certs/service-account-key.pem \
		--service-account-issuer=https://localhost:443 \
		--api-audiences=kubernetes.default \
		--client-ca-file=/home/user/certs/ca.pem \
		--tls-cert-file=/home/user/certs/kubernetes.pem \
		--tls-private-key-file=/home/user/certs/kubernetes-key.pem \
		--enable-priority-and-fairness=false \
		--max-mutating-requests-inflight=0 \
		--max-requests-inflight=0

	# Wait until the apiserver is accepting requests.
	while ! docker exec $(APISERVER_NAME) kubectl get namespace default; do echo "Waiting for apiserver to come up..."; sleep 2; done

	# Wait until we can configure a cluster role binding which allows anonymous auth.
	while ! docker exec $(APISERVER_NAME) kubectl create \
		clusterrolebinding anonymous-admin \
		--clusterrole=cluster-admin \
		--user=system:anonymous 2>/dev/null ; \
		do echo "Waiting for $(APISERVER_NAME) to come up"; \
		sleep 1; \
		done

	# Create CustomResourceDefinition (CRD) for Calico resources
	while ! docker exec $(APISERVER_NAME) kubectl \
		apply -f /go/src/github.com/projectcalico/calico/libcalico-go/config/crd/; \
		do echo "Trying to create CRDs"; \
		sleep 1; \
		done

# Stop Kubernetes apiserver
stop-k8s-apiserver:
	@-docker rm -f $(APISERVER_NAME)

# Run a local Kubernetes controller-manager in a docker container, useful for tests.
CONTROLLER_MANAGER_NAME := calico-local-controller-manager
run-k8s-controller-manager: stop-k8s-controller-manager run-k8s-apiserver
	docker run --detach --net=host \
		--name $(CONTROLLER_MANAGER_NAME) \
		-v $(CERTS_PATH):/home/user/certs \
		$(CALICO_BUILD) kube-controller-manager \
		--master=https://127.0.0.1:6443 \
		--kubeconfig=/home/user/certs/kube-controller-manager.kubeconfig \
		--min-resync-period=3m \
		--allocate-node-cidrs=true \
		--cluster-cidr=192.168.0.0/16 \
		--v=5 \
		--service-account-private-key-file=/home/user/certs/service-account-key.pem \
		--root-ca-file=/home/user/certs/ca.pem

## Stop Kubernetes controller manager
stop-k8s-controller-manager:
	@-docker rm -f $(CONTROLLER_MANAGER_NAME)

###############################################################################
# Common functions for create a local kind cluster.
###############################################################################
KIND_DIR := $(REPO_ROOT)/hack/test/kind
KIND ?= $(KIND_DIR)/kind
KUBECTL ?= $(KIND_DIR)/kubectl

# Different tests may require different kind configurations.
KIND_CONFIG ?= $(KIND_DIR)/kind.config
KIND_NAME = $(basename $(notdir $(KIND_CONFIG)))
KIND_KUBECONFIG?=$(KIND_DIR)/$(KIND_NAME)-kubeconfig.yaml

kind-cluster-create: $(REPO_ROOT)/.$(KIND_NAME).created
$(REPO_ROOT)/.$(KIND_NAME).created: $(KUBECTL) $(KIND)
	# First make sure any previous cluster is deleted
	$(MAKE) kind-cluster-destroy

	# Create a kind cluster.
	$(KIND) create cluster \
		--config $(KIND_CONFIG) \
		--kubeconfig $(KIND_KUBECONFIG) \
		--name $(KIND_NAME) \
		--image kindest/node:$(KINDEST_NODE_VERSION)

	# Wait for controller manager to be running and healthy, then create Calico CRDs.
	while ! KUBECONFIG=$(KIND_KUBECONFIG) $(KUBECTL) get serviceaccount default; do echo "Waiting for default serviceaccount to be created..."; sleep 2; done
	while ! KUBECONFIG=$(KIND_KUBECONFIG) $(KUBECTL) create -f $(REPO_ROOT)/libcalico-go/config/crd; do echo "Waiting for CRDs to be created"; sleep 2; done
	touch $@

kind-cluster-destroy: $(KIND) $(KUBECTL)
	-$(KUBECTL) --kubeconfig=$(KIND_KUBECONFIG) drain kind-control-plane kind-worker kind-worker2 kind-worker3 --ignore-daemonsets --force
	-$(KIND) delete cluster --name $(KIND_NAME)
	rm -f $(KIND_KUBECONFIG)
	rm -f $(REPO_ROOT)/.$(KIND_NAME).created

$(KIND)-$(KIND_VERSION):
	mkdir -p $(KIND_DIR)/$(KIND_VERSION)
	$(DOCKER_GO_BUILD) sh -c "GOBIN=/go/src/github.com/projectcalico/calico/hack/test/kind/$(KIND_VERSION) go install sigs.k8s.io/kind@$(KIND_VERSION)"
	mv $(KIND_DIR)/$(KIND_VERSION)/kind $(KIND_DIR)/kind-$(KIND_VERSION)
	rm -r $(KIND_DIR)/$(KIND_VERSION)

$(KIND_DIR)/.kind-updated-$(KIND_VERSION): $(KIND)-$(KIND_VERSION)
	rm -f $(KIND_DIR)/.kind-updated-*
	cd $(KIND_DIR) && ln -fs kind-$(KIND_VERSION) kind
	touch $@

.PHONY: kind
kind: $(KIND)
	@echo "kind: $(KIND)"
$(KIND): $(KIND_DIR)/.kind-updated-$(KIND_VERSION)

$(KUBECTL)-$(K8S_VERSION):
	mkdir -p $(KIND_DIR)
	curl -fsSL --retry 5 https://dl.k8s.io/release/$(K8S_VERSION)/bin/linux/$(ARCH)/kubectl -o $@
	chmod +x $@

$(KIND_DIR)/.kubectl-updated-$(K8S_VERSION): $(KUBECTL)-$(K8S_VERSION)
	rm -f $(KIND_DIR)/.kubectl-updated-*
	cd $(KIND_DIR) && ln -fs kubectl-$(K8S_VERSION) kubectl
	touch $@

.PHONY: kubectl
kubectl: $(KUBECTL)
	@echo "kubectl: $(KUBECTL)"
$(KUBECTL): $(KIND_DIR)/.kubectl-updated-$(K8S_VERSION)

bin/helm-$(HELM_VERSION):
	mkdir -p bin
	curl -sSfL --retry 5 https://get.helm.sh/helm-$(HELM_VERSION)-linux-$(ARCH).tar.gz | tar xz --strip-components 1 -C bin linux-$(ARCH)/helm && \
	mv bin/helm bin/helm-$(HELM_VERSION)

bin/.helm-updated-$(HELM_VERSION): bin/helm-$(HELM_VERSION)
	# Remove old marker files so that bin/helm will be stale if we switch
	# branches and the helm version changes.
	rm -f bin/.helm-updated-*
	cd bin && ln -fs helm-$(HELM_VERSION) helm
	touch $@

.PHONY: helm
helm: bin/helm
	@echo "helm: $^"
bin/helm: bin/.helm-updated-$(HELM_VERSION)

helm-install-gcs-plugin:
	bin/helm plugin install https://github.com/viglesiasce/helm-gcs.git

publish-charts: publish-charts-gcs publish-charts-oci
# Upload to Google tigera-helm-charts storage bucket.
publish-charts-gcs:
	bin/helm repo add tigera gs://tigera-helm-charts
	for chart in ./bin/*.tgz; do \
		bin/helm gcs push $$chart gs://tigera-helm-charts; \
	done

CHART_REPO?=oci://us-central1-docker.pkg.dev/unique-caldron-775/charts
publish-charts-oci:
	# publish charts to the new enterprise oci repo.
	gcloud auth application-default print-access-token | helm registry login -u oauth2accesstoken --password-stdin https://us-central1-docker.pkg.dev
	find ./bin -maxdepth 1 -type f -name "*.tgz" -print0 | xargs -0 -I {} bin/helm push {} $(CHART_REPO)

bin/yq:
	mkdir -p bin
	curl -sSfL --retry 5 https://github.com/mikefarah/yq/releases/download/v4.44.6/yq_linux_$(BUILDARCH).tar.gz | tar xz -C bin ./yq_linux_$(BUILDARCH) && \
	mv bin/yq_linux_$(BUILDARCH) bin/yq

###############################################################################
# Common functions for launching a local etcd instance.
###############################################################################
## Run etcd as a container (calico-etcd)
# TODO: We shouldn't need to tear this down every time it is called.
# TODO: We shouldn't need to enable the v2 API, but some of our test code still relies on it.
.PHONY: run-etcd stop-etcd
run-etcd: stop-etcd
	docker run --detach \
		--net=host \
		--entrypoint=/usr/local/bin/etcd \
		--name calico-etcd $(ETCD_IMAGE) \
		--enable-v2 \
		--advertise-client-urls "http://$(LOCAL_IP_ENV):2379,http://127.0.0.1:2379,http://$(LOCAL_IP_ENV):4001,http://127.0.0.1:4001" \
		--listen-client-urls "http://0.0.0.0:2379,http://0.0.0.0:4001"

stop-etcd:
	@-docker rm -f calico-etcd

###############################################################################
# Helpers
###############################################################################
## Help
.PHONY: help
help:
	$(info Available targets)
	@echo
	@awk '/^[a-zA-Z\-\_\%0-9\/]+:/ {                                  \
	   nb = sub( /^## /, "", helpMsg );                               \
	   if(nb == 0) {                                                  \
	      helpMsg = $$0;                                              \
	      nb = sub( /^[^:]*:.* ## /, "", helpMsg );                   \
	   }                                                              \
	   if (nb)                                                        \
	      printf "\033[1;31m%-" width "s\033[0m %s\n", $$1, helpMsg;  \
	}                                                                 \
	{ helpMsg = $$0 }'                                                \
	width=30                                                          \
	$(MAKEFILE_LIST)
	@echo
	@echo "-----------------------------------------------------------"
	@echo "Building for $(BUILDOS)-$(ARCH) INSTALL_FLAG=$(INSTALL_FLAG)"
	@echo
	@echo "ARCH (target):		$(ARCH)"
	@echo "OS (target):		$(BUILDOS)"
	@echo "BUILDARCH (host):	$(BUILDARCH)"
	@echo "CALICO_BUILD:		$(CALICO_BUILD)"
	@echo "-----------------------------------------------------------"

###############################################################################
# Common functions for launching a local Elastic instance.
###############################################################################
ELASTIC_USERNAME := elastic
BOOTSTRAP_PASSWORD := $(shell cat /dev/urandom | LC_CTYPE=C tr -dc A-Za-z0-9 | head -c16)
ELASTIC_PASSWORD := $(BOOTSTRAP_PASSWORD)

ELASTIC_IMAGE   ?= docker.elastic.co/elasticsearch/elasticsearch:$(shell grep -o '^ELASTIC_VERSION=[0-9\.]*' $(REPO_ROOT)/third_party/elasticsearch/Makefile | cut -d "=" -f 2)

## Run elasticsearch as a container (tigera-elastic)
.PHONY: run-elastic
run-elastic: $(REPO_ROOT)/.elasticsearch.created
$(REPO_ROOT)/.elasticsearch.created:
	# Run ES on Docker.
	docker run --detach \
	-m 2GB \
	--net=host \
	--name=tigera-elastic \
	-e "discovery.type=single-node" \
	-e "ELASTIC_USERNAME=${ELASTIC_USERNAME}" \
	-e "ELASTIC_PASSWORD=${ELASTIC_PASSWORD}" \
	$(ELASTIC_IMAGE)

	# Wait until ES is accepting requests.
	@while ! docker exec tigera-elastic curl https://localhost:9200 --cacert /usr/share/elasticsearch/config/certs/http_ca.crt -u "${ELASTIC_USERNAME}:${ELASTIC_PASSWORD}" 2> /dev/null; do echo "Waiting for Elasticsearch to come up..."; sleep 2; done
	touch $@

	# Configure elastic to ignore high watermark errors, since this is just for tests.
	curl -k -XPUT -H "Content-Type: application/json" https://localhost:9200/_cluster/settings -u "${ELASTIC_USERNAME}:${ELASTIC_PASSWORD}" -d '{"transient": {"cluster.routing.allocation.disk.threshold_enabled": false }}'
	curl -k -XPUT -H "Content-Type: application/json" https://localhost:9200/_all/_settings -u "${ELASTIC_USERNAME}:${ELASTIC_PASSWORD}" -d '{"index.blocks.read_only_allow_delete": null}'

## Stop elasticsearch with name tigera-elastic
.PHONY: stop-elastic
stop-elastic:
	-docker rm -f tigera-elastic
	rm -rf $(REPO_ROOT)/.elasticsearch.created

###############################################################################
# Common functions for building windows images.
###############################################################################

# When running on semaphore, just copy the docker config, otherwise run
# 'docker-credential-gcr configure-docker' as well.
ifdef SEMAPHORE
DOCKER_CREDENTIAL_CMD = cp /root/.docker/config.json_host /root/.docker/config.json
else
DOCKER_CREDENTIAL_CMD = cp /root/.docker/config.json_host /root/.docker/config.json && \
						docker-credential-gcr configure-docker
endif

# This needs the $(WINDOWS_DIST)/bin/docker-credential-gcr binary in $PATH and
# also the local ~/.config/gcloud dir to be able to push to gcr.io.  It mounts
# $(DOCKER_CONFIG) and copies it so that it can be written to on the container,
# but not have any effect on the host config.
CRANE_BINDMOUNT_CMD := \
	docker run --rm \
		--net=host \
		--init \
		--entrypoint /bin/sh \
		-e LOCAL_USER_ID=$(LOCAL_USER_ID) \
		-v $(CURDIR):/go/src/$(PACKAGE_NAME):rw \
		-v $(DOCKER_CONFIG):/root/.docker/config.json_host:ro \
		-e PATH=$${PATH}:/go/src/$(PACKAGE_NAME)/$(WINDOWS_DIST)/bin \
		-v $(HOME)/.config/gcloud:/root/.config/gcloud \
		-w /go/src/$(PACKAGE_NAME) \
		$(CALICO_BUILD) -c $(double_quote)$(DOCKER_CREDENTIAL_CMD) && crane

DOCKER_MANIFEST_CMD := docker manifest

ifdef CONFIRM
CRANE_BINDMOUNT = $(CRANE_BINDMOUNT_CMD)
DOCKER_MANIFEST = $(DOCKER_MANIFEST_CMD)
else
CRANE_BINDMOUNT = echo [DRY RUN] $(CRANE_BINDMOUNT_CMD)
DOCKER_MANIFEST = echo [DRY RUN] $(DOCKER_MANIFEST_CMD)
endif

# Clean up the docker builder used to create Windows image tarballs.
.PHONY: clean-windows-builder
clean-windows-builder:
	-docker buildx rm calico-windows-builder

# Set up the docker builder used to create Windows image tarballs.
.PHONY: setup-windows-builder
setup-windows-builder: clean-windows-builder
	docker buildx create --name=calico-windows-builder --use --platform windows/amd64

# FIXME: Use WINDOWS_HPC_VERSION and image instead of nanoserver and WINDOWS_VERSIONS when containerd v1.6 is EOL'd
# .PHONY: image-windows release-windows
# NOTE: WINDOWS_IMAGE_REQS must be defined with the requirements to build the windows
# image. These must be added as reqs to 'image-windows' (originally defined in
# lib.Makefile) on the specific package Makefile otherwise they are not correctly
# recognized.
# # Build Windows image with tag and possibly push it to $DEV_REGISTRIES
# image-windows-with-tag: var-require-all-WINDOWS_IMAGE-WINDOWS_DIST-WINDOWS_IMAGE_REQS-IMAGETAG
# 	push="$${PUSH:-false}"; \
# 	for registry in $(DEV_REGISTRIES); do \
# 		echo Building and pushing Windows image to $${registry}; \
# 		image="$${registry}/$(WINDOWS_IMAGE):$(IMAGETAG)"; \
# 		docker buildx build \
# 			--platform windows/amd64 \
# 			--output=type=image,push=$${push} \
# 			-t $${image} \
# 			--pull \
# 			--no-cache \
# 			--build-arg GIT_VERSION=$(GIT_VERSION) \
# 			--build-arg WINDOWS_HPC_VERSION=$(WINDOWS_HPC_VERSION) \
# 			-f Dockerfile-windows .; \
# 	done ;

# image-windows: var-require-all-BRANCH_NAME
# 	$(MAKE) image-windows-with-tag PUSH=$(PUSH) IMAGETAG=$(if $(IMAGETAG_PREFIX),$(IMAGETAG_PREFIX)-)$(BRANCH_NAME)
# 	$(MAKE) image-windows-with-tag PUSH=$(PUSH) IMAGETAG=$(if $(IMAGETAG_PREFIX),$(IMAGETAG_PREFIX)-)$(GIT_VERSION)

# # Build and push Windows image
# release-windows: var-require-one-of-CONFIRM-DRYRUN release-prereqs clean-windows
# 	$(MAKE) image-windows PUSH=true

# Windows image pushing is different because we do not build docker images directly.
# Since the build machine is linux, we output the images to a tarball. (We can
# produce images but there will be no output because docker images
# built for Windows cannot be loaded on linux.)
#
# The resulting image tarball is then pushed to registries during cd/release.
# The image tarballs are located in WINDOWS_DIST and have files names
# with the format 'node-windows-v3.21.0-2-abcdef-20H2.tar'.
#
# In addition to pushing the individual images, we also create the manifest
# directly using 'docker manifest'. This is possible because Semaphore is using
# a recent enough docker CLI version (20.10.0)
#
# - Create the manifest with 'docker manifest create' using the list of all images.
# - For each windows version, 'docker manifest annotate' its image with "os.image: <windows_version>".
#   <windows_version> is the version string that looks like, e.g. 10.0.19041.1288.
#   Setting os.image in the manifest is required for Windows hosts to load the
#   correct image in manifest.
# - Finally we push the manifest, "purging" the local manifest.

$(WINDOWS_DIST)/$(WINDOWS_IMAGE)-$(GIT_VERSION)-%.tar: windows-sub-image-$*

DOCKER_CREDENTIAL_VERSION="2.1.18"
DOCKER_CREDENTIAL_OS="linux"
DOCKER_CREDENTIAL_ARCH="amd64"
$(WINDOWS_DIST)/bin/docker-credential-gcr:
	-mkdir -p $(WINDOWS_DIST)/bin
	curl -fsSL  --retry 5 "https://github.com/GoogleCloudPlatform/docker-credential-gcr/releases/download/v$(DOCKER_CREDENTIAL_VERSION)/docker-credential-gcr_$(DOCKER_CREDENTIAL_OS)_$(DOCKER_CREDENTIAL_ARCH)-$(DOCKER_CREDENTIAL_VERSION).tar.gz" -o docker-credential-gcr.tar.gz
	tar xzf docker-credential-gcr.tar.gz --to-stdout docker-credential-gcr | tee $@ > /dev/null && chmod +x $@
	rm -f docker-credential-gcr.tar.gz

.PHONY: docker-credential-gcr-binary
docker-credential-gcr-binary: var-require-all-WINDOWS_DIST-DOCKER_CREDENTIAL_VERSION-DOCKER_CREDENTIAL_OS-DOCKER_CREDENTIAL_ARCH $(WINDOWS_DIST)/bin/docker-credential-gcr

# NOTE: WINDOWS_IMAGE_REQS must be defined with the requirements to build the windows
# image. These must be added as reqs to 'image-windows' (originally defined in
# lib.Makefile) on the specific package Makefile otherwise they are not correctly
# recognized.

# Translate WINDOWS_VERSIONS defined in metadata.mk to Windows LTSC versions.
# For some enterprise components like fluentd for windows, we build off ltsc2019
# but re-tag it to 1809 due to the version number is being used in some old releases.
# (see version mapping note in https://github.com/tigera/fluentd-base/blob/windows-versions/README.md).
# FIXME fix the confusing 1809 to ltsc2019 Windows version mapping.
WINDOWS_LTSC_VERSION_1809 := windows-ltsc2019
WINDOWS_LTSC_VERSION_ltsc2022 := windows-ltsc2022

windows-sub-image-%: var-require-all-GIT_VERSION-WINDOWS_IMAGE-WINDOWS_DIST-WINDOWS_IMAGE_REQS
	# ensure dir for windows image tars exits
	-mkdir -p $(WINDOWS_DIST)
	docker buildx build \
		--platform windows/amd64 \
		--output=type=docker,dest=$(CURDIR)/$(WINDOWS_DIST)/$(WINDOWS_IMAGE)-$(GIT_VERSION)-$*.tar \
		$(DOCKER_PULL) \
		-t $(WINDOWS_IMAGE):latest \
		--build-arg GIT_VERSION=$(GIT_VERSION) \
		--build-arg THIRD_PARTY_REGISTRY=$(THIRD_PARTY_REGISTRY) \
		--build-arg WINDOWS_LTSC_VERSION=$(WINDOWS_LTSC_VERSION_$*) \
		--build-arg WINDOWS_VERSION=$* \
		-f Dockerfile-windows .

.PHONY: image-windows release-windows release-windows-with-tag
image-windows: setup-windows-builder var-require-all-WINDOWS_VERSIONS
	for version in $(WINDOWS_VERSIONS); do \
		$(MAKE) windows-sub-image-$${version}; \
	done;

release-windows-with-tag: var-require-one-of-CONFIRM-DRYRUN var-require-all-IMAGETAG-DEV_REGISTRIES image-windows docker-credential-gcr-binary
	for registry in $(DEV_REGISTRIES); do \
		echo Pushing Windows images to $${registry}; \
		all_images=""; \
		manifest_image="$${registry}/$(WINDOWS_IMAGE):$(IMAGETAG)"; \
		for win_ver in $(WINDOWS_VERSIONS); do \
			image_tar="$(WINDOWS_DIST)/$(WINDOWS_IMAGE)-$(GIT_VERSION)-$${win_ver}.tar"; \
			image="$${registry}/$(WINDOWS_IMAGE):$(IMAGETAG)-windows-$${win_ver}"; \
			echo Pushing image $${image} ...; \
			$(CRANE_BINDMOUNT) push $${image_tar} $${image}$(double_quote) & \
			all_images="$${all_images} $${image}"; \
		done; \
		wait; \
		$(DOCKER_MANIFEST) create --amend $${manifest_image} $${all_images}; \
		for win_ver in $(WINDOWS_VERSIONS); do \
			version=$$(docker manifest inspect mcr.microsoft.com/windows/nanoserver:$${win_ver} | jq -r '.manifests[0].platform."os.version"'); \
			image="$${registry}/$(WINDOWS_IMAGE):$(IMAGETAG)-windows-$${win_ver}"; \
			$(DOCKER_MANIFEST) annotate --os windows --arch amd64 --os-version $${version} $${manifest_image} $${image}; \
		done; \
		$(DOCKER_MANIFEST) push --purge $${manifest_image}; \
	done;

release-windows: var-require-one-of-CONFIRM-DRYRUN var-require-all-DEV_REGISTRIES-WINDOWS_IMAGE var-require-one-of-VERSION-BRANCH_NAME
	describe_tag=$(if $(IMAGETAG_PREFIX),$(IMAGETAG_PREFIX)-)$(GIT_VERSION); \
	release_tag=$(if $(VERSION),$(VERSION),$(if $(IMAGETAG_PREFIX),$(IMAGETAG_PREFIX)-)$(BRANCH_NAME)); \
	$(MAKE) release-windows-with-tag IMAGETAG=$${describe_tag}; \
	for registry in $(DEV_REGISTRIES); do \
		$(CRANE_BINDMOUNT) cp $${registry}/$(WINDOWS_IMAGE):$${describe_tag} $${registry}/$(WINDOWS_IMAGE):$${release_tag}$(double_quote); \
	done;<|MERGE_RESOLUTION|>--- conflicted
+++ resolved
@@ -283,6 +283,15 @@
 
 QEMU_IMAGE ?= calico/qemu-user-static:latest
 
+# The image to use for building calico/base-dependent modules (e.g. apiserver, typha).
+ifdef USE_UBI8_AS_CALICO_BASE
+CALICO_BASE ?= $(UBI8_IMAGE)
+else ifdef USE_UBI9_AS_CALICO_BASE
+CALICO_BASE ?= $(UBI9_IMAGE)
+else
+CALICO_BASE ?= calico/base
+endif
+
 ifndef NO_DOCKER_PULL
 DOCKER_PULL = --pull
 else
@@ -290,20 +299,14 @@
 endif
 
 # DOCKER_BUILD is the base build command used for building all images.
-<<<<<<< HEAD
-DOCKER_BUILD=docker buildx build --load --platform=linux/$(ARCH) --pull \
+DOCKER_BUILD=docker buildx build --load --platform=linux/$(ARCH) $(DOCKER_PULL)\
 	--build-arg QEMU_IMAGE=$(QEMU_IMAGE) \
 	--build-arg UBI8_IMAGE=$(UBI8_IMAGE) \
 	--build-arg UBI9_IMAGE=$(UBI9_IMAGE) \
 	--build-arg GIT_VERSION=$(GIT_VERSION) \
-	--build-arg BPFTOOL_IMAGE=$(BPFTOOL_IMAGE)
-=======
-DOCKER_BUILD=docker buildx build --load --platform=linux/$(ARCH) $(DOCKER_PULL)\
-	     --build-arg QEMU_IMAGE=$(QEMU_IMAGE) \
-	     --build-arg UBI_IMAGE=$(UBI_IMAGE) \
-	     --build-arg GIT_VERSION=$(GIT_VERSION) \
-	     --build-arg CALICO_BASE=$(CALICO_BASE)
->>>>>>> b55c2d31
+	--build-arg BPFTOOL_IMAGE=$(BPFTOOL_IMAGE) \
+	--build-arg CALICO_BASE=$(CALICO_BASE)
+
 
 DOCKER_RUN := mkdir -p $(REPO_ROOT)/.go-pkg-cache bin $(GOMOD_CACHE) && \
 	docker run --rm \
