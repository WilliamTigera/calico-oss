---
title: Prometheus statistics
description: Review metrics for the Felix component if you are using Prometheus. 
canonical_url: '/reference/felix/prometheus'
---

Felix can be configured to report a number of metrics through Prometheus.  See the
[configuration reference](configuration) for how to enable metrics reporting.

## Metric reference

#### Felix specific

Felix exports a number of Prometheus metrics.  The current set is as follows.  Since some metrics
are tied to particular implementation choices inside Felix we can't make any hard guarantees that
metrics will persist across releases.  However, we aim not to make any spurious changes to
existing metrics.

| Name          | Description     |
| ------------- | --------------- |
| `felix_active_local_endpoints` | Number of active endpoints on this host. |
| `felix_active_local_policies` | Number of active policies on this host. |
| `felix_active_local_selectors` | Number of active selectors on this host. |
| `felix_active_local_tags` | Number of active tags on this host. |
| `felix_bpf_conntrack_cleaned` | Number of entries cleaned during a conntrack table sweep. |
| `felix_bpf_conntrack_cleaned_total` |Total number of entries cleaned during conntrack table sweeps, incremented for each clean individualy. |
| `felix_bpf_conntrack_expired` | Number of entries cleaned during a conntrack table sweep due to expiration. |
| `felix_bpf_conntrack_expired_total` | Total number of entries cleaned during conntrack table sweep due to expiration - by reason. |
| `felix_bpf_conntrack_inforeader_blocks` | Conntrack InfoReader would-blocks. |
| `felix_bpf_conntrack_stale_nat` | Number of entries cleaned during a conntrack table sweep due to stale NAT. |
| `felix_bpf_conntrack_stale_nat_total` | Total number of entries cleaned during conntrack table sweeps due to stale NAT. |
| `felix_bpf_conntrack_sweeps` | Number of contrack table sweeps made so far. |
| `felix_bpf_conntrack_used` | Number of used entries visited during a conntrack table sweep. |
| `felix_bpf_conntrack_sweep_duration` | Conntrack sweep execution time (ns). |
| `felix_bpf_num_ip_sets` | Number of BPF IP sets managed in the dataplane. |
| `felix_calc_graph_output_events` | Number of events emitted by the calculation graph. |
| `felix_calc_graph_update_time_seconds` | Seconds to update calculation graph for each datastore OnUpdate call. |
| `felix_calc_graph_updates_processed` | Number of datastore updates processed by the calculation graph. |
| `felix_cluster_num_host_endpoints` | Total number of host endpoints cluster-wide. |
| `felix_cluster_num_hosts` | Total number of {{site.prodname}} hosts in the cluster. |
| `felix_cluster_num_policies` | Total number of policies in the cluster. |
| `felix_cluster_num_profiles` | Total number of profiles in the cluster. |
| `felix_cluster_num_tiers` | Total number of {{site.prodname}} tiers in the cluster. |
| `felix_cluster_num_workload_endpoints` | Total number of workload endpoints cluster-wide. |
| `felix_exec_time_micros` | Summary of time taken to fork/exec child processes |
| `felix_int_dataplane_addr_msg_batch_size` | Number of interface address messages processed in each batch. Higher values indicate we're doing more batching to try to keep up. |
| `felix_int_dataplane_apply_time_seconds` | Time in seconds that it took to apply a dataplane update. |
| `felix_int_dataplane_failures` | Number of times dataplane updates failed and will be retried. |
| `felix_int_dataplane_iface_msg_batch_size` | Number of interface state messages processed in each batch. Higher values indicate we're doing more batching to try to keep up. |
| `felix_int_dataplane_messages` | Number dataplane messages by type. |
| `felix_int_dataplane_msg_batch_size` | Number of messages processed in each batch. Higher values indicate we're doing more batching to try to keep up. |
| `felix_ipsec_bindings_total` | Total number of ipsec bindings. |
| `felix_ipsec_errors` | Number of ipsec command failures. |
| `felix_ipset_calls` | Number of ipset commands executed. |
| `felix_ipset_errors` | Number of ipset command failures. |
| `felix_ipset_lines_executed` | Number of ipset operations executed. |
| `felix_ipsets_calico` | Number of active {{site.prodname}} IP sets. |
| `felix_ipsets_total` | Total number of active IP sets. |
| `felix_iptables_chains` | Number of active iptables chains. |
| `felix_iptables_lines_executed` | Number of iptables rule updates executed. |
| `felix_iptables_lock_acquire_secs` | Time taken to acquire the iptables lock. |
| `felix_iptables_lock_retries` | Number of times the iptables lock was already held and felix had to retry to acquire it. |
| `felix_iptables_restore_calls` | Number of iptables-restore calls. |
| `felix_iptables_restore_errors` | Number of iptables-restore errors. |
| `felix_iptables_rules` | Number of active iptables rules. |
| `felix_iptables_save_calls` | Number of iptables-save calls. |
| `felix_iptables_save_errors` | Number of iptables-save errors. |
| `felix_log_errors` | Number of errors encountered while logging. |
| `felix_logs_dropped` | Number of logs dropped because the output stream was blocked. |
| `felix_reporter_log_errors` | Number of errors encountered while logging in the Syslog. |
| `felix_reporter_logs_dropped` | Number of logs dropped because the output was blocked in the the Syslog reporter. |
| `felix_resync_state` | Current datastore state. |
| `felix_resyncs_started` | Number of times Felix has started resyncing with the datastore. |
| `felix_route_table_list_seconds` | Time taken to list all the interfaces during a resync. |
| `felix_route_table_per_iface_sync_seconds` | Time taken to sync each interface |

Prometheus metrics are self-documenting, with metrics turned on, `curl` can be used to list the
metrics along with their help text and type information.

```bash
curl -s http://localhost:9091/metrics | head
```

Example response:

```
# HELP felix_active_local_endpoints Number of active endpoints on this host.
# TYPE felix_active_local_endpoints gauge
felix_active_local_endpoints 91
# HELP felix_active_local_policies Number of active policies on this host.
# TYPE felix_active_local_policies gauge
felix_active_local_policies 0
# HELP felix_active_local_selectors Number of active selectors on this host.
# TYPE felix_active_local_selectors gauge
felix_active_local_selectors 82
# HELP felix_active_local_tags Number of active tags on this host.
...
```
{: .no-select-button}

#### CPU / memory metrics

Felix also exports the default set of metrics that Prometheus makes available.  Currently, those
include:

| Name          | Description     |
| ------------- | --------------- |
| `go_gc_duration_seconds` | A summary of the GC invocation durations. |
| `go_goroutines` | Number of goroutines that currently exist. |
| `go_info` | Go version. |
| `go_memstats_alloc_bytes` | Number of bytes allocated and still in use. |
| `go_memstats_alloc_bytes_total` | Total number of bytes allocated, even if freed. |
| `go_memstats_buck_hash_sys_bytes` | Number of bytes used by the profiling bucket hash table. |
| `go_memstats_frees_total` | Total number of frees. |
| `go_memstats_gc_cpu_fraction` | The fraction of this program’s available CPU time used by the GC since the program started. |
| `go_memstats_gc_sys_bytes` | Number of bytes used for garbage collection system metadata. |
| `go_memstats_heap_alloc_bytes` | Number of heap bytes allocated and still in use. |
| `go_memstats_heap_idle_bytes` | Number of heap bytes waiting to be used. |
| `go_memstats_heap_inuse_bytes` | Number of heap bytes that are in use. |
| `go_memstats_heap_objects` | Number of allocated objects. |
| `go_memstats_heap_released_bytes` | Number of heap bytes released to OS. |
| `go_memstats_heap_sys_bytes` | Number of heap bytes obtained from system. |
| `go_memstats_last_gc_time_seconds` | Number of seconds since 1970 of last garbage collection. |
| `go_memstats_lookups_total` | Total number of pointer lookups. |
| `go_memstats_mallocs_total` | Total number of mallocs. |
| `go_memstats_mcache_inuse_bytes` | Number of bytes in use by mcache structures. |
| `go_memstats_mcache_sys_bytes` | Number of bytes used for mcache structures obtained from system. |
| `go_memstats_mspan_inuse_bytes` | Number of bytes in use by mspan structures. |
| `go_memstats_mspan_sys_bytes` | Number of bytes used for mspan structures obtained from system. |
| `go_memstats_next_gc_bytes` | Number of heap bytes when next garbage collection will take place. |
| `go_memstats_other_sys_bytes` | Number of bytes used for other system allocations. |
| `go_memstats_stack_inuse_bytes` | Number of bytes in use by the stack allocator. |
| `go_memstats_stack_sys_bytes` | Number of bytes obtained from system for stack allocator. |
| `go_memstats_sys_bytes` | Number of bytes obtained by system. Sum of all system allocations. |
| `go_threads` | Number of OS threads created. |
| `process_cpu_seconds_total` | Total user and system CPU time spent in seconds. |
| `process_max_fds` | Maximum number of open file descriptors. |
| `process_open_fds` | Number of open file descriptors. |
| `process_resident_memory_bytes` | Resident memory size in bytes. |
| `process_start_time_seconds` | Start time of the process since unix epoch in seconds. |
| `process_virtual_memory_bytes` | Virtual memory size in bytes. |
<<<<<<< HEAD
| `process_virtual_memory_max_bytes` | Maximum amount of virtual memory available in bytes. |
=======


#### Wireguard Metrics

Felix also exports wireguard device stats if found/detected. Can be disabled via Felix configuration.


| Name          | Description     |
| ------------- | --------------- |
| `wireguard_meta` | Gauge. Device / interface information for a felix/calico node, values are in this metric's labels |
| `wireguard_bytes_rcvd` | Counter. Current bytes received from a peer identified by a peer public key and endpoint |
| `wireguard_bytes_sent` | Counter. Current bytes sent to a peer identified by a peer public key and endpoint |
| `wireguard_latest_handshake_seconds` | Gauge. Last handshake with a peer, unix timestamp in seconds. |
>>>>>>> 7f70c8f4
<|MERGE_RESOLUTION|>--- conflicted
+++ resolved
@@ -139,9 +139,7 @@
 | `process_resident_memory_bytes` | Resident memory size in bytes. |
 | `process_start_time_seconds` | Start time of the process since unix epoch in seconds. |
 | `process_virtual_memory_bytes` | Virtual memory size in bytes. |
-<<<<<<< HEAD
 | `process_virtual_memory_max_bytes` | Maximum amount of virtual memory available in bytes. |
-=======
 
 
 #### Wireguard Metrics
@@ -154,5 +152,4 @@
 | `wireguard_meta` | Gauge. Device / interface information for a felix/calico node, values are in this metric's labels |
 | `wireguard_bytes_rcvd` | Counter. Current bytes received from a peer identified by a peer public key and endpoint |
 | `wireguard_bytes_sent` | Counter. Current bytes sent to a peer identified by a peer public key and endpoint |
-| `wireguard_latest_handshake_seconds` | Gauge. Last handshake with a peer, unix timestamp in seconds. |
->>>>>>> 7f70c8f4
+| `wireguard_latest_handshake_seconds` | Gauge. Last handshake with a peer, unix timestamp in seconds. |