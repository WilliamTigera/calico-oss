---
title: Configuring the Calico Enterprise Kubernetes controllers
description: Calico Enterprise Kubernetes controllers monitor the Kubernetes API and perform actions based on cluster state.
---

The {{site.prodname}} Kubernetes controllers are deployed in a Kubernetes cluster. The different controllers monitor the Kubernetes API
and perform actions based on cluster state.

The controllers are primarily configured through environment variables. When running
the controllers as a Kubernetes pod, this is accomplished through the pod manifest `env`
section.

## The {{site.imageNames["kubeControllers"]}} container

The `{{site.imageNames["kubeControllers"]}}` container includes the following controllers:

1. policy controller: watches network policies and programs {{site.prodname}} policies.
1. namespace controller: watches namespaces and programs {{site.prodname}} profiles.
1. serviceaccount controller: watches service accounts and programs {{site.prodname}} profiles.
1. workloadendpoint controller: watches for changes to pod labels and updates {{site.prodname}} workload endpoints.
1. node controller: watches for the removal of Kubernetes nodes and removes corresponding data from {{site.prodname}}, and optionally watches for node updates to create and sync host endpoints for each node.
<<<<<<< HEAD
1. federation controller: watches Kubernetes services and endpoints locally and across all remote clusters, and programs
   Kubernetes endpoints for any locally configured service that specifies a service federation selector annotation.

The {{site.prodname}} Kubernetes manifests run these controllers in two different deployments:
1. calico-kube-controllers
   - This runs the policy, namespace, serviceaccount, workloadendpoint, and node controllers within the same pod
1. tigera-federation-controller
   - This runs the federation controller only
   - This is only included in the manifests that enable {{site.prodname}} federation
=======
>>>>>>> 1925189b

The {{site.prodname}} Kubernetes manifests run these controllers within a single pod in the `calico-kube-controllers` deployment.

### Configuring datastore access

The datastore type can be configured via the `DATASTORE_TYPE` environment variable. Supported values are `etcdv3` and `kubernetes`.

#### etcdv3

The {{site.prodname}} Kubernetes controllers support the following environment variables to configure etcd access:

| Environment          | Description | Schema |
| -------------------- | ----------- | ------ |
| `ETCD_ENDPOINTS`     | Comma-delimited list of etcd endpoints to connect to. Example: `http://10.0.0.1:2379,http://10.0.0.2:2379`. | string
| `ETCD_DISCOVERY_SRV` | Domain name to discover etcd endpoints via SRV records. Mutually exclusive with `ETCD_ENDPOINTS`. Example: `example.com` | string
| `ETCD_CA_CERT_FILE`  | Path to the file containing the root certificate of the CA that issued the etcd server certificate. Configures the Kubernetes controllers to trust the signature on the certificates provided by the etcd server. To disable authentication of the server by the Kubernetes controllers, set the value to `none`. | path
| `ETCD_CERT_FILE`     | Path to the file containing the client certificate issued to the Kubernetes controllers. Enables the Kubernetes controllers to participate in mutual TLS authentication and identify themselves to the etcd server. Example: `/etc/kube-controllers/cert.pem` | path
| `ETCD_KEY_FILE`      | Path to the file containing the private key of the Kubernetes controllers' client certificate. Enables the Kubernetes controllers to participate in mutual TLS authentication and identify themselves to the etcd server. Example: `/etc/kube-controllers/key.pem` | path

The `*_FILE` variables are _paths_ to the corresponding certificates/keys. As such, when the controllers are running as a Kubernetes pod, you
must ensure that the files exist within the pod. This is usually done in one of two ways:

* Mount the certificates from the host. This requires that the certificates be present on the host running the controller.
* Use Kubernetes [Secrets](http://kubernetes.io/docs/user-guide/secrets/) to mount the certificates into the pod as files.

#### kubernetes

When running the controllers as a Kubernetes pod, Kubernetes API access is [configured automatically][in-cluster-config] and
no additional configuration is required. However, the controllers can also be configured to use an explicit [kubeconfig][kubeconfig] file override to
configure API access if needed.

| Environment     | Description                                                        | Schema |
|-----------------|--------------------------------------------------------------------|--------|
| `KUBECONFIG`    | Path to a Kubernetes kubeconfig file mounted within the container. | path   |

### Other configuration

The following environment variables can be used to configure the {{site.prodname}} Kubernetes controllers.

| Environment   | Description | Schema | Default |
| ------------- | ----------- | ------ | -------
| `DATASTORE_TYPE`      | Which datastore type to use | etcdv3, kubernetes | etcdv3
| `ENABLED_CONTROLLERS` | Which controllers to run    | namespace, node, policy, serviceaccount, workloadendpoint | policy,namespace,serviceaccount,workloadendpoint,node
| `LOG_LEVEL`           | Minimum log level to be displayed. | debug, info, warning, error | info
| `KUBECONFIG`          | Path to a kubeconfig file for Kubernetes API access | path |
| `SYNC_NODE_LABELS`    | When enabled, Kubernetes node labels will be copied to Calico node objects. | boolean | true
| `AUTO_HOST_ENDPOINTS` | When enabled, automatically create a host endpoint for each node. | boolean | false
| `COMPACTION_PERIOD` | Compact the etcd database on this interval. Set to "0" to disable. | [duration](https://golang.org/pkg/time/#ParseDuration) | 10m

## About each controller

### Node controller

The node controller automatically cleans up configuration for nodes that no longer exist. The controller must have read
access to the Kubernetes API to monitor `Node` events.

The node controller is not enabled by default if `ENABLED_CONTROLLERS` is not explicitly specified.
However, the {{site.prodname}} Kubernetes manifests explicitly specify the `ENABLED_CONTROLLERS` and enable this controller
within the calico-kube-controllers deployment.

This controller is valid when using either the `etcdv3` or `kubernetes` datastore types.

#### etcdv3

To enable the node controller when using `etcdv3`, perform the following two steps.

1. Add "node" to the list of enabled controllers in the environment for kube-controllers. For example: `ENABLED_CONTROLLERS=workloadendpoint,profile,policy,node`
1. Configure {{site.nodecontainer}} with a Kubernetes node reference by adding the following snippet to the environment section of the {{site.noderunning}} daemon set.

   ```yaml
   - name: CALICO_K8S_NODE_REF
     valueFrom:
       fieldRef:
         fieldPath: spec.nodeName
   ```

Set `SYNC_NODE_LABELS` to true (enabled by default) to ensure that labels on
Kubernetes node resources remain in-sync with labels on the corresponding {{site.prodname}}
node resource. If both node resources specify a label with different values,
the Kubernetes node resource takes precedence. Labels on the {{site.prodname}}
resource that don't exist in the Kubernetes node will remain as is.

#### kubernetes

To enable the node controller when using `kubernetes`, set the list of enabled controllers
in the environment for kube-controllers to `node`. For example: `ENABLED_CONTROLLERS=node`

### Policy controller

The policy controller syncs Kubernetes network policies to the {{site.prodname}} datastore. The controller must have read
access to the Kubernetes API to monitor `NetworkPolicy` events.

The policy controller is enabled by default if `ENABLED_CONTROLLERS` is not explicitly specified.

This controller is only valid when using etcd as the {{site.prodname}} datastore.

### Workload endpoint controller

The workload endpoint controller automatically syncs Kubernetes pod label changes to the {{site.prodname}} datastore by updating
the corresponding workload endpoints appropriately. The controller must have read
access to the Kubernetes API to monitor `Pod` events.

The workload endpoint controller is enabled by default if `ENABLED_CONTROLLERS` is not explicitly specified.

This controller is only valid when using etcd as the {{site.prodname}} datastore.

### Namespace controller

The namespace controller syncs Kubernetes namespace label changes to the {{site.prodname}} datastore. The controller must have read
access to the Kubernetes API to monitor `Namespace` events.

The namespace controller is enabled by default if `ENABLED_CONTROLLERS` is not explicitly specified.

This controller is only valid when using etcd as the {{site.prodname}} datastore.

### Service account controller

The service account controller syncs Kubernetes service account changes to the {{site.prodname}} datastore.
The controller must have read access to the Kubernetes API to monitor `ServiceAccount` events.

The service account controller is enabled by default if `ENABLED_CONTROLLERS` is not explicitly specified.

This controller is only valid when using etcd as the {{site.prodname}} datastore.

### Federation controller

The federation controller syncs Kubernetes federated endpoint changes to the {{site.prodname}} datastore.
The controller must have read access to the Kubernetes API to monitor `Service` and `Endpoints` events, and must
also have write access to update `Endpoints`.

The federation controller is disabled by default if `ENABLED_CONTROLLERS` is not explicitly specified.

This controller is valid for all {{site.prodname}} datastore types.

[in-cluster-config]: https://kubernetes.io/docs/tasks/access-application-cluster/access-cluster/#accessing-the-api-from-a-pod
[kubeconfig]: https://kubernetes.io/docs/concepts/configuration/organize-cluster-access-kubeconfig/<|MERGE_RESOLUTION|>--- conflicted
+++ resolved
@@ -19,20 +19,6 @@
 1. serviceaccount controller: watches service accounts and programs {{site.prodname}} profiles.
 1. workloadendpoint controller: watches for changes to pod labels and updates {{site.prodname}} workload endpoints.
 1. node controller: watches for the removal of Kubernetes nodes and removes corresponding data from {{site.prodname}}, and optionally watches for node updates to create and sync host endpoints for each node.
-<<<<<<< HEAD
-1. federation controller: watches Kubernetes services and endpoints locally and across all remote clusters, and programs
-   Kubernetes endpoints for any locally configured service that specifies a service federation selector annotation.
-
-The {{site.prodname}} Kubernetes manifests run these controllers in two different deployments:
-1. calico-kube-controllers
-   - This runs the policy, namespace, serviceaccount, workloadendpoint, and node controllers within the same pod
-1. tigera-federation-controller
-   - This runs the federation controller only
-   - This is only included in the manifests that enable {{site.prodname}} federation
-=======
->>>>>>> 1925189b
-
-The {{site.prodname}} Kubernetes manifests run these controllers within a single pod in the `calico-kube-controllers` deployment.
 
 ### Configuring datastore access
 
