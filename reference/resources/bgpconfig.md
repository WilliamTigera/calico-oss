--- conflicted
+++ resolved
@@ -57,14 +57,9 @@
 | logSeverityScreen | Global log level | Debug, Info, Warning, Error, Fatal | string | `Info` |
 | nodeToNodeMeshEnabled | Full BGP node-to-node mesh. Only valid on the global `default` BGPConfiguration. | true, false  | string | true |
 | asNumber | The default local AS Number that {{site.prodname}} should use when speaking with BGP peers. Only valid on the global `default` BGPConfiguration; to set a per-node override, use the `bgp` field on the [Node resource](./node). | A valid AS Number, may be specified in dotted notation. | integer/string | 64512 |
-<<<<<<< HEAD
 | extensions | Additional mapping of keys and values. Used for setting values in custom BGP configurations. | valid strings for both keys and values | map | |
-| serviceClusterIPs | The CIDR blocks for Kubernetes Service Cluster IPs to be advertised over BGP. Only valid on the global `default` BGPConfiguration: will be ignored otherwise. | A list of valid IPv4 CIDR blocks. | List of `cidr: XXX.XXX.XXX.XXX/XX` values. | Empty List |
-| serviceExternalIPs | The CIDR blocks for Kubernetes Service External IPs to be advertised over BGP. Kubernetes Service External IPs will only be advertised if they are within one of these blocks. Only valid on the global `default` BGPConfiguration: will be ignored otherwise. | A list of valid IPv4 CIDR blocks. | List of `cidr: XXX.XXX.XXX.XXX/XX` values. | Empty List |
-=======
 | serviceClusterIPs | The CIDR blocks for Kubernetes Service Cluster IPs to be advertised over BGP. Only valid on the global `default` BGPConfiguration: will be ignored otherwise. | A list of valid IPv4 or IPv6 CIDR blocks. | List of `cidr: <ip>/<prefix length>` values. | Empty List |
 | serviceExternalIPs | The CIDR blocks for Kubernetes Service External IPs to be advertised over BGP. Kubernetes Service External IPs will only be advertised if they are within one of these blocks. Only valid on the global `default` BGPConfiguration: will be ignored otherwise. | A list of valid IPv4 or IPv6 CIDR blocks. | List of `cidr: <ip>/<prefix length>` values. | Empty List |
->>>>>>> 1a167fab
 | listenPort | The port where BGP protocol should listen.| A valid port number. | integer | 179 |
 | communities | List of BGP community names and their values, communities are not advertised unless they are used in [prefixAdvertisements](#prefixadvertisements). || List of [communities](#communities) |
 | prefixAdvertisements | List of per-prefix advertisement properties, like BGP communities.|| List of [prefixAdvertisements](#prefixadvertisements) |
