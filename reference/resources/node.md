--- conflicted
+++ resolved
@@ -1,11 +1,7 @@
 ---
 title: Node
-<<<<<<< HEAD
-canonical_url: /reference/resources/node
-=======
-description: API for this Calico resource.
+description: API for this Calico Enterprise resource.
 canonical_url: '/reference/resources/node'
->>>>>>> bf5c76b2
 ---
 
 A node resource (`Node`) represents a node running {{site.prodname}}.  When adding a host
