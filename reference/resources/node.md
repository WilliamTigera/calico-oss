--- conflicted
+++ resolved
@@ -13,17 +13,11 @@
 By default, starting a `{{site.nodecontainer}}` instance will automatically create a node resource
 using the `hostname` of the compute host.
 
-<<<<<<< HEAD
-For `calicoctl` [commands]({{site.url}}/{{page.version}}/reference/calicoctl/), the following case-insensitive aliases
-may be used to specify the resource type on the CLI:
-`node`, `nodes`, `no`, `nos`.
-
-This resource is not supported in `kubectl`.
-=======
 For `calicoctl` [commands]({{ site.baseurl }}/reference/calicoctl/overview) that
 specify a resource type on the CLI, the following
 aliases are supported (all case insensitive): `node`, `nodes`, `no`, `nos`.
->>>>>>> e619f5bd
+
+This resource is not supported in `kubectl`.
 
 ### Sample YAML
 
