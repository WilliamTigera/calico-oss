---
title: Network policy
description: API for this Calico Enterprise resource.
canonical_url: '/reference/resources/networkpolicy'
---

A network policy resource (`NetworkPolicy`) represents an ordered set of rules which are applied
to a collection of endpoints that match a [label selector](#selector).

`NetworkPolicy` is a namespaced resource. `NetworkPolicy` in a specific namespace
only applies to [workload endpoint resources]({{site.baseurl}}/reference/resources/workloadendpoint)
in that namespace. Two resources are in the same namespace if the `namespace`
value is set the same on both.
See [global network policy resource]({{site.baseurl}}/reference/resources/globalnetworkpolicy) for non-namespaced network policy.

`NetworkPolicy` resources can be used to define network connectivity rules between groups of {{site.prodname}} endpoints and host endpoints, and
take precedence over [profile resources]({{site.baseurl}}/reference/resources/profile) if any are defined.

NetworkPolicies are organized into [tiers]({{site.baseurl}}/reference/resources/tier), which provide an additional layer of ordering—in particular, note that the `Pass` action skips to the
next [tier]({{site.baseurl}}/reference/resources/tier), to enable hierarchical security policy.

For `calicoctl` [commands]({{ site.baseurl }}/reference/calicoctl/overview) that specify a resource type on the CLI, the following
aliases are supported (all case insensitive): `networkpolicy`, `networkpolicies`, `policy`, `np`, `policies`, `pol`, `pols`.

For `kubectl` [commands](https://kubernetes.io/docs/reference/kubectl/overview/){:target="_blank"}, the following case-insensitive aliases
may be used to specify the resource type on the CLI:
`networkpolicy.projectcalico.org`, `networkpolicies.projectcalico.org` and abbreviations such as
`networkpolicy.p` and `networkpolicies.p`.

### Sample YAML

This sample policy allows TCP traffic from `frontend` endpoints to port 6379 on
`database` endpoints.

```yaml
apiVersion: projectcalico.org/v3
kind: NetworkPolicy
metadata:
  name: internal-access.allow-tcp-6379
  namespace: production
spec:
  tier: internal-access
  selector: role == 'database'
  types:
  - Ingress
  - Egress
  ingress:
  - action: Allow
    metadata:
      annotations:
        from: frontend
        to: database
    protocol: TCP
    source:
      selector: role == 'frontend'
    destination:
      ports:
      - 6379
  egress:
  - action: Allow
```

### Definition

#### Metadata

| Field     | Description                                                        | Accepted Values                                     | Schema | Default   |
|-----------|--------------------------------------------------------------------|-----------------------------------------------------|--------|-----------|
| name      | The name of the network policy. Required.                          | Alphanumeric string with optional `.`, `_`, or `-`. | string |           |
| namespace | Namespace provides an additional qualification to a resource name. |                                                     | string | "default" |


#### Spec

| Field    | Description                                                                                         | Accepted Values | Schema                | Default |
|----------|-----------------------------------------------------------------------------------------------------|-----------------|-----------------------|---------|
| order    | Controls the order of precedence. {{site.prodname}} applies the policy with the lowest value first. |                 | float                 |         |
| tier     | Name of the [tier]({{site.baseurl}}/reference/resources/tier) this policy belongs to.                                                   |                 | string                 |  `default` |
| selector | Selects the endpoints to which this policy applies.                                                 |                 | [selector](#selector) | all()   |
| types    | Applies the policy based on the direction of the traffic. To apply the policy to inbound traffic, set to `Ingress`. To apply the policy to outbound traffic, set to `Egress`. To apply the policy to both, set to `Ingress, Egress`. | `Ingress`, `Egress` | List of strings | Depends on presence of ingress/egress rules\* |
| ingress  | Ordered list of ingress rules applied by policy.                                                    |                 | List of [Rule](#rule) |         |
| egress   | Ordered list of egress rules applied by this policy.                                                |                 | List of [Rule](#rule) |         |
| serviceAccountSelector | Selects the service account(s) to which this policy applies. Select a specific service account by name using the `projectcalico.org/name` label.  |                 | [selector](#selector) | all()   |

\* If `types` has no value, {{site.prodname}} defaults as follows.

>| Ingress Rules Present | Egress Rules Present | `Types` value       |
 |-----------------------|----------------------|---------------------|
 | No                    | No                   | `Ingress`           |
 | Yes                   | No                   | `Ingress`           |
 | No                    | Yes                  | `Egress`            |
 | Yes                   | Yes                  | `Ingress, Egress`   |


#### Rule

{% include content/rule.md %}

#### ICMP

{% include content/icmp.md %}

#### EntityRule

{% include content/entityrule.md global="false" %}

#### Selector

{% include content/selectors.md %}
{% include content/selector-scopes.md %}

#### Ports

{% include content/ports.md %}

#### ServiceAccountMatch

{% include content/serviceaccountmatch.md %}

#### ServiceMatch 

{% include content/servicematch.md %}

### Application layer policy

Application layer policy is an optional feature of {{site.prodname}} and
[must be enabled]({{site.baseurl}}/security/app-layer-policy)
in order to use the following match criteria.

> **NOTE**: Application layer policy match criteria are supported with the following restrictions.
>  * Only ingress policy is supported. Egress policy must not contain any application layer policy match clauses.
>  * Rules must have the action `Allow` if they contain application layer policy match clauses.
{: .alert .alert-info}

#### HTTPMatch

{% include content/httpmatch.md %}

### Supported operations

| Datastore type           | Create/Delete | Update | Get/List | Notes
|--------------------------|---------------|--------|----------|------
<<<<<<< HEAD
| Kubernetes API datastore | Yes           | Yes    | Yes      |

> **Note**: {{site.prodname}} `NetworkPolicy` resources with `knp.` prefixed names are determined from Kubernetes `NetworkPolicy`
> resources and are read-only through `calicoctl`.
=======
| etcdv3                   | Yes           | Yes    | Yes      |
| Kubernetes API datastore | Yes           | Yes    | Yes      |
>>>>>>> daa0dec3
<|MERGE_RESOLUTION|>--- conflicted
+++ resolved
@@ -140,12 +140,4 @@
 
 | Datastore type           | Create/Delete | Update | Get/List | Notes
 |--------------------------|---------------|--------|----------|------
-<<<<<<< HEAD
-| Kubernetes API datastore | Yes           | Yes    | Yes      |
-
-> **Note**: {{site.prodname}} `NetworkPolicy` resources with `knp.` prefixed names are determined from Kubernetes `NetworkPolicy`
-> resources and are read-only through `calicoctl`.
-=======
-| etcdv3                   | Yes           | Yes    | Yes      |
-| Kubernetes API datastore | Yes           | Yes    | Yes      |
->>>>>>> daa0dec3
+| Kubernetes API datastore | Yes           | Yes    | Yes      |