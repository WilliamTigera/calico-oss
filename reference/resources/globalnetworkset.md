--- conflicted
+++ resolved
@@ -1,11 +1,7 @@
 ---
 title: Global network set
-<<<<<<< HEAD
-canonical_url: /reference/resources/globalnetworkset
-=======
-description: API for this Calico resource.
+description: API for this Calico Enterprise resource.
 canonical_url: '/reference/resources/globalnetworkset'
->>>>>>> bf5c76b2
 ---
 
 A global network set resource (GlobalNetworkSet) represents an arbitrary set of IP subnetworks/CIDRs,
