--- conflicted
+++ resolved
@@ -69,24 +69,10 @@
 
 #### Spec
 
-<<<<<<< HEAD
-| Field              | Description                                                                                                                                           | Accepted Values | Schema                | Default |
-|--------------------|-------------------------------------------------------------------------------------------------------------------------------------------------------|-----------------|-----------------------|---------|
-| order              | Controls the order of precedence. {{site.prodname}} applies the policy with the lowest value first.                                                   |                 | float                 |         |
-| tier               | Name of the [tier]({{site.baseurl}}/reference/resources/tier) this policy belongs to.                                                   |                 | string                 |  `default` |
-| selector           | Selects the endpoints to which this policy applies.                                                                                                   |                 | [selector](#selector) | all()   |
-| types              | Applies the policy based on the direction of the traffic. To apply the policy to inbound traffic, set to `Ingress`. To apply the policy to outbound traffic, set to `Egress`. To apply the policy to both, set to `Ingress, Egress`. | `Ingress`, `Egress`  | List of strings | Depends on presence of ingress/egress rules\* |
-| ingress            | Ordered list of ingress rules applied by policy.                                                                                                      |                 | List of [Rule](#rule) |         |
-| egress             | Ordered list of egress rules applied by this policy.                                                                                                  |                 | List of [Rule](#rule) |         |
-| doNotTrack\*\*     | Indicates to apply the rules in this policy before any data plane connection tracking, and that packets allowed by these rules should not be tracked. | true, false     | boolean               | false   |
-| preDNAT\*\*        | Indicates to apply the rules in this policy before any DNAT.                                                                                          | true, false     | boolean               | false   |
-| applyOnForward\*\* | Indicates to apply the rules in this policy on forwarded traffic as well as to locally terminated traffic.                                            | true, false     | boolean               | false   |
-| serviceAccountSelector | Selects the service account(s) to which this policy applies. Select all service accounts in the cluster with a specific name using the `projectcalico.org/name` label.  |                 | [selector](#selector) | all()   |
-| namespaceSelector | Selects the namespace(s) to which this policy applies. Select a specific namespace by name using the `projectcalico.org/name` label.                   |                 | [selector](#selector) | all()   |
-=======
 | Field                  | Description                                                                                                                                                                                                                          | Accepted Values     | Schema                | Default                                       |
 |------------------------|--------------------------------------------------------------------------------------------------------------------------------------------------------------------------------------------------------------------------------------|---------------------|-----------------------|-----------------------------------------------|
 | order                  | Controls the order of precedence. {{site.prodname}} applies the policy with the lowest value first.                                                                                                                                  |                     | float                 |                                               |
+| tier                   | Name of the [tier]({{site.baseurl}}/reference/resources/tier) this policy belongs to.                                                                                                                                                |                     | string                |  `default`                                    |
 | selector               | Selects the endpoints to which this policy applies.                                                                                                                                                                                  |                     | [selector](#selector) | all()                                         |
 | serviceAccountSelector | Selects the service account(s) to which this policy applies. Select all service accounts in the cluster with a specific name using the `projectcalico.org/name` label.                                                               |                     | [selector](#selector) | all()                                         |
 | namespaceSelector      | Selects the namespace(s) to which this policy applies. Select a specific namespace by name using the `projectcalico.org/name` label.                                                                                                 |                     | [selector](#selector) | all()                                         |
@@ -96,7 +82,6 @@
 | doNotTrack\*\*         | Indicates to apply the rules in this policy before any data plane connection tracking, and that packets allowed by these rules should not be tracked.                                                                                | true, false         | boolean               | false                                         |
 | preDNAT\*\*            | Indicates to apply the rules in this policy before any DNAT.                                                                                                                                                                         | true, false         | boolean               | false                                         |
 | applyOnForward\*\*     | Indicates to apply the rules in this policy on forwarded traffic as well as to locally terminated traffic.                                                                                                                           | true, false         | boolean               | false                                         |
->>>>>>> 5c238cb2
 
 \* If `types` has no value, {{site.prodname}} defaults as follows.
 
@@ -118,11 +103,7 @@
 `true` because for a given policy, any untracked rules or rules before DNAT will
  in practice apply to forwarded traffic.
 
-<<<<<<< HEAD
-See [Using {{site.prodname}} to Secure Host Interfaces]({{site.baseurl}}/reference/host-endpoints/)
-=======
 See [Policy for hosts]({{ site.baseurl }}/security/hosts)
->>>>>>> 5c238cb2
 for how `doNotTrack` and `preDNAT` and `applyOnForward` can be useful for host endpoints.
 
 #### Rule
@@ -152,11 +133,7 @@
 ### Application layer policy
 
 Application layer policy is an optional feature of {{site.prodname}} and
-<<<<<<< HEAD
-[must be enabled]({{site.baseurl}}/getting-started/kubernetes/installation/app-layer-policy)
-=======
 [must be enabled]({{site.baseurl}}/security/app-layer-policy)
->>>>>>> 5c238cb2
 in order to use the following match criteria.
 
 > **NOTE**: Application layer policy match criteria are supported with the following restrictions.
