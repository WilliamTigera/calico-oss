--- conflicted
+++ resolved
@@ -1,11 +1,7 @@
 ---
 title: Host endpoint
-<<<<<<< HEAD
-canonical_url: /reference/resources/hostendpoint
-=======
-description: API for this Calico resource.
+description: API for this Calico Enterprise resource.
 canonical_url: '/reference/resources/hostendpoint'
->>>>>>> bf5c76b2
 ---
 
 A host endpoint resource (`HostEndpoint`) represents one or more real or virtual interfaces
