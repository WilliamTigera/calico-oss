--- conflicted
+++ resolved
@@ -1,11 +1,7 @@
 ---
 title: Profile
-<<<<<<< HEAD
-canonical_url: /reference/resources/profile
-=======
-description: API for this Calico resource.
+description: API for this Calico Enterprise resource.
 canonical_url: '/reference/resources/profile'
->>>>>>> bf5c76b2
 ---
 
 A profile resource (`Profile`) represents a set of rules which are applied
