---
<<<<<<< HEAD
title: 'The Calico Enterprise Data Path: IP Routing and iptables'
canonical_url: /reference/architecture/data-path
=======
title: 'The Calico data path: IP routing and iptables'
description: Learn how packets flow between workloads in a datacenter, or between a workload and the internet.
canonical_url: '/reference/architecture/data-path'
>>>>>>> bf5c76b2
---

One of {{site.prodname}}’s key features is how packets flow between workloads in a
data center, or between a workload and the Internet, without additional
encapsulation.

In the {{site.prodname}} approach, IP packets to or from a workload are routed and
firewalled by the Linux routing table and iptables infrastructure on the
workload’s host. For a workload that is sending packets, {{site.prodname}} ensures
that the host is always returned as the next hop MAC address regardless
of whatever routing the workload itself might configure. For packets
addressed to a workload, the last IP hop is that from the destination
workload’s host to the workload itself.

![Calico datapath]({{site.url}}/images/calico-datapath.png)

Suppose that IPv4 addresses for the workloads are allocated from a
datacenter-private subnet of 10.65/16, and that the hosts have IP
addresses from 172.18.203/24. If you look at the routing table on a host:

```bash
route -n
```

You will see something like this:

```bash
Kernel IP routing table
Destination     Gateway         Genmask         Flags Metric Ref    Use Iface
0.0.0.0         172.18.203.1    0.0.0.0         UG    0      0        0 eth0
10.65.0.0       0.0.0.0         255.255.0.0     U     0      0        0 ns-db03ab89-b4
10.65.0.21      172.18.203.126  255.255.255.255 UGH   0      0        0 eth0
10.65.0.22      172.18.203.129  255.255.255.255 UGH   0      0        0 eth0
10.65.0.23      172.18.203.129  255.255.255.255 UGH   0      0        0 eth0
10.65.0.24      0.0.0.0         255.255.255.255 UH    0      0        0 tapa429fb36-04
172.18.203.0    0.0.0.0         255.255.255.0   U     0      0        0 eth0
```
{: .no-select-button}

There is one workload on this host with IP address 10.65.0.24, and
accessible from the host via a TAP (or veth, etc.) interface named
tapa429fb36-04. Hence there is a direct route for 10.65.0.24, through
tapa429fb36-04. Other workloads, with the .21, .22 and .23 addresses,
are hosted on two other hosts (172.18.203.126 and .129), so the routes
for those workload addresses are via those hosts.

The direct routes are set up by a {{site.prodname}} agent named Felix when it is
asked to provision connectivity for a particular workload. A BGP client
(such as BIRD) then notices those and distributes them – perhaps via a
route reflector – to BGP clients running on other hosts, and hence the
indirect routes appear also.

## Bookended security

The routing above in principle allows any workload in a data center to
communicate with any other – but in general, an operator will want to
restrict that; for example, so as to isolate customer A’s workloads from
those of customer B. Therefore {{site.prodname}} also programs iptables on each
host, to specify the IP addresses (and optionally ports etc.) that each
workload is allowed to send to or receive from. This programming is
‘bookended’ in that the traffic between workloads X and Y will be
firewalled by both X’s host and Y’s host – this helps to keep unwanted
traffic off the data center’s core network, and as a secondary defense
in case it is possible for a rogue workload to compromise its local
host.

## Is that all?

As far as the static data path is concerned, yes. It’s just a
combination of responding to workload ARP requests with the host MAC, IP
routing and iptables. There’s a great deal more to {{site.prodname}} in terms of
how the required routing and security information is managed, and for
handling dynamic things such as workload migration – but the basic data
path really is that simple.<|MERGE_RESOLUTION|>--- conflicted
+++ resolved
@@ -1,12 +1,7 @@
 ---
-<<<<<<< HEAD
-title: 'The Calico Enterprise Data Path: IP Routing and iptables'
-canonical_url: /reference/architecture/data-path
-=======
-title: 'The Calico data path: IP routing and iptables'
+title: 'The Calico Enterprise data path: IP routing and iptables'
 description: Learn how packets flow between workloads in a datacenter, or between a workload and the internet.
 canonical_url: '/reference/architecture/data-path'
->>>>>>> bf5c76b2
 ---
 
 One of {{site.prodname}}’s key features is how packets flow between workloads in a
