--- conflicted
+++ resolved
@@ -1,11 +1,7 @@
 ---
 title: calicoctl apply
-<<<<<<< HEAD
-canonical_url: /reference/calicoctl/apply
-=======
 description: Command to apply a policy. 
 canonical_url: '/reference/calicoctl/apply'
->>>>>>> bf5c76b2
 ---
 
 This sections describes the `calicoctl apply` command.
