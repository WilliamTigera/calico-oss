--- conflicted
+++ resolved
@@ -1,11 +1,7 @@
 ---
 title: calicoctl node run
-<<<<<<< HEAD
-canonical_url: /reference/calicoctl/node/run
-=======
 description: Command and options for running a Calico node.
 canonical_url: '/reference/calicoctl/node/run'
->>>>>>> bf5c76b2
 ---
 
 This sections describes the `calicoctl node run` command.
