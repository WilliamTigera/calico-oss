---
title: calicoctl node checksystem
<<<<<<< HEAD
canonical_url: /reference/calicoctl/node/checksystem
=======
description: Command to check compatibility of host to run a Calico node instance.
canonical_url: '/reference/calicoctl/node/checksystem'
>>>>>>> bf5c76b2
---

This section describes the `calicoctl node checksystem` command.

Read the [calicoctl Overview]({{ site.baseurl }}/reference/calicoctl/overview)
for a full list of calicoctl commands.

## Displaying the help text for 'calicoctl checksystem' command

Run `calicoctl node checksystem --help` to display the following help menu for the
command.

```
Usage:
  calicoctl node checksystem

Options:
  -h --help                 Show this screen.

Description:
  Check the compatibility of this compute host to run a Calico node instance.
```
{: .no-select-button}

### Examples:

```
calicoctl checksystem
```

An example response follows.

```bash
WARNING: Unable to detect the xt_set module. Load with `modprobe xt_set`
WARNING: Unable to detect the ipip module. Load with `modprobe ipip`
```
{: .no-select-button}<|MERGE_RESOLUTION|>--- conflicted
+++ resolved
@@ -1,11 +1,7 @@
 ---
 title: calicoctl node checksystem
-<<<<<<< HEAD
-canonical_url: /reference/calicoctl/node/checksystem
-=======
 description: Command to check compatibility of host to run a Calico node instance.
 canonical_url: '/reference/calicoctl/node/checksystem'
->>>>>>> bf5c76b2
 ---
 
 This section describes the `calicoctl node checksystem` command.
