---
title: calicoctl node status
<<<<<<< HEAD
canonical_url: /reference/calicoctl/node/status
=======
description: Command to check status of a Calico node instance.
canonical_url: '/reference/calicoctl/node/status'
>>>>>>> bf5c76b2
---

This sections describes the `calicoctl node status` command.

Read the [calicoctl Overview]({{ site.baseurl }}/reference/calicoctl/overview)
for a full list of calicoctl commands.

## Displaying the help text for 'calicoctl node status' command

Run `calicoctl node status --help` to display the following help menu for the
command.

```
Usage:
  calicoctl node status

Options:
  -h --help                 Show this screen.

Description:
  Check the status of the Calico node instance.  This incudes the status and
  uptime of the node instance, and BGP peering states.
```
{: .no-select-button}

### Examples

Check the status of a {{site.prodname}} instance.
```
sudo calicoctl node status
```
Some sample results follow,.
```
Calico process is running.

IPv4 BGP status
+--------------+-------------------+-------+----------+-------------+
| PEER ADDRESS |     PEER TYPE     | STATE |  SINCE   |    INFO     |
+--------------+-------------------+-------+----------+-------------+
| 172.17.8.102 | node-to-node mesh | up    | 23:30:04 | Established |
+--------------+-------------------+-------+----------+-------------+

IPv6 BGP status
No IPv6 peers found.
```
{: .no-select-button}<|MERGE_RESOLUTION|>--- conflicted
+++ resolved
@@ -1,11 +1,7 @@
 ---
 title: calicoctl node status
-<<<<<<< HEAD
-canonical_url: /reference/calicoctl/node/status
-=======
 description: Command to check status of a Calico node instance.
 canonical_url: '/reference/calicoctl/node/status'
->>>>>>> bf5c76b2
 ---
 
 This sections describes the `calicoctl node status` command.
