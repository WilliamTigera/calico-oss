---
title: calicoctl node status
canonical_url: https://docs.tigera.io/v2.3/reference/calicoctl/commands/node/status
---

This sections describes the `calicoctl node status` command.

<<<<<<< HEAD
Read the [calicoctl Overview]({{site.url}}/{{page.version}}/reference/calicoctl)
=======
Read the [calicoctl Overview]({{ site.baseurl }}/reference/calicoctl/overview)
>>>>>>> e619f5bd
for a full list of calicoctl commands.

## Displaying the help text for 'calicoctl node status' command

Run `calicoctl node status --help` to display the following help menu for the
command.

```
Usage:
  calicoctl node status

Options:
  -h --help                 Show this screen.

Description:
  Check the status of the Calico node instance.  This incudes the status and
  uptime of the node instance, and BGP peering states.
```
{: .no-select-button}

### Examples

Check the status of a {{site.prodname}} instance.
```
sudo calicoctl node status
```
Some sample results follow,.
```
Calico process is running.

IPv4 BGP status
+--------------+-------------------+-------+----------+-------------+
| PEER ADDRESS |     PEER TYPE     | STATE |  SINCE   |    INFO     |
+--------------+-------------------+-------+----------+-------------+
| 172.17.8.102 | node-to-node mesh | up    | 23:30:04 | Established |
+--------------+-------------------+-------+----------+-------------+

IPv6 BGP status
No IPv6 peers found.
```
{: .no-select-button}<|MERGE_RESOLUTION|>--- conflicted
+++ resolved
@@ -5,11 +5,7 @@
 
 This sections describes the `calicoctl node status` command.
 
-<<<<<<< HEAD
-Read the [calicoctl Overview]({{site.url}}/{{page.version}}/reference/calicoctl)
-=======
 Read the [calicoctl Overview]({{ site.baseurl }}/reference/calicoctl/overview)
->>>>>>> e619f5bd
 for a full list of calicoctl commands.
 
 ## Displaying the help text for 'calicoctl node status' command
