--- conflicted
+++ resolved
@@ -1,11 +1,7 @@
 ---
 title: calicoctl node diags
-<<<<<<< HEAD
-canonical_url: /reference/calicoctl/node/diags
-=======
 description: Command to get diagnostics from a Calico node.
 canonical_url: '/reference/calicoctl/node/diags'
->>>>>>> bf5c76b2
 ---
 
 This section describes the `calicoctl node diags` command.
