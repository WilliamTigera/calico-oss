---
title: calicoctl ipam
canonical_url: https://docs.tigera.io/v2.3/reference/calicoctl/commands/ipam/show
---

This section describes the `calicoctl ipam show` command.

<<<<<<< HEAD
Read the [calicoctl Overview]({{site.url}}/{{page.version}}/reference/calicoctl/) for a full list of calicoctl commands.
=======
Read the [calicoctl Overview]({{ site.baseurl }}/reference/calicoctl/overview) for a full list of calicoctl commands.
>>>>>>> e619f5bd

## Displaying the help text for 'calicoctl ipam show' command

Run `calicoctl ipam show --help` to display the following help menu for the
command.

```
Usage:
  calicoctl ipam show [--ip=<IP> | --show-blocks] [--config=<CONFIG>]

Options:
  -h --help             Show this screen.
     --ip=<IP>          Report whether this specific IP address is in use.
     --show-blocks      Show detailed information for IP blocks as well as pools.
  -c --config=<CONFIG>  Path to the file containing connection
                        configuration in YAML or JSON format.
                        [default: /etc/calico/calicoctl.cfg]

Description:
  The ipam show command prints information about a given IP address, or about
  overall IP usage.
```
{: .no-select-button}

### Examples

1. Print the information associated with an IP address.

   ```bash
   calicoctl ipam show --ip=192.168.1.2
   ```

   The following result indicates that the IP is not assigned to an endpoint.

   ```bash
   IP 192.168.1.2 is not currently assigned
   ```
   {: .no-select-button}

1. Print the information associated with a different IP address.

   ```bash
   calicoctl ipam show --ip=10.244.118.70
   ```

   For a Kubernetes pod IP, attributes indicate the pod name and namespace:

   ```bash
   IP 10.244.118.70 is in use
   Attributes:
     pod: nano-66d4c99f8b-jm5s9
     namespace: default
     node: ip-172-16-101-160.us-west-2.compute.internal
   ```
   {: .no-select-button}

1. Print a summary of IP usage.

   ```bash
   calicoctl ipam show
   ```

   The table shows usage for each IP Pool:

   ```bash
   +----------+-------------------+------------+------------+-------------------+
   | GROUPING |       CIDR        | IPS TOTAL  | IPS IN USE |     IPS FREE      |
   +----------+-------------------+------------+------------+-------------------+
   | IP Pool  | 10.65.0.0/16      |      65536 | 5 (0%)     | 65531 (100%)      |
   | IP Pool  | fd5f:abcd:64::/48 | 1.2089e+24 | 7 (0%)     | 1.2089e+24 (100%) |
   +----------+-------------------+------------+------------+-------------------+
   ```

1. Print more detailed IP usage by blocks.

   ```bash
   calicoctl ipam show --show-blocks
   ```

   As well as the total usage per IP Pool, the table shows usage for block that has been allocated from those pools:

   ```bash
   +----------+-------------------------------------------+------------+------------+-------------------+
   | GROUPING |                   CIDR                    | IPS TOTAL  | IPS IN USE |     IPS FREE      |
   +----------+-------------------------------------------+------------+------------+-------------------+
   | IP Pool  | 10.65.0.0/16                              |      65536 | 5 (0%)     | 65531 (100%)      |
   | Block    | 10.65.79.0/26                             |         64 | 5 (8%)     | 59 (92%)          |
   | IP Pool  | fd5f:abcd:64::/48                         | 1.2089e+24 | 7 (0%)     | 1.2089e+24 (100%) |
   | Block    | fd5f:abcd:64:4f2c:ec1b:27b9:1989:77c0/122 |         64 | 7 (11%)    | 57 (89%)          |
   +----------+-------------------------------------------+------------+------------+-------------------+
   ```

### Options

```
--ip=<IP>          Specific IP address to show.
--show-blocks      Show detailed information for IP blocks as well as pools.
```
{: .no-select-button}

### General options

```
-c --config=<CONFIG>       Path to the file containing connection
                           configuration in YAML or JSON format.
                           [default: /etc/calico/calicoctl.cfg]
```
{: .no-select-button}

## See also

-  [Installing calicoctl]({{site.url}}/{{page.version}}/getting-started/calicoctl/install)<|MERGE_RESOLUTION|>--- conflicted
+++ resolved
@@ -5,11 +5,7 @@
 
 This section describes the `calicoctl ipam show` command.
 
-<<<<<<< HEAD
-Read the [calicoctl Overview]({{site.url}}/{{page.version}}/reference/calicoctl/) for a full list of calicoctl commands.
-=======
 Read the [calicoctl Overview]({{ site.baseurl }}/reference/calicoctl/overview) for a full list of calicoctl commands.
->>>>>>> e619f5bd
 
 ## Displaying the help text for 'calicoctl ipam show' command
 
