--- conflicted
+++ resolved
@@ -36,9 +36,6 @@
 Traffic that ingresses one host endpoint, is forwarded, and egresses host endpoint must
 pass ingress policy on the first host endpoint and egress policy on the second host endpoint.
 
-<<<<<<< HEAD
-```
-=======
 > **Note**: {{site.prodname}}'s handling of host endpoint policy has changed, since before
 > Calico v3.0, in two ways:
 > - It will not apply at all to forwarded traffic, by default. If you have an existing
@@ -52,7 +49,6 @@
 > that applies to all traffic on all host endpoints.
 {: .alert .alert-info}
 ```bash
->>>>>>> 5c238cb2
 calicoctl apply -f - <<EOF
 - apiVersion: projectcalico.org/v3
   kind: GlobalNetworkPolicy
