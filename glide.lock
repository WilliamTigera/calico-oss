<<<<<<< HEAD
hash: 95e49e04b049d703aee366752d693cd717cbac9780b8ce6b06501f6938adc8b6
updated: 2018-06-29T22:06:23.9927466Z
=======
hash: 15945432714a12a6889c810b136591540f5f089a0893f33040f6c5df49bc3a82
updated: 2018-07-19T15:44:36.618139978-07:00
>>>>>>> 09d19a73
imports:
- name: cloud.google.com/go
  version: 3b1ae45394a234c385be014e9a488f2bb6eef821
  subpackages:
  - compute/metadata
  - internal
- name: github.com/Azure/go-autorest
  version: 1ff28809256a84bb6966640ff3d0371af82ccba4
  subpackages:
  - autorest
  - autorest/adal
  - autorest/azure
  - autorest/date
- name: github.com/beorn7/perks
  version: 3a771d992973f24aa725d07868b467d1ddfceafb
  subpackages:
  - quantile
- name: github.com/coreos/etcd
  version: 33245c6b5b49130ca99280408fadfab01aac0e48
  subpackages:
  - auth/authpb
  - client
  - clientv3
  - etcdserver/api/v3rpc/rpctypes
  - etcdserver/etcdserverpb
  - mvcc/mvccpb
  - pkg/pathutil
  - pkg/srv
  - pkg/tlsutil
  - pkg/transport
  - pkg/types
  - version
- name: github.com/coreos/go-semver
  version: e214231b295a8ea9479f11b70b35d5acf3556d9b
  subpackages:
  - semver
- name: github.com/davecgh/go-spew
  version: 782f4967f2dc4564575ca782fe2d04090b5faca8
  subpackages:
  - spew
- name: github.com/dgrijalva/jwt-go
  version: d2709f9f1f31ebcda9651b03077758c1f3a0018c
- name: github.com/ghodss/yaml
  version: 73d445a93680fa1a78ae23a5839bad48f32ba1ee
- name: github.com/gogo/protobuf
  version: c0656edd0d9eab7c66d1eb0c568f9039345796f7
  subpackages:
  - gogoproto
  - proto
  - protoc-gen-gogo/descriptor
  - sortkeys
- name: github.com/golang/glog
  version: 44145f04b68cf362d9c4df2182967c2275eaefed
- name: github.com/golang/protobuf
  version: b4deda0973fb4c70b50d226b1af49f3da59f5265
  subpackages:
  - proto
  - ptypes
  - ptypes/any
  - ptypes/duration
  - ptypes/timestamp
- name: github.com/google/btree
  version: 925471ac9e2131377a91e1595defec898166fe49
- name: github.com/google/gofuzz
  version: 44d81051d367757e1c7c6a5a86423ece9afcf63c
- name: github.com/googleapis/gnostic
  version: 68f4ded48ba9414dab2ae69b3f0d69971da73aa5
  subpackages:
  - OpenAPIv2
  - compiler
  - extensions
- name: github.com/gophercloud/gophercloud
  version: 781450b3c4fcb4f5182bcc5133adb4b2e4a09d1d
  subpackages:
  - openstack
  - openstack/identity/v2/tenants
  - openstack/identity/v2/tokens
  - openstack/identity/v3/tokens
  - openstack/utils
  - pagination
- name: github.com/gregjones/httpcache
  version: 787624de3eb7bd915c329cba748687a3b22666a6
  subpackages:
  - diskcache
- name: github.com/hashicorp/golang-lru
  version: a0d98a5f288019575c6d1f4bb1573fef2d1fcdc4
  subpackages:
  - simplelru
- name: github.com/imdario/mergo
  version: 6633656539c1639d9d78127b7d47c622b5d7b6dc
- name: github.com/json-iterator/go
  version: f2b4162afba35581b6d4a50d3b8f34e33c144682
<<<<<<< HEAD
- name: github.com/juju/ratelimit
  version: 5b9ff866471762aa2ab2dced63c9fb6f53921342
- name: github.com/kelseyhightower/envconfig
  version: dd1402a4d99de9ac2f396cd6fcb957bc2c695ec1
- name: github.com/mailru/easyjson
  version: d5b7844b561a7bc640052f1b935f7b800330d7e0
  subpackages:
  - buffer
  - jlexer
  - jwriter
=======
- name: github.com/kelseyhightower/envconfig
  version: f611eb38b3875cc3bd991ca91c51d06446afa14c
>>>>>>> 09d19a73
- name: github.com/matttproud/golang_protobuf_extensions
  version: c12348ce28de40eed0136aa2b644d0ee0650e56c
  subpackages:
  - pbutil
- name: github.com/modern-go/concurrent
  version: bacd9c7ef1dd9b15be4a9909b8ac7a4e313eec94
- name: github.com/modern-go/reflect2
  version: 05fbef0ca5da472bbf96c9322b84a53edc03c9fd
- name: github.com/onsi/ginkgo
<<<<<<< HEAD
  version: e51bee6c2dd1df84f9cdde1e21f62f6d5a825a90
=======
  version: fa5fabab2a1bfbd924faf4c067d07ae414e2aedf
>>>>>>> 09d19a73
  subpackages:
  - config
  - extensions/table
  - internal/codelocation
  - internal/containernode
  - internal/failer
  - internal/leafnodes
  - internal/remote
  - internal/spec
  - internal/spec_iterator
  - internal/specrunner
  - internal/suite
  - internal/testingtproxy
  - internal/writer
  - reporters
  - reporters/stenographer
  - reporters/stenographer/support/go-colorable
  - reporters/stenographer/support/go-isatty
  - types
- name: github.com/onsi/gomega
<<<<<<< HEAD
  version: 9be84105672ba4433a3b61f1b4d7f9ff8b022293
=======
  version: 62bff4df71bdbc266561a0caee19f0594b17c240
>>>>>>> 09d19a73
  subpackages:
  - format
  - internal/assertion
  - internal/asyncassertion
  - internal/oraclematcher
  - internal/testingtsupport
  - matchers
  - matchers/support/goraph/bipartitegraph
  - matchers/support/goraph/edge
  - matchers/support/goraph/node
  - matchers/support/goraph/util
  - types
- name: github.com/pborman/uuid
  version: ca53cad383cad2479bbba7f7a1a05797ec1386e4
- name: github.com/peterbourgon/diskv
  version: 5f041e8faa004a95c88a202771f4cc3e991971e6
- name: github.com/projectcalico/go-json
  version: 6219dc7339ba20ee4c57df0a8baac62317d19cb1
  subpackages:
  - json
- name: github.com/projectcalico/go-yaml
  version: 955bc3e451ef0c9df8b9113bf2e341139cdafab2
- name: github.com/projectcalico/go-yaml-wrapper
  version: 598e54215bee41a19677faa4f0c32acd2a87eb56
- name: github.com/prometheus/client_golang
  version: d6a9817c4afc94d51115e4a30d449056a3fbf547
  subpackages:
  - prometheus
  - prometheus/promhttp
- name: github.com/prometheus/client_model
  version: 6f3806018612930941127f2a7c6c453ba2c527d2
  subpackages:
  - go
- name: github.com/prometheus/common
  version: e3fb1a1acd7605367a2b378bc2e2f893c05174b7
  subpackages:
  - expfmt
  - internal/bitbucket.org/ww/goautoneg
  - model
- name: github.com/prometheus/procfs
  version: a6e9df898b1336106c743392c48ee0b71f5c4efa
  subpackages:
  - xfs
- name: github.com/satori/go.uuid
  version: f58768cc1a7a7e77a3bd49e98cdd21419399b6a3
- name: github.com/sirupsen/logrus
  version: e3292c4c4d7fc915224d48222565b02f6af1900e
- name: github.com/spf13/pflag
  version: 583c0c0531f06d5278b7d917446061adc344b5cd
- name: github.com/ugorji/go
  version: bdcc60b419d136a85cdf2e7cbcac34b3f1cd6e57
  subpackages:
  - codec
- name: golang.org/x/crypto
  version: a49355c7e3f8fe157a85be2f77e6e269a0f89602
  subpackages:
  - ssh/terminal
- name: golang.org/x/net
  version: 1c05540f6879653db88113bc4a2b70aec4bd491f
  subpackages:
  - context
  - context/ctxhttp
  - html
  - html/atom
  - html/charset
  - http2
  - http2/hpack
  - idna
  - internal/timeseries
  - lex/httplex
  - trace
- name: golang.org/x/oauth2
  version: a6bd8cefa1811bd24b86f8902872e4e8225f74c4
  subpackages:
  - google
  - internal
  - jws
  - jwt
- name: golang.org/x/sys
  version: ebfc5b4631820b793c9010c87fd8fef0f39eb082
  subpackages:
  - unix
  - windows
- name: golang.org/x/text
  version: b19bf474d317b857955b12035d2c5acb57ce8b01
  subpackages:
  - encoding
  - encoding/charmap
  - encoding/htmlindex
  - encoding/internal
  - encoding/internal/identifier
  - encoding/japanese
  - encoding/korean
  - encoding/simplifiedchinese
  - encoding/traditionalchinese
  - encoding/unicode
  - internal/tag
  - internal/utf8internal
  - language
  - runes
  - secure/bidirule
  - transform
  - unicode/bidi
  - unicode/norm
- name: golang.org/x/time
  version: c06e80d9300e4443158a03817b8a8cb37d230320
  subpackages:
  - rate
- name: golang.org/x/tools
  version: 4735f53fb37db012e63d1a62914417980fb3c023
  subpackages:
  - import
- name: google.golang.org/appengine
  version: b1f26356af11148e710935ed1ac8a7f5702c7612
  subpackages:
  - internal
  - internal/app_identity
  - internal/base
  - internal/datastore
  - internal/log
  - internal/modules
  - internal/remote_api
  - internal/urlfetch
  - urlfetch
- name: google.golang.org/genproto
  version: 09f6ed296fc66555a25fe4ce95173148778dfa85
  subpackages:
  - googleapis/rpc/status
- name: google.golang.org/grpc
  version: 5b3c4e850e90a4cf6a20ebd46c8b32a0a3afcb9e
  subpackages:
  - balancer
  - codes
  - connectivity
  - credentials
  - grpclb/grpc_lb_v1/messages
  - grpclog
  - health
  - health/grpc_health_v1
  - internal
  - keepalive
  - metadata
  - naming
  - peer
  - resolver
  - stats
  - status
  - tap
  - transport
- name: gopkg.in/go-playground/validator.v8
  version: 5f1438d3fca68893a817e4a66806cea46a9e4ebf
- name: gopkg.in/inf.v0
  version: 3887ee99ecf07df5b447e9b00d9c0b2adaa9f3e4
- name: gopkg.in/tchap/go-patricia.v2
  version: 666120de432aea38ab06bd5c818f04f4129882c9
  subpackages:
  - patricia
- name: gopkg.in/yaml.v2
  version: 670d4cfef0544295bc27a114dbac37980d83185a
- name: k8s.io/api
<<<<<<< HEAD
  version: a315a049e7a93e5455f7fefce1ba136d85054687
=======
  version: 072894a440bdee3a891dea811fe42902311cd2a3
>>>>>>> 09d19a73
  subpackages:
  - admissionregistration/v1alpha1
  - admissionregistration/v1beta1
  - apps/v1
  - apps/v1beta1
  - apps/v1beta2
  - authentication/v1
  - authentication/v1beta1
  - authorization/v1
  - authorization/v1beta1
  - autoscaling/v1
  - autoscaling/v2beta1
  - batch/v1
  - batch/v1beta1
  - batch/v2alpha1
  - certificates/v1beta1
  - core/v1
  - events/v1beta1
  - extensions/v1beta1
  - networking/v1
  - policy/v1beta1
  - rbac/v1
  - rbac/v1alpha1
  - rbac/v1beta1
  - scheduling/v1alpha1
  - scheduling/v1beta1
  - settings/v1alpha1
  - storage/v1
  - storage/v1alpha1
  - storage/v1beta1
- name: k8s.io/apimachinery
<<<<<<< HEAD
  version: b593b18191da3eff9afdfd373da5f5e08fe5ac5f
=======
  version: 103fd098999dc9c0c88536f5c9ad2e5da39373ae
>>>>>>> 09d19a73
  subpackages:
  - pkg/api/errors
  - pkg/api/meta
  - pkg/api/resource
  - pkg/apis/meta/internalversion
  - pkg/apis/meta/v1
  - pkg/apis/meta/v1/unstructured
  - pkg/apis/meta/v1beta1
  - pkg/conversion
  - pkg/conversion/queryparams
  - pkg/fields
  - pkg/labels
  - pkg/runtime
  - pkg/runtime/schema
  - pkg/runtime/serializer
  - pkg/runtime/serializer/json
  - pkg/runtime/serializer/protobuf
  - pkg/runtime/serializer/recognizer
  - pkg/runtime/serializer/streaming
  - pkg/runtime/serializer/versioning
  - pkg/selection
  - pkg/types
  - pkg/util/cache
  - pkg/util/clock
  - pkg/util/diff
  - pkg/util/errors
  - pkg/util/framer
  - pkg/util/intstr
  - pkg/util/json
  - pkg/util/net
  - pkg/util/runtime
  - pkg/util/sets
  - pkg/util/uuid
  - pkg/util/validation
  - pkg/util/validation/field
  - pkg/util/wait
  - pkg/util/yaml
  - pkg/version
  - pkg/watch
  - third_party/forked/golang/reflect
- name: k8s.io/client-go
<<<<<<< HEAD
  version: 432cc9f726c477d8f9d39707b3f3238f679e1ed9
=======
  version: 7d04d0e2a0a1a4d4a1cd6baa432a2301492e4e65
>>>>>>> 09d19a73
  subpackages:
  - discovery
  - kubernetes
  - kubernetes/scheme
  - kubernetes/typed/admissionregistration/v1alpha1
  - kubernetes/typed/admissionregistration/v1beta1
  - kubernetes/typed/apps/v1
  - kubernetes/typed/apps/v1beta1
  - kubernetes/typed/apps/v1beta2
  - kubernetes/typed/authentication/v1
  - kubernetes/typed/authentication/v1beta1
  - kubernetes/typed/authorization/v1
  - kubernetes/typed/authorization/v1beta1
  - kubernetes/typed/autoscaling/v1
  - kubernetes/typed/autoscaling/v2beta1
  - kubernetes/typed/batch/v1
  - kubernetes/typed/batch/v1beta1
  - kubernetes/typed/batch/v2alpha1
  - kubernetes/typed/certificates/v1beta1
  - kubernetes/typed/core/v1
  - kubernetes/typed/events/v1beta1
  - kubernetes/typed/extensions/v1beta1
  - kubernetes/typed/networking/v1
  - kubernetes/typed/policy/v1beta1
  - kubernetes/typed/rbac/v1
  - kubernetes/typed/rbac/v1alpha1
  - kubernetes/typed/rbac/v1beta1
  - kubernetes/typed/scheduling/v1alpha1
  - kubernetes/typed/scheduling/v1beta1
  - kubernetes/typed/settings/v1alpha1
  - kubernetes/typed/storage/v1
  - kubernetes/typed/storage/v1alpha1
  - kubernetes/typed/storage/v1beta1
  - pkg/apis/clientauthentication
  - pkg/apis/clientauthentication/v1alpha1
  - pkg/apis/clientauthentication/v1beta1
  - pkg/version
  - plugin/pkg/client/auth
  - plugin/pkg/client/auth/azure
  - plugin/pkg/client/auth/exec
  - plugin/pkg/client/auth/gcp
  - plugin/pkg/client/auth/oidc
  - plugin/pkg/client/auth/openstack
  - rest
  - rest/watch
  - third_party/forked/golang/template
  - tools/auth
  - tools/cache
  - tools/clientcmd
  - tools/clientcmd/api
  - tools/clientcmd/api/latest
  - tools/clientcmd/api/v1
  - tools/metrics
  - tools/pager
  - tools/reference
  - transport
  - util/buffer
  - util/cert
  - util/connrotation
  - util/flowcontrol
  - util/homedir
  - util/integer
  - util/jsonpath
  - util/retry
- name: k8s.io/code-generator
<<<<<<< HEAD
  version: c3e446086d01c937f9ddb9b53da2c49b88a873e0
- name: k8s.io/gengo
  version: 5b57d243f2ca39dbbda758ee07b76b4d519f6dc7
- name: k8s.io/kube-openapi
  version: 868f2f29720b192240e18284659231b440f9cda5
  subpackages:
  - pkg/common
=======
  version: 6702109cc68eb6fe6350b83e14407c8d7309fd1a
- name: k8s.io/gengo
  version: fdcf9f9480fdd5bf2b3c3df9bf4ecd22b25b87e2
>>>>>>> 09d19a73
testImports: []<|MERGE_RESOLUTION|>--- conflicted
+++ resolved
@@ -1,10 +1,5 @@
-<<<<<<< HEAD
-hash: 95e49e04b049d703aee366752d693cd717cbac9780b8ce6b06501f6938adc8b6
-updated: 2018-06-29T22:06:23.9927466Z
-=======
-hash: 15945432714a12a6889c810b136591540f5f089a0893f33040f6c5df49bc3a82
-updated: 2018-07-19T15:44:36.618139978-07:00
->>>>>>> 09d19a73
+hash: e3bcd288a31cce5133dee9f9efea157461cee460e14918f07eccaf07b6147853
+updated: 2018-07-30T13:43:59.568028261-07:00
 imports:
 - name: cloud.google.com/go
   version: 3b1ae45394a234c385be014e9a488f2bb6eef821
@@ -47,8 +42,20 @@
   - spew
 - name: github.com/dgrijalva/jwt-go
   version: d2709f9f1f31ebcda9651b03077758c1f3a0018c
+- name: github.com/emicklei/go-restful
+  version: ff4f55a206334ef123e4f79bbf348980da81ca46
+  subpackages:
+  - log
 - name: github.com/ghodss/yaml
   version: 73d445a93680fa1a78ae23a5839bad48f32ba1ee
+- name: github.com/go-openapi/jsonpointer
+  version: 46af16f9f7b149af66e5d1bd010e3574dc06de98
+- name: github.com/go-openapi/jsonreference
+  version: 3fb327e6747da3043567ee86abd02bb6376b6be2
+- name: github.com/go-openapi/spec
+  version: 6aced65f8501fe1217321abf0749d354824ba2ff
+- name: github.com/go-openapi/swag
+  version: 1d0bd113de87027671077d3c71eb3ac5d7dbba72
 - name: github.com/gogo/protobuf
   version: c0656edd0d9eab7c66d1eb0c568f9039345796f7
   subpackages:
@@ -71,7 +78,7 @@
 - name: github.com/google/gofuzz
   version: 44d81051d367757e1c7c6a5a86423ece9afcf63c
 - name: github.com/googleapis/gnostic
-  version: 68f4ded48ba9414dab2ae69b3f0d69971da73aa5
+  version: 0c5108395e2debce0d731cf0287ddf7242066aba
   subpackages:
   - OpenAPIv2
   - compiler
@@ -97,9 +104,6 @@
   version: 6633656539c1639d9d78127b7d47c622b5d7b6dc
 - name: github.com/json-iterator/go
   version: f2b4162afba35581b6d4a50d3b8f34e33c144682
-<<<<<<< HEAD
-- name: github.com/juju/ratelimit
-  version: 5b9ff866471762aa2ab2dced63c9fb6f53921342
 - name: github.com/kelseyhightower/envconfig
   version: dd1402a4d99de9ac2f396cd6fcb957bc2c695ec1
 - name: github.com/mailru/easyjson
@@ -108,10 +112,6 @@
   - buffer
   - jlexer
   - jwriter
-=======
-- name: github.com/kelseyhightower/envconfig
-  version: f611eb38b3875cc3bd991ca91c51d06446afa14c
->>>>>>> 09d19a73
 - name: github.com/matttproud/golang_protobuf_extensions
   version: c12348ce28de40eed0136aa2b644d0ee0650e56c
   subpackages:
@@ -121,11 +121,7 @@
 - name: github.com/modern-go/reflect2
   version: 05fbef0ca5da472bbf96c9322b84a53edc03c9fd
 - name: github.com/onsi/ginkgo
-<<<<<<< HEAD
-  version: e51bee6c2dd1df84f9cdde1e21f62f6d5a825a90
-=======
-  version: fa5fabab2a1bfbd924faf4c067d07ae414e2aedf
->>>>>>> 09d19a73
+  version: 11459a886d9cd66b319dac7ef1e917ee221372c9
   subpackages:
   - config
   - extensions/table
@@ -146,11 +142,7 @@
   - reporters/stenographer/support/go-isatty
   - types
 - name: github.com/onsi/gomega
-<<<<<<< HEAD
-  version: 9be84105672ba4433a3b61f1b4d7f9ff8b022293
-=======
-  version: 62bff4df71bdbc266561a0caee19f0594b17c240
->>>>>>> 09d19a73
+  version: dcabb60a477c2b6f456df65037cb6708210fbb02
   subpackages:
   - format
   - internal/assertion
@@ -176,7 +168,7 @@
 - name: github.com/projectcalico/go-yaml-wrapper
   version: 598e54215bee41a19677faa4f0c32acd2a87eb56
 - name: github.com/prometheus/client_golang
-  version: d6a9817c4afc94d51115e4a30d449056a3fbf547
+  version: bcbbc08eb2ddff3af83bbf11e7ec13b4fd730b6e
   subpackages:
   - prometheus
   - prometheus/promhttp
@@ -194,10 +186,14 @@
   version: a6e9df898b1336106c743392c48ee0b71f5c4efa
   subpackages:
   - xfs
+- name: github.com/PuerkitoBio/purell
+  version: 8a290539e2e8629dbc4e6bad948158f790ec31f4
+- name: github.com/PuerkitoBio/urlesc
+  version: 5bd2802263f21d8788851d5305584c82a5c75d7e
 - name: github.com/satori/go.uuid
   version: f58768cc1a7a7e77a3bd49e98cdd21419399b6a3
 - name: github.com/sirupsen/logrus
-  version: e3292c4c4d7fc915224d48222565b02f6af1900e
+  version: d682213848ed68c0a260ca37d6dd5ace8423f5ba
 - name: github.com/spf13/pflag
   version: 583c0c0531f06d5278b7d917446061adc344b5cd
 - name: github.com/ugorji/go
@@ -205,7 +201,7 @@
   subpackages:
   - codec
 - name: golang.org/x/crypto
-  version: a49355c7e3f8fe157a85be2f77e6e269a0f89602
+  version: c126467f60eb25f8f27e5a981f32a87e3965053f
   subpackages:
   - ssh/terminal
 - name: golang.org/x/net
@@ -230,13 +226,14 @@
   - jws
   - jwt
 - name: golang.org/x/sys
-  version: ebfc5b4631820b793c9010c87fd8fef0f39eb082
+  version: bb24a47a89eac6c1227fbcb2ae37a8b9ed323366
   subpackages:
   - unix
   - windows
 - name: golang.org/x/text
   version: b19bf474d317b857955b12035d2c5acb57ce8b01
   subpackages:
+  - cases
   - encoding
   - encoding/charmap
   - encoding/htmlindex
@@ -247,24 +244,27 @@
   - encoding/simplifiedchinese
   - encoding/traditionalchinese
   - encoding/unicode
+  - internal
   - internal/tag
   - internal/utf8internal
   - language
   - runes
   - secure/bidirule
+  - secure/precis
   - transform
   - unicode/bidi
   - unicode/norm
+  - width
 - name: golang.org/x/time
   version: c06e80d9300e4443158a03817b8a8cb37d230320
   subpackages:
   - rate
 - name: golang.org/x/tools
-  version: 4735f53fb37db012e63d1a62914417980fb3c023
+  version: 8cc4e8a6f4841aa92a8683fca47bc5d64b58875b
   subpackages:
   - import
 - name: google.golang.org/appengine
-  version: b1f26356af11148e710935ed1ac8a7f5702c7612
+  version: d1d14a4f7b9509a25ea8dc059e6820bbfb387beb
   subpackages:
   - internal
   - internal/app_identity
@@ -311,11 +311,7 @@
 - name: gopkg.in/yaml.v2
   version: 670d4cfef0544295bc27a114dbac37980d83185a
 - name: k8s.io/api
-<<<<<<< HEAD
-  version: a315a049e7a93e5455f7fefce1ba136d85054687
-=======
   version: 072894a440bdee3a891dea811fe42902311cd2a3
->>>>>>> 09d19a73
   subpackages:
   - admissionregistration/v1alpha1
   - admissionregistration/v1beta1
@@ -347,11 +343,7 @@
   - storage/v1alpha1
   - storage/v1beta1
 - name: k8s.io/apimachinery
-<<<<<<< HEAD
-  version: b593b18191da3eff9afdfd373da5f5e08fe5ac5f
-=======
   version: 103fd098999dc9c0c88536f5c9ad2e5da39373ae
->>>>>>> 09d19a73
   subpackages:
   - pkg/api/errors
   - pkg/api/meta
@@ -393,11 +385,7 @@
   - pkg/watch
   - third_party/forked/golang/reflect
 - name: k8s.io/client-go
-<<<<<<< HEAD
-  version: 432cc9f726c477d8f9d39707b3f3238f679e1ed9
-=======
   version: 7d04d0e2a0a1a4d4a1cd6baa432a2301492e4e65
->>>>>>> 09d19a73
   subpackages:
   - discovery
   - kubernetes
@@ -463,17 +451,11 @@
   - util/jsonpath
   - util/retry
 - name: k8s.io/code-generator
-<<<<<<< HEAD
-  version: c3e446086d01c937f9ddb9b53da2c49b88a873e0
-- name: k8s.io/gengo
-  version: 5b57d243f2ca39dbbda758ee07b76b4d519f6dc7
-- name: k8s.io/kube-openapi
-  version: 868f2f29720b192240e18284659231b440f9cda5
-  subpackages:
-  - pkg/common
-=======
   version: 6702109cc68eb6fe6350b83e14407c8d7309fd1a
 - name: k8s.io/gengo
-  version: fdcf9f9480fdd5bf2b3c3df9bf4ecd22b25b87e2
->>>>>>> 09d19a73
+  version: 906d99f89cd644eecf75ab547b29bf9f876f0b59
+- name: k8s.io/kube-openapi
+  version: 91cfa479c814065e420cee7ed227db0f63a5854e
+  subpackages:
+  - pkg/common
 testImports: []