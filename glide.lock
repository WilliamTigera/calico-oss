<<<<<<< HEAD
hash: 6c7ceb4d3939313902b7a1b0c28182262bf67a81d93fda1b3fb6276284685429
updated: 2018-06-19T11:44:49.983989091-07:00
=======
hash: 6af3da47a449dc6725119e82e496be0ca2c594828fe3a5f605cb2321532f86f5
updated: 2018-07-25T23:32:42.321483464Z
>>>>>>> 7213a440
imports:
- name: cloud.google.com/go
  version: 3b1ae45394a234c385be014e9a488f2bb6eef821
  subpackages:
  - compute/metadata
  - internal
- name: github.com/armon/go-radix
  version: 1fca145dffbcaa8fe914309b1ec0cfc67500fe61
- name: github.com/Azure/go-autorest
  version: 1ff28809256a84bb6966640ff3d0371af82ccba4
  subpackages:
  - autorest
  - autorest/adal
  - autorest/azure
  - autorest/date
- name: github.com/beorn7/perks
  version: 3a771d992973f24aa725d07868b467d1ddfceafb
  subpackages:
  - quantile
- name: github.com/coreos/etcd
  version: 33245c6b5b49130ca99280408fadfab01aac0e48
  subpackages:
  - auth/authpb
  - client
  - clientv3
  - etcdserver/api/v3rpc/rpctypes
  - etcdserver/etcdserverpb
  - mvcc/mvccpb
  - pkg/tlsutil
  - pkg/transport
  - pkg/types
- name: github.com/davecgh/go-spew
  version: 782f4967f2dc4564575ca782fe2d04090b5faca8
  subpackages:
  - spew
- name: github.com/dgrijalva/jwt-go
  version: d2709f9f1f31ebcda9651b03077758c1f3a0018c
- name: github.com/docopt/docopt-go
  version: ee0de3bc6815ee19d4a46c7eb90f829db0e014b1
- name: github.com/eapache/channels
  version: 47238d5aae8c0fefd518ef2bee46290909cf8263
- name: github.com/eapache/queue
  version: 093482f3f8ce946c05bcba64badd2c82369e084d
- name: github.com/fsnotify/fsnotify
  version: c2828203cd70a50dcccfb2761f8b1f8ceef9a8e9
- name: github.com/ghodss/yaml
  version: 73d445a93680fa1a78ae23a5839bad48f32ba1ee
<<<<<<< HEAD
- name: github.com/go-openapi/jsonpointer
  version: 46af16f9f7b149af66e5d1bd010e3574dc06de98
- name: github.com/go-openapi/jsonreference
  version: 13c6e3589ad90f49bd3e3bbe2c2cb3d7a4142272
- name: github.com/go-openapi/spec
  version: bcff419492eeeb01f76e77d2ebc714dc97b607f5
- name: github.com/go-openapi/swag
  version: 1d0bd113de87027671077d3c71eb3ac5d7dbba72
=======
- name: github.com/go-ole/go-ole
  version: 7a0fa49edf48165190530c675167e2f319a05268
  subpackages:
  - oleutil
>>>>>>> 7213a440
- name: github.com/gogo/protobuf
  version: c0656edd0d9eab7c66d1eb0c568f9039345796f7
  subpackages:
  - gogoproto
  - proto
  - protoc-gen-gogo/descriptor
  - sortkeys
- name: github.com/golang/glog
  version: 44145f04b68cf362d9c4df2182967c2275eaefed
- name: github.com/golang/protobuf
  version: b4deda0973fb4c70b50d226b1af49f3da59f5265
  subpackages:
  - proto
  - ptypes
  - ptypes/any
  - ptypes/duration
  - ptypes/timestamp
- name: github.com/google/btree
  version: 925471ac9e2131377a91e1595defec898166fe49
- name: github.com/google/gofuzz
  version: 44d81051d367757e1c7c6a5a86423ece9afcf63c
- name: github.com/googleapis/gnostic
  version: 0c5108395e2debce0d731cf0287ddf7242066aba
  subpackages:
  - OpenAPIv2
  - compiler
  - extensions
- name: github.com/gophercloud/gophercloud
  version: 781450b3c4fcb4f5182bcc5133adb4b2e4a09d1d
  subpackages:
  - openstack
  - openstack/identity/v2/tenants
  - openstack/identity/v2/tokens
  - openstack/identity/v3/tokens
  - openstack/utils
  - pagination
- name: github.com/gregjones/httpcache
  version: 787624de3eb7bd915c329cba748687a3b22666a6
  subpackages:
  - diskcache
- name: github.com/hashicorp/golang-lru
  version: a0d98a5f288019575c6d1f4bb1573fef2d1fcdc4
  subpackages:
  - simplelru
- name: github.com/hashicorp/hcl
  version: ef8a98b0bbce4a65b5aa4c368430a80ddc533168
  subpackages:
  - hcl/ast
  - hcl/parser
  - hcl/printer
  - hcl/scanner
  - hcl/strconv
  - hcl/token
  - json/parser
  - json/scanner
  - json/token
- name: github.com/imdario/mergo
  version: 6633656539c1639d9d78127b7d47c622b5d7b6dc
- name: github.com/influxdata/influxdb
<<<<<<< HEAD
  version: 439bb435ea7ce4ba51b7e65889c0d1fbabf4f21d
=======
  version: 375eddebb83c3f2d198d7a029363eeadc28f5a60
>>>>>>> 7213a440
  subpackages:
  - client/v2
  - models
  - pkg/escape
- name: github.com/json-iterator/go
  version: f2b4162afba35581b6d4a50d3b8f34e33c144682
- name: github.com/kelseyhightower/envconfig
  version: f611eb38b3875cc3bd991ca91c51d06446afa14c
- name: github.com/magiconair/properties
  version: c2353362d570a7bfa228149c62842019201cfb71
<<<<<<< HEAD
- name: github.com/mailru/easyjson
  version: d5b7844b561a7bc640052f1b935f7b800330d7e0
  subpackages:
  - buffer
  - jlexer
  - jwriter
=======
>>>>>>> 7213a440
- name: github.com/mattn/go-runewidth
  version: ce7b0b5c7b45a81508558cd1dba6bb1e4ddb51bb
- name: github.com/matttproud/golang_protobuf_extensions
  version: c12348ce28de40eed0136aa2b644d0ee0650e56c
  subpackages:
  - pbutil
- name: github.com/mcuadros/go-version
<<<<<<< HEAD
  version: 6d5863ca60fa6fe914b5fd43ed8533d7567c5b0b
- name: github.com/mitchellh/go-ps
  version: 4fdf99ab29366514c69ccccddab5dc58b8d84062
- name: github.com/mitchellh/mapstructure
  version: bb74f1db0675b241733089d5a1faa5dd8b0ef57b
=======
  version: 88e56e02bea1c203c99222c365fa52a69996ccac
- name: github.com/mitchellh/mapstructure
  version: bb74f1db0675b241733089d5a1faa5dd8b0ef57b
- name: github.com/modern-go/concurrent
  version: bacd9c7ef1dd9b15be4a9909b8ac7a4e313eec94
- name: github.com/modern-go/reflect2
  version: 05fbef0ca5da472bbf96c9322b84a53edc03c9fd
>>>>>>> 7213a440
- name: github.com/olekukonko/tablewriter
  version: d4647c9c7a84d847478d890b816b7d8b62b0b279
- name: github.com/onsi/ginkgo
  version: fa5fabab2a1bfbd924faf4c067d07ae414e2aedf
  subpackages:
  - config
  - extensions/table
  - internal/codelocation
  - internal/containernode
  - internal/failer
  - internal/leafnodes
  - internal/remote
  - internal/spec
  - internal/spec_iterator
  - internal/specrunner
  - internal/suite
  - internal/testingtproxy
  - internal/writer
  - reporters
  - reporters/stenographer
  - reporters/stenographer/support/go-colorable
  - reporters/stenographer/support/go-isatty
  - types
- name: github.com/onsi/gomega
<<<<<<< HEAD
  version: dcabb60a477c2b6f456df65037cb6708210fbb02
=======
  version: 62bff4df71bdbc266561a0caee19f0594b17c240
>>>>>>> 7213a440
  subpackages:
  - format
  - internal/assertion
  - internal/asyncassertion
  - internal/oraclematcher
  - internal/testingtsupport
  - matchers
  - matchers/support/goraph/bipartitegraph
  - matchers/support/goraph/edge
  - matchers/support/goraph/node
  - matchers/support/goraph/util
  - types
- name: github.com/osrg/gobgp
  version: bbd1d99396fef6503e308d1851ecf91c31006635
  subpackages:
  - api
  - client
  - config
  - packet/bgp
  - packet/bmp
  - packet/mrt
  - packet/rtr
  - server
  - table
  - zebra
- name: github.com/pborman/uuid
  version: ca53cad383cad2479bbba7f7a1a05797ec1386e4
- name: github.com/pelletier/go-toml
<<<<<<< HEAD
  version: c01d1270ff3e442a8a57cddc1c92dc1138598194
=======
  version: 603baefff989777996bf283da430d693e78eba3a
>>>>>>> 7213a440
- name: github.com/peterbourgon/diskv
  version: 5f041e8faa004a95c88a202771f4cc3e991971e6
- name: github.com/projectcalico/go-json
  version: 6219dc7339ba20ee4c57df0a8baac62317d19cb1
  subpackages:
  - json
- name: github.com/projectcalico/go-yaml
  version: 955bc3e451ef0c9df8b9113bf2e341139cdafab2
- name: github.com/projectcalico/go-yaml-wrapper
  version: 598e54215bee41a19677faa4f0c32acd2a87eb56
- name: github.com/projectcalico/libcalico-go
<<<<<<< HEAD
  version: c586ae70eb809b746d121efe46ac663d05e30ed5
  repo: git@github.com:tigera/libcalico-go-private.git
=======
  version: 09d19a73222af1b8f0a9ffc4a3344aa40e3aac80
>>>>>>> 7213a440
  subpackages:
  - lib/apiconfig
  - lib/apis/v1
  - lib/apis/v1/unversioned
  - lib/apis/v3
  - lib/backend
  - lib/backend/api
  - lib/backend/etcdv3
  - lib/backend/k8s
  - lib/backend/k8s/conversion
  - lib/backend/k8s/resources
  - lib/backend/model
  - lib/clientv3
  - lib/errors
  - lib/hash
  - lib/ipam
  - lib/ipip
  - lib/logutils
  - lib/names
  - lib/namespace
  - lib/net
  - lib/numorstring
  - lib/options
  - lib/scope
  - lib/selector
  - lib/selector/parser
  - lib/selector/tokenizer
  - lib/set
  - lib/testutils
  - lib/upgrade/converters
  - lib/validator/v1
  - lib/validator/v3
  - lib/watch
- name: github.com/prometheus/client_golang
  version: 5cec1d0429b02e4323e042eb04dafdb079ddf568
  subpackages:
  - prometheus
- name: github.com/prometheus/client_model
  version: 99fa1f4be8e564e8a6b613da7fa6f46c9edafc6c
  subpackages:
  - go
- name: github.com/prometheus/common
  version: e3fb1a1acd7605367a2b378bc2e2f893c05174b7
  subpackages:
  - expfmt
  - internal/bitbucket.org/ww/goautoneg
  - model
- name: github.com/prometheus/procfs
  version: a6e9df898b1336106c743392c48ee0b71f5c4efa
  subpackages:
  - xfs
- name: github.com/satori/go.uuid
  version: f58768cc1a7a7e77a3bd49e98cdd21419399b6a3
- name: github.com/shirou/gopsutil
  version: 63728fcf6b24475ecfea044e22242447666c2f52
  subpackages:
  - cpu
  - host
  - internal/common
  - mem
  - net
  - process
- name: github.com/shirou/w32
  version: bb4de0191aa41b5507caa14b0650cdbddcd9280b
- name: github.com/sirupsen/logrus
  version: d682213848ed68c0a260ca37d6dd5ace8423f5ba
- name: github.com/spf13/afero
  version: 787d034dfe70e44075ccc060d346146ef53270ad
  subpackages:
  - mem
- name: github.com/spf13/cast
  version: 8965335b8c7107321228e3e3702cab9832751bac
- name: github.com/spf13/jwalterweatherman
  version: 7c0cea34c8ece3fbeb2b27ab9b59511d360fb394
- name: github.com/spf13/pflag
  version: 583c0c0531f06d5278b7d917446061adc344b5cd
- name: github.com/spf13/viper
<<<<<<< HEAD
  version: 15738813a09db5c8e5b60a19d67d3f9bd38da3a4
=======
  version: d493c32b69b8c6f2377bf30bc4d70267ffbc0793
- name: github.com/StackExchange/wmi
  version: cdffdb33acae0e14efff2628f9bae377b597840e
>>>>>>> 7213a440
- name: github.com/termie/go-shutil
  version: bcacb06fecaeec8dc42af03c87c6949f4a05c74c
- name: github.com/tigera/licensing
  version: dbaa48ceef2b82d07b531bcf46f8d5e30552dfd9
  repo: git@github.com:tigera/licensing
  vcs: git
  subpackages:
  - client
  - crypto
- name: github.com/vishvananda/netlink
<<<<<<< HEAD
  version: ee06b1df73a4d5a0620c75fa6ee071b870965017
=======
  version: fe3b5664d23a11b52ba59bece4ff29c52772a56b
>>>>>>> 7213a440
  subpackages:
  - nl
- name: github.com/vishvananda/netns
  version: 8ba1072b58e0c2a240eb5f6120165c7776c3e7b8
- name: golang.org/x/crypto
  version: 9419663f5a44be8b34ca85f08abc5fe1be11f8a3
  subpackages:
  - ed25519
  - ed25519/internal/edwards25519
  - ssh/terminal
- name: golang.org/x/net
  version: 1c05540f6879653db88113bc4a2b70aec4bd491f
  subpackages:
  - context
  - context/ctxhttp
  - html
  - html/atom
  - html/charset
  - http2
  - http2/hpack
  - idna
  - internal/timeseries
  - lex/httplex
  - trace
  - websocket
- name: golang.org/x/oauth2
  version: a6bd8cefa1811bd24b86f8902872e4e8225f74c4
  subpackages:
  - google
  - internal
  - jws
  - jwt
- name: golang.org/x/sys
  version: 88d2dcc510266da9f7f8c7f34e1940716cab5f5c
  subpackages:
  - unix
  - windows
- name: golang.org/x/text
  version: b19bf474d317b857955b12035d2c5acb57ce8b01
  subpackages:
  - encoding
  - encoding/charmap
  - encoding/htmlindex
  - encoding/internal
  - encoding/internal/identifier
  - encoding/japanese
  - encoding/korean
  - encoding/simplifiedchinese
  - encoding/traditionalchinese
  - encoding/unicode
  - internal/tag
  - internal/utf8internal
  - language
  - runes
  - secure/bidirule
  - transform
  - unicode/bidi
  - unicode/norm
- name: golang.org/x/time
  version: c06e80d9300e4443158a03817b8a8cb37d230320
  subpackages:
  - rate
- name: google.golang.org/appengine
  version: b1f26356af11148e710935ed1ac8a7f5702c7612
  subpackages:
  - internal
  - internal/app_identity
  - internal/base
  - internal/datastore
  - internal/log
  - internal/modules
  - internal/remote_api
  - internal/urlfetch
  - urlfetch
- name: google.golang.org/genproto
  version: 09f6ed296fc66555a25fe4ce95173148778dfa85
  subpackages:
  - googleapis/rpc/status
- name: google.golang.org/grpc
  version: 5b3c4e850e90a4cf6a20ebd46c8b32a0a3afcb9e
  subpackages:
  - balancer
  - codes
  - connectivity
  - credentials
  - grpclb/grpc_lb_v1/messages
  - grpclog
  - health/grpc_health_v1
  - internal
  - keepalive
  - metadata
  - naming
  - peer
  - resolver
  - stats
  - status
  - tap
  - transport
- name: gopkg.in/go-playground/validator.v8
  version: 5f57d2222ad794d0dffb07e664ea05e2ee07d60c
- name: gopkg.in/inf.v0
  version: 3887ee99ecf07df5b447e9b00d9c0b2adaa9f3e4
- name: gopkg.in/square/go-jose.v2
  version: 76dd09796242edb5b897103a75df2645c028c960
  subpackages:
  - cipher
  - json
  - jwt
- name: gopkg.in/tomb.v2
  version: d5d1b5820637886def9eef33e03a27a9f166942c
- name: gopkg.in/yaml.v2
  version: 670d4cfef0544295bc27a114dbac37980d83185a
- name: k8s.io/api
<<<<<<< HEAD
  version: a315a049e7a93e5455f7fefce1ba136d85054687
=======
  version: 072894a440bdee3a891dea811fe42902311cd2a3
>>>>>>> 7213a440
  subpackages:
  - admissionregistration/v1alpha1
  - admissionregistration/v1beta1
  - apps/v1
  - apps/v1beta1
  - apps/v1beta2
  - authentication/v1
  - authentication/v1beta1
  - authorization/v1
  - authorization/v1beta1
  - autoscaling/v1
  - autoscaling/v2beta1
  - batch/v1
  - batch/v1beta1
  - batch/v2alpha1
  - certificates/v1beta1
  - core/v1
  - events/v1beta1
  - extensions/v1beta1
  - networking/v1
  - policy/v1beta1
  - rbac/v1
  - rbac/v1alpha1
  - rbac/v1beta1
  - scheduling/v1alpha1
  - scheduling/v1beta1
  - settings/v1alpha1
  - storage/v1
  - storage/v1alpha1
  - storage/v1beta1
- name: k8s.io/apimachinery
<<<<<<< HEAD
  version: 40eaf68ee1889b1da1c528b1a075ecfe94e66837
=======
  version: 103fd098999dc9c0c88536f5c9ad2e5da39373ae
>>>>>>> 7213a440
  subpackages:
  - pkg/api/errors
  - pkg/api/meta
  - pkg/api/resource
  - pkg/apis/meta/internalversion
  - pkg/apis/meta/v1
  - pkg/apis/meta/v1/unstructured
  - pkg/apis/meta/v1beta1
  - pkg/conversion
  - pkg/conversion/queryparams
  - pkg/fields
  - pkg/labels
  - pkg/runtime
  - pkg/runtime/schema
  - pkg/runtime/serializer
  - pkg/runtime/serializer/json
  - pkg/runtime/serializer/protobuf
  - pkg/runtime/serializer/recognizer
  - pkg/runtime/serializer/streaming
  - pkg/runtime/serializer/versioning
  - pkg/selection
  - pkg/types
  - pkg/util/cache
  - pkg/util/clock
  - pkg/util/diff
  - pkg/util/errors
  - pkg/util/framer
  - pkg/util/intstr
  - pkg/util/json
  - pkg/util/net
  - pkg/util/runtime
  - pkg/util/sets
  - pkg/util/uuid
  - pkg/util/validation
  - pkg/util/validation/field
  - pkg/util/wait
  - pkg/util/yaml
  - pkg/version
  - pkg/watch
  - third_party/forked/golang/reflect
- name: k8s.io/client-go
  version: 7d04d0e2a0a1a4d4a1cd6baa432a2301492e4e65
  subpackages:
  - discovery
  - kubernetes
  - kubernetes/scheme
  - kubernetes/typed/admissionregistration/v1alpha1
  - kubernetes/typed/admissionregistration/v1beta1
  - kubernetes/typed/apps/v1
  - kubernetes/typed/apps/v1beta1
  - kubernetes/typed/apps/v1beta2
  - kubernetes/typed/authentication/v1
  - kubernetes/typed/authentication/v1beta1
  - kubernetes/typed/authorization/v1
  - kubernetes/typed/authorization/v1beta1
  - kubernetes/typed/autoscaling/v1
  - kubernetes/typed/autoscaling/v2beta1
  - kubernetes/typed/batch/v1
  - kubernetes/typed/batch/v1beta1
  - kubernetes/typed/batch/v2alpha1
  - kubernetes/typed/certificates/v1beta1
  - kubernetes/typed/core/v1
  - kubernetes/typed/events/v1beta1
  - kubernetes/typed/extensions/v1beta1
  - kubernetes/typed/networking/v1
  - kubernetes/typed/policy/v1beta1
  - kubernetes/typed/rbac/v1
  - kubernetes/typed/rbac/v1alpha1
  - kubernetes/typed/rbac/v1beta1
  - kubernetes/typed/scheduling/v1alpha1
  - kubernetes/typed/scheduling/v1beta1
  - kubernetes/typed/settings/v1alpha1
  - kubernetes/typed/storage/v1
  - kubernetes/typed/storage/v1alpha1
  - kubernetes/typed/storage/v1beta1
  - pkg/apis/clientauthentication
  - pkg/apis/clientauthentication/v1alpha1
  - pkg/apis/clientauthentication/v1beta1
  - pkg/version
  - plugin/pkg/client/auth
  - plugin/pkg/client/auth/azure
  - plugin/pkg/client/auth/exec
  - plugin/pkg/client/auth/gcp
  - plugin/pkg/client/auth/oidc
  - plugin/pkg/client/auth/openstack
  - rest
  - rest/watch
  - third_party/forked/golang/template
  - tools/auth
  - tools/cache
  - tools/clientcmd
  - tools/clientcmd/api
  - tools/clientcmd/api/latest
  - tools/clientcmd/api/v1
  - tools/metrics
  - tools/pager
  - tools/reference
  - transport
  - util/buffer
  - util/cert
  - util/connrotation
  - util/flowcontrol
  - util/homedir
  - util/integer
  - util/jsonpath
<<<<<<< HEAD
- name: k8s.io/kube-openapi
  version: bf40560368791a7dddfeea9b3cfcf89b34139f44
  subpackages:
  - pkg/common
=======
  - util/retry
>>>>>>> 7213a440
testImports: []<|MERGE_RESOLUTION|>--- conflicted
+++ resolved
@@ -1,10 +1,5 @@
-<<<<<<< HEAD
-hash: 6c7ceb4d3939313902b7a1b0c28182262bf67a81d93fda1b3fb6276284685429
-updated: 2018-06-19T11:44:49.983989091-07:00
-=======
-hash: 6af3da47a449dc6725119e82e496be0ca2c594828fe3a5f605cb2321532f86f5
-updated: 2018-07-25T23:32:42.321483464Z
->>>>>>> 7213a440
+hash: 053468f4be8e4142a89ef51f66f67abf9c8dad47a8c28304383bd72d355f8ce6
+updated: 2018-08-01T15:25:52.945387449-07:00
 imports:
 - name: cloud.google.com/go
   version: 3b1ae45394a234c385be014e9a488f2bb6eef821
@@ -48,25 +43,26 @@
   version: 47238d5aae8c0fefd518ef2bee46290909cf8263
 - name: github.com/eapache/queue
   version: 093482f3f8ce946c05bcba64badd2c82369e084d
+- name: github.com/emicklei/go-restful
+  version: ff4f55a206334ef123e4f79bbf348980da81ca46
+  subpackages:
+  - log
 - name: github.com/fsnotify/fsnotify
   version: c2828203cd70a50dcccfb2761f8b1f8ceef9a8e9
 - name: github.com/ghodss/yaml
   version: 73d445a93680fa1a78ae23a5839bad48f32ba1ee
-<<<<<<< HEAD
+- name: github.com/go-ole/go-ole
+  version: 7a0fa49edf48165190530c675167e2f319a05268
+  subpackages:
+  - oleutil
 - name: github.com/go-openapi/jsonpointer
   version: 46af16f9f7b149af66e5d1bd010e3574dc06de98
 - name: github.com/go-openapi/jsonreference
-  version: 13c6e3589ad90f49bd3e3bbe2c2cb3d7a4142272
+  version: 3fb327e6747da3043567ee86abd02bb6376b6be2
 - name: github.com/go-openapi/spec
-  version: bcff419492eeeb01f76e77d2ebc714dc97b607f5
+  version: 6aced65f8501fe1217321abf0749d354824ba2ff
 - name: github.com/go-openapi/swag
   version: 1d0bd113de87027671077d3c71eb3ac5d7dbba72
-=======
-- name: github.com/go-ole/go-ole
-  version: 7a0fa49edf48165190530c675167e2f319a05268
-  subpackages:
-  - oleutil
->>>>>>> 7213a440
 - name: github.com/gogo/protobuf
   version: c0656edd0d9eab7c66d1eb0c568f9039345796f7
   subpackages:
@@ -126,11 +122,7 @@
 - name: github.com/imdario/mergo
   version: 6633656539c1639d9d78127b7d47c622b5d7b6dc
 - name: github.com/influxdata/influxdb
-<<<<<<< HEAD
-  version: 439bb435ea7ce4ba51b7e65889c0d1fbabf4f21d
-=======
-  version: 375eddebb83c3f2d198d7a029363eeadc28f5a60
->>>>>>> 7213a440
+  version: 3e12599a44acc297a5f20b89cec70767a3adcb88
   subpackages:
   - client/v2
   - models
@@ -138,18 +130,15 @@
 - name: github.com/json-iterator/go
   version: f2b4162afba35581b6d4a50d3b8f34e33c144682
 - name: github.com/kelseyhightower/envconfig
-  version: f611eb38b3875cc3bd991ca91c51d06446afa14c
+  version: dd1402a4d99de9ac2f396cd6fcb957bc2c695ec1
 - name: github.com/magiconair/properties
   version: c2353362d570a7bfa228149c62842019201cfb71
-<<<<<<< HEAD
 - name: github.com/mailru/easyjson
   version: d5b7844b561a7bc640052f1b935f7b800330d7e0
   subpackages:
   - buffer
   - jlexer
   - jwriter
-=======
->>>>>>> 7213a440
 - name: github.com/mattn/go-runewidth
   version: ce7b0b5c7b45a81508558cd1dba6bb1e4ddb51bb
 - name: github.com/matttproud/golang_protobuf_extensions
@@ -157,25 +146,17 @@
   subpackages:
   - pbutil
 - name: github.com/mcuadros/go-version
-<<<<<<< HEAD
   version: 6d5863ca60fa6fe914b5fd43ed8533d7567c5b0b
-- name: github.com/mitchellh/go-ps
-  version: 4fdf99ab29366514c69ccccddab5dc58b8d84062
 - name: github.com/mitchellh/mapstructure
-  version: bb74f1db0675b241733089d5a1faa5dd8b0ef57b
-=======
-  version: 88e56e02bea1c203c99222c365fa52a69996ccac
-- name: github.com/mitchellh/mapstructure
-  version: bb74f1db0675b241733089d5a1faa5dd8b0ef57b
+  version: f15292f7a699fcc1a38a80977f80a046874ba8ac
 - name: github.com/modern-go/concurrent
   version: bacd9c7ef1dd9b15be4a9909b8ac7a4e313eec94
 - name: github.com/modern-go/reflect2
   version: 05fbef0ca5da472bbf96c9322b84a53edc03c9fd
->>>>>>> 7213a440
 - name: github.com/olekukonko/tablewriter
   version: d4647c9c7a84d847478d890b816b7d8b62b0b279
 - name: github.com/onsi/ginkgo
-  version: fa5fabab2a1bfbd924faf4c067d07ae414e2aedf
+  version: 11459a886d9cd66b319dac7ef1e917ee221372c9
   subpackages:
   - config
   - extensions/table
@@ -196,11 +177,7 @@
   - reporters/stenographer/support/go-isatty
   - types
 - name: github.com/onsi/gomega
-<<<<<<< HEAD
   version: dcabb60a477c2b6f456df65037cb6708210fbb02
-=======
-  version: 62bff4df71bdbc266561a0caee19f0594b17c240
->>>>>>> 7213a440
   subpackages:
   - format
   - internal/assertion
@@ -229,11 +206,7 @@
 - name: github.com/pborman/uuid
   version: ca53cad383cad2479bbba7f7a1a05797ec1386e4
 - name: github.com/pelletier/go-toml
-<<<<<<< HEAD
-  version: c01d1270ff3e442a8a57cddc1c92dc1138598194
-=======
-  version: 603baefff989777996bf283da430d693e78eba3a
->>>>>>> 7213a440
+  version: c2dbbc24a97911339e01bda0b8cabdbd8f13b602
 - name: github.com/peterbourgon/diskv
   version: 5f041e8faa004a95c88a202771f4cc3e991971e6
 - name: github.com/projectcalico/go-json
@@ -245,12 +218,8 @@
 - name: github.com/projectcalico/go-yaml-wrapper
   version: 598e54215bee41a19677faa4f0c32acd2a87eb56
 - name: github.com/projectcalico/libcalico-go
-<<<<<<< HEAD
-  version: c586ae70eb809b746d121efe46ac663d05e30ed5
+  version: 1130ede1859eb68c9a71a59844da72c07731cb34
   repo: git@github.com:tigera/libcalico-go-private.git
-=======
-  version: 09d19a73222af1b8f0a9ffc4a3344aa40e3aac80
->>>>>>> 7213a440
   subpackages:
   - lib/apiconfig
   - lib/apis/v1
@@ -285,11 +254,11 @@
   - lib/validator/v3
   - lib/watch
 - name: github.com/prometheus/client_golang
-  version: 5cec1d0429b02e4323e042eb04dafdb079ddf568
+  version: bcbbc08eb2ddff3af83bbf11e7ec13b4fd730b6e
   subpackages:
   - prometheus
 - name: github.com/prometheus/client_model
-  version: 99fa1f4be8e564e8a6b613da7fa6f46c9edafc6c
+  version: 6f3806018612930941127f2a7c6c453ba2c527d2
   subpackages:
   - go
 - name: github.com/prometheus/common
@@ -302,10 +271,14 @@
   version: a6e9df898b1336106c743392c48ee0b71f5c4efa
   subpackages:
   - xfs
+- name: github.com/PuerkitoBio/purell
+  version: 8a290539e2e8629dbc4e6bad948158f790ec31f4
+- name: github.com/PuerkitoBio/urlesc
+  version: 5bd2802263f21d8788851d5305584c82a5c75d7e
 - name: github.com/satori/go.uuid
   version: f58768cc1a7a7e77a3bd49e98cdd21419399b6a3
 - name: github.com/shirou/gopsutil
-  version: 63728fcf6b24475ecfea044e22242447666c2f52
+  version: 8048a2e9c5773235122027dd585cf821b2af1249
   subpackages:
   - cpu
   - host
@@ -328,13 +301,9 @@
 - name: github.com/spf13/pflag
   version: 583c0c0531f06d5278b7d917446061adc344b5cd
 - name: github.com/spf13/viper
-<<<<<<< HEAD
-  version: 15738813a09db5c8e5b60a19d67d3f9bd38da3a4
-=======
   version: d493c32b69b8c6f2377bf30bc4d70267ffbc0793
 - name: github.com/StackExchange/wmi
-  version: cdffdb33acae0e14efff2628f9bae377b597840e
->>>>>>> 7213a440
+  version: b12b22c5341f0c26d88c4d66176330500e84db68
 - name: github.com/termie/go-shutil
   version: bcacb06fecaeec8dc42af03c87c6949f4a05c74c
 - name: github.com/tigera/licensing
@@ -345,17 +314,13 @@
   - client
   - crypto
 - name: github.com/vishvananda/netlink
-<<<<<<< HEAD
-  version: ee06b1df73a4d5a0620c75fa6ee071b870965017
-=======
-  version: fe3b5664d23a11b52ba59bece4ff29c52772a56b
->>>>>>> 7213a440
+  version: 9eab41933428cf408de91867a0719b5aa8686efa
   subpackages:
   - nl
 - name: github.com/vishvananda/netns
-  version: 8ba1072b58e0c2a240eb5f6120165c7776c3e7b8
+  version: 13995c7128ccc8e51e9a6bd2b551020a27180abd
 - name: golang.org/x/crypto
-  version: 9419663f5a44be8b34ca85f08abc5fe1be11f8a3
+  version: c126467f60eb25f8f27e5a981f32a87e3965053f
   subpackages:
   - ed25519
   - ed25519/internal/edwards25519
@@ -383,13 +348,14 @@
   - jws
   - jwt
 - name: golang.org/x/sys
-  version: 88d2dcc510266da9f7f8c7f34e1940716cab5f5c
+  version: 3dc4335d56c789b04b0ba99b7a37249d9b614314
   subpackages:
   - unix
   - windows
 - name: golang.org/x/text
   version: b19bf474d317b857955b12035d2c5acb57ce8b01
   subpackages:
+  - cases
   - encoding
   - encoding/charmap
   - encoding/htmlindex
@@ -400,20 +366,23 @@
   - encoding/simplifiedchinese
   - encoding/traditionalchinese
   - encoding/unicode
+  - internal
   - internal/tag
   - internal/utf8internal
   - language
   - runes
   - secure/bidirule
+  - secure/precis
   - transform
   - unicode/bidi
   - unicode/norm
+  - width
 - name: golang.org/x/time
   version: c06e80d9300e4443158a03817b8a8cb37d230320
   subpackages:
   - rate
 - name: google.golang.org/appengine
-  version: b1f26356af11148e710935ed1ac8a7f5702c7612
+  version: 4216e58b9158e5f1c906f1aca75162a46a2ec88a
   subpackages:
   - internal
   - internal/app_identity
@@ -425,7 +394,7 @@
   - internal/urlfetch
   - urlfetch
 - name: google.golang.org/genproto
-  version: 09f6ed296fc66555a25fe4ce95173148778dfa85
+  version: daca94659cb50e9f37c1b834680f2e46358f10b0
   subpackages:
   - googleapis/rpc/status
 - name: google.golang.org/grpc
@@ -449,11 +418,11 @@
   - tap
   - transport
 - name: gopkg.in/go-playground/validator.v8
-  version: 5f57d2222ad794d0dffb07e664ea05e2ee07d60c
+  version: 5f1438d3fca68893a817e4a66806cea46a9e4ebf
 - name: gopkg.in/inf.v0
   version: 3887ee99ecf07df5b447e9b00d9c0b2adaa9f3e4
 - name: gopkg.in/square/go-jose.v2
-  version: 76dd09796242edb5b897103a75df2645c028c960
+  version: 349dc03548930652802aadc09fb126e2b7cb6d80
   subpackages:
   - cipher
   - json
@@ -463,11 +432,7 @@
 - name: gopkg.in/yaml.v2
   version: 670d4cfef0544295bc27a114dbac37980d83185a
 - name: k8s.io/api
-<<<<<<< HEAD
-  version: a315a049e7a93e5455f7fefce1ba136d85054687
-=======
   version: 072894a440bdee3a891dea811fe42902311cd2a3
->>>>>>> 7213a440
   subpackages:
   - admissionregistration/v1alpha1
   - admissionregistration/v1beta1
@@ -499,11 +464,7 @@
   - storage/v1alpha1
   - storage/v1beta1
 - name: k8s.io/apimachinery
-<<<<<<< HEAD
-  version: 40eaf68ee1889b1da1c528b1a075ecfe94e66837
-=======
   version: 103fd098999dc9c0c88536f5c9ad2e5da39373ae
->>>>>>> 7213a440
   subpackages:
   - pkg/api/errors
   - pkg/api/meta
@@ -609,12 +570,9 @@
   - util/homedir
   - util/integer
   - util/jsonpath
-<<<<<<< HEAD
+  - util/retry
 - name: k8s.io/kube-openapi
-  version: bf40560368791a7dddfeea9b3cfcf89b34139f44
+  version: e3762e86a74c878ffed47484592986685639c2cd
   subpackages:
   - pkg/common
-=======
-  - util/retry
->>>>>>> 7213a440
 testImports: []