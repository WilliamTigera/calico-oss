<<<<<<< HEAD
hash: f2c63bc9ccb3646ac88a4a0fb5a99b86b328b079a013e587d53adf0fb704cc60
updated: 2018-07-20T14:48:38.977005-07:00
=======
hash: 3aa709b88a918fa10910b5b873861a1d1a7b84a6ac503cab571f23873e522a21
updated: 2018-07-25T23:39:04.460906642Z
>>>>>>> 307a3ed6
imports:
- name: cloud.google.com/go
  version: 3b1ae45394a234c385be014e9a488f2bb6eef821
  subpackages:
  - compute/metadata
  - internal
- name: github.com/Azure/go-autorest
  version: 1ff28809256a84bb6966640ff3d0371af82ccba4
  subpackages:
  - autorest
  - autorest/adal
  - autorest/azure
  - autorest/date
- name: github.com/beorn7/perks
  version: 3ac7bf7a47d159a033b107610db8a1b6575507a4
  subpackages:
  - quantile
- name: github.com/coreos/etcd
  version: 33245c6b5b49130ca99280408fadfab01aac0e48
  subpackages:
  - auth/authpb
  - client
  - clientv3
  - etcdserver/api/v3rpc/rpctypes
  - etcdserver/etcdserverpb
  - mvcc/mvccpb
  - pkg/pathutil
  - pkg/srv
  - pkg/tlsutil
  - pkg/transport
  - pkg/types
  - version
- name: github.com/coreos/go-semver
  version: 8ab6407b697782a06568d4b7f1db25550ec2e4c6
  subpackages:
  - semver
- name: github.com/davecgh/go-spew
  version: 782f4967f2dc4564575ca782fe2d04090b5faca8
  subpackages:
  - spew
- name: github.com/dgrijalva/jwt-go
  version: d2709f9f1f31ebcda9651b03077758c1f3a0018c
- name: github.com/ghodss/yaml
  version: 0ca9ea5df5451ffdf184b4428c902747c2c11cd7
- name: github.com/go-ini/ini
<<<<<<< HEAD
  version: 358ee7663966325963d4e8b2e1fbd570c5195153
- name: github.com/go-openapi/jsonpointer
  version: 46af16f9f7b149af66e5d1bd010e3574dc06de98
- name: github.com/go-openapi/jsonreference
  version: 13c6e3589ad90f49bd3e3bbe2c2cb3d7a4142272
- name: github.com/go-openapi/spec
  version: 7abd5745472fff5eb3685386d5fb8bf38683154d
- name: github.com/go-openapi/swag
  version: f3f9494671f93fcff853e3c6e9e948b3eb71e590
=======
  version: d58d458bec3cb5adec4b7ddb41131855eac0b33f
>>>>>>> 307a3ed6
- name: github.com/gogo/protobuf
  version: 342cbe0a04158f6dcb03ca0079991a51a4248c02
  subpackages:
  - gogoproto
  - proto
  - protoc-gen-gogo/descriptor
  - sortkeys
- name: github.com/golang/glog
  version: 44145f04b68cf362d9c4df2182967c2275eaefed
- name: github.com/golang/protobuf
  version: 1e59b77b52bf8e4b449a57e6f79f21226d571845
  subpackages:
  - jsonpb
  - proto
  - ptypes
  - ptypes/any
  - ptypes/duration
  - ptypes/timestamp
- name: github.com/google/btree
  version: 925471ac9e2131377a91e1595defec898166fe49
- name: github.com/google/gofuzz
  version: 44d81051d367757e1c7c6a5a86423ece9afcf63c
- name: github.com/googleapis/gnostic
  version: 0c5108395e2debce0d731cf0287ddf7242066aba
  subpackages:
  - OpenAPIv2
  - compiler
  - extensions
- name: github.com/gophercloud/gophercloud
  version: 781450b3c4fcb4f5182bcc5133adb4b2e4a09d1d
  subpackages:
  - openstack
  - openstack/identity/v2/tenants
  - openstack/identity/v2/tokens
  - openstack/identity/v3/tokens
  - openstack/utils
  - pagination
- name: github.com/gregjones/httpcache
  version: 787624de3eb7bd915c329cba748687a3b22666a6
  subpackages:
  - diskcache
- name: github.com/hashicorp/golang-lru
  version: a0d98a5f288019575c6d1f4bb1573fef2d1fcdc4
  subpackages:
  - simplelru
<<<<<<< HEAD
- name: github.com/howeyc/gopass
  version: bf9dde6d0d2c004a008c27aaee91170c786f6db8
=======
>>>>>>> 307a3ed6
- name: github.com/hpcloud/tail
  version: a1dbeea552b7c8df4b542c66073e393de198a800
  subpackages:
  - ratelimiter
  - util
  - watch
  - winfile
- name: github.com/imdario/mergo
  version: 6633656539c1639d9d78127b7d47c622b5d7b6dc
- name: github.com/json-iterator/go
<<<<<<< HEAD
  version: ab8a2e0c74be9d3be70b3184d9acc634935ded82
- name: github.com/juju/ratelimit
  version: 5b9ff866471762aa2ab2dced63c9fb6f53921342
=======
  version: f2b4162afba35581b6d4a50d3b8f34e33c144682
>>>>>>> 307a3ed6
- name: github.com/kardianos/osext
  version: ae77be60afb1dcacde03767a8c37337fad28ac14
- name: github.com/kelseyhightower/envconfig
  version: dd1402a4d99de9ac2f396cd6fcb957bc2c695ec1
- name: github.com/matttproud/golang_protobuf_extensions
  version: fc2b8d3a73c4867e51861bbdd5ae3c1f0869dd6a
  subpackages:
  - pbutil
- name: github.com/modern-go/concurrent
  version: bacd9c7ef1dd9b15be4a9909b8ac7a4e313eec94
- name: github.com/modern-go/reflect2
  version: 05fbef0ca5da472bbf96c9322b84a53edc03c9fd
- name: github.com/onsi/ginkgo
  version: 3774a09d95489ccaa16032e0770d08ea77ba6184
  subpackages:
  - config
  - internal/codelocation
  - internal/containernode
  - internal/failer
  - internal/leafnodes
  - internal/remote
  - internal/spec
  - internal/spec_iterator
  - internal/specrunner
  - internal/suite
  - internal/testingtproxy
  - internal/writer
  - reporters
  - reporters/stenographer
  - reporters/stenographer/support/go-colorable
  - reporters/stenographer/support/go-isatty
  - types
- name: github.com/onsi/gomega
  version: b6ea1ea48f981d0f615a154a45eabb9dd466556d
  subpackages:
  - format
  - internal/assertion
  - internal/asyncassertion
  - internal/oraclematcher
  - internal/testingtsupport
  - matchers
  - matchers/support/goraph/bipartitegraph
  - matchers/support/goraph/edge
  - matchers/support/goraph/node
  - matchers/support/goraph/util
  - types
- name: github.com/patrickmn/go-cache
  version: 9f6ff22cfff829561052f5886ec80a2ac148b4eb
- name: github.com/pborman/uuid
  version: ca53cad383cad2479bbba7f7a1a05797ec1386e4
- name: github.com/peterbourgon/diskv
  version: 5f041e8faa004a95c88a202771f4cc3e991971e6
- name: github.com/projectcalico/felix
<<<<<<< HEAD
  version: 06a4cf35b59da953833a6055fd0f03acf63d8f71
  repo: git@github.com:tigera/felix-private
=======
  version: 0ff3c42a9911847456bb0ea13c09f775a7dbf506
>>>>>>> 307a3ed6
  subpackages:
  - calc
  - config
  - dispatcher
<<<<<<< HEAD
  - fv
  - fv.containers
=======
>>>>>>> 307a3ed6
  - fv/containers
  - fv/utils
  - hashutils
  - ip
  - ipsets
  - iptables
  - labelindex
  - markbits
  - multidict
  - proto
  - rules
  - stringutils
- name: github.com/projectcalico/go-json
  version: 6219dc7339ba20ee4c57df0a8baac62317d19cb1
  subpackages:
  - json
- name: github.com/projectcalico/go-yaml
  version: 955bc3e451ef0c9df8b9113bf2e341139cdafab2
- name: github.com/projectcalico/go-yaml-wrapper
  version: 598e54215bee41a19677faa4f0c32acd2a87eb56
- name: github.com/projectcalico/libcalico-go
<<<<<<< HEAD
  version: dfe8e25489424c44f995576816abb8adc6d8010b
  repo: git@github.com:tigera/libcalico-go-private
=======
  version: 09d19a73222af1b8f0a9ffc4a3344aa40e3aac80
>>>>>>> 307a3ed6
  subpackages:
  - lib/apiconfig
  - lib/apis/v1
  - lib/apis/v1/unversioned
  - lib/apis/v3
  - lib/backend
  - lib/backend/api
  - lib/backend/etcdv3
  - lib/backend/k8s
  - lib/backend/k8s/conversion
  - lib/backend/k8s/resources
  - lib/backend/model
  - lib/backend/syncersv1/federationsyncer
  - lib/backend/syncersv1/remotecluster
  - lib/backend/watchersyncer
  - lib/clientv3
  - lib/errors
  - lib/hash
  - lib/health
  - lib/ipam
  - lib/ipip
  - lib/logutils
  - lib/names
  - lib/namespace
  - lib/net
  - lib/numorstring
  - lib/options
  - lib/scope
  - lib/selector
  - lib/selector/parser
  - lib/selector/tokenizer
  - lib/set
  - lib/testutils
  - lib/validator/v1
  - lib/validator/v3
  - lib/watch
- name: github.com/prometheus/client_golang
  version: 5cec1d0429b02e4323e042eb04dafdb079ddf568
  subpackages:
  - prometheus
  - prometheus/promhttp
- name: github.com/prometheus/client_model
  version: 6f3806018612930941127f2a7c6c453ba2c527d2
  subpackages:
  - go
- name: github.com/prometheus/common
  version: e3fb1a1acd7605367a2b378bc2e2f893c05174b7
  subpackages:
  - expfmt
  - internal/bitbucket.org/ww/goautoneg
  - model
- name: github.com/prometheus/procfs
  version: a6e9df898b1336106c743392c48ee0b71f5c4efa
  subpackages:
  - xfs
- name: github.com/satori/go.uuid
  version: f58768cc1a7a7e77a3bd49e98cdd21419399b6a3
- name: github.com/sirupsen/logrus
  version: f006c2ac4710855cf0f916dd6b77acf6b048dc6e
- name: github.com/spf13/pflag
  version: e57e3eeb33f795204c1ca35f56c44f83227c6e66
- name: github.com/ugorji/go
  version: bdcc60b419d136a85cdf2e7cbcac34b3f1cd6e57
  subpackages:
  - codec
- name: golang.org/x/crypto
  version: 9419663f5a44be8b34ca85f08abc5fe1be11f8a3
  subpackages:
  - bcrypt
  - blowfish
  - ssh/terminal
- name: golang.org/x/net
  version: 66aacef3dd8a676686c7ae3716979581e8b03c47
  subpackages:
  - context
  - context/ctxhttp
  - html
  - html/atom
  - html/charset
  - http2
  - http2/hpack
  - idna
  - internal/timeseries
  - lex/httplex
  - trace
- name: golang.org/x/oauth2
  version: a6bd8cefa1811bd24b86f8902872e4e8225f74c4
  subpackages:
  - google
  - internal
  - jws
  - jwt
- name: golang.org/x/sys
  version: ebfc5b4631820b793c9010c87fd8fef0f39eb082
  subpackages:
  - unix
  - windows
- name: golang.org/x/text
  version: b19bf474d317b857955b12035d2c5acb57ce8b01
  subpackages:
  - encoding
  - encoding/charmap
  - encoding/htmlindex
  - encoding/internal
  - encoding/internal/identifier
  - encoding/japanese
  - encoding/korean
  - encoding/simplifiedchinese
  - encoding/traditionalchinese
  - encoding/unicode
  - internal/tag
  - internal/utf8internal
  - language
  - runes
  - secure/bidirule
  - transform
  - unicode/bidi
  - unicode/norm
- name: golang.org/x/time
  version: c06e80d9300e4443158a03817b8a8cb37d230320
  subpackages:
  - rate
- name: google.golang.org/appengine
  version: b1f26356af11148e710935ed1ac8a7f5702c7612
  subpackages:
  - internal
  - internal/app_identity
  - internal/base
  - internal/datastore
  - internal/log
  - internal/modules
  - internal/remote_api
  - internal/urlfetch
  - urlfetch
- name: google.golang.org/genproto
  version: 09f6ed296fc66555a25fe4ce95173148778dfa85
  subpackages:
  - googleapis/rpc/status
- name: google.golang.org/grpc
  version: 5b3c4e850e90a4cf6a20ebd46c8b32a0a3afcb9e
  subpackages:
  - balancer
  - codes
  - connectivity
  - credentials
  - grpclb/grpc_lb_v1/messages
  - grpclog
  - health
  - health/grpc_health_v1
  - internal
  - keepalive
  - metadata
  - naming
  - peer
  - resolver
  - stats
  - status
  - tap
  - transport
- name: gopkg.in/fsnotify/fsnotify.v1
  version: c2828203cd70a50dcccfb2761f8b1f8ceef9a8e9
- name: gopkg.in/go-playground/validator.v8
  version: 5f1438d3fca68893a817e4a66806cea46a9e4ebf
- name: gopkg.in/inf.v0
  version: 3887ee99ecf07df5b447e9b00d9c0b2adaa9f3e4
- name: gopkg.in/tomb.v1
  version: c131134a1947e9afd9cecfe11f4c6dff0732ae58
- name: gopkg.in/yaml.v2
  version: cd8b52f8269e0feb286dfeef29f8fe4d5b397e0b
- name: k8s.io/api
  version: 072894a440bdee3a891dea811fe42902311cd2a3
  subpackages:
  - admissionregistration/v1alpha1
  - admissionregistration/v1beta1
  - apps/v1
  - apps/v1beta1
  - apps/v1beta2
  - authentication/v1
  - authentication/v1beta1
  - authorization/v1
  - authorization/v1beta1
  - autoscaling/v1
  - autoscaling/v2beta1
  - batch/v1
  - batch/v1beta1
  - batch/v2alpha1
  - certificates/v1beta1
  - core/v1
  - events/v1beta1
  - extensions/v1beta1
  - networking/v1
  - policy/v1beta1
  - rbac/v1
  - rbac/v1alpha1
  - rbac/v1beta1
  - scheduling/v1alpha1
  - scheduling/v1beta1
  - settings/v1alpha1
  - storage/v1
  - storage/v1alpha1
  - storage/v1beta1
- name: k8s.io/apimachinery
<<<<<<< HEAD
  version: b593b18191da3eff9afdfd373da5f5e08fe5ac5f
=======
  version: 103fd098999dc9c0c88536f5c9ad2e5da39373ae
>>>>>>> 307a3ed6
  subpackages:
  - pkg/api/errors
  - pkg/api/meta
  - pkg/api/resource
  - pkg/api/validation/path
  - pkg/apis/meta/internalversion
  - pkg/apis/meta/v1
  - pkg/apis/meta/v1/unstructured
  - pkg/apis/meta/v1beta1
  - pkg/conversion
  - pkg/conversion/queryparams
  - pkg/fields
  - pkg/labels
  - pkg/runtime
  - pkg/runtime/schema
  - pkg/runtime/serializer
  - pkg/runtime/serializer/json
  - pkg/runtime/serializer/protobuf
  - pkg/runtime/serializer/recognizer
  - pkg/runtime/serializer/streaming
  - pkg/runtime/serializer/versioning
  - pkg/selection
  - pkg/types
  - pkg/util/cache
  - pkg/util/clock
  - pkg/util/diff
  - pkg/util/errors
  - pkg/util/framer
  - pkg/util/intstr
  - pkg/util/json
  - pkg/util/net
  - pkg/util/runtime
  - pkg/util/sets
  - pkg/util/uuid
  - pkg/util/validation
  - pkg/util/validation/field
  - pkg/util/wait
  - pkg/util/yaml
  - pkg/version
  - pkg/watch
  - third_party/forked/golang/reflect
- name: k8s.io/apiserver
  version: 55fc0ea59fbeb78bebf981320bea0f7bbe3a161c
  subpackages:
  - pkg/storage
  - pkg/storage/etcd
  - pkg/storage/etcd/metrics
  - pkg/storage/etcd/util
  - pkg/storage/etcd3
  - pkg/storage/value
  - pkg/util/trace
- name: k8s.io/client-go
<<<<<<< HEAD
  version: 432cc9f726c477d8f9d39707b3f3238f679e1ed9
=======
  version: 7d04d0e2a0a1a4d4a1cd6baa432a2301492e4e65
>>>>>>> 307a3ed6
  subpackages:
  - discovery
  - kubernetes
  - kubernetes/scheme
  - kubernetes/typed/admissionregistration/v1alpha1
  - kubernetes/typed/admissionregistration/v1beta1
  - kubernetes/typed/apps/v1
  - kubernetes/typed/apps/v1beta1
  - kubernetes/typed/apps/v1beta2
  - kubernetes/typed/authentication/v1
  - kubernetes/typed/authentication/v1beta1
  - kubernetes/typed/authorization/v1
  - kubernetes/typed/authorization/v1beta1
  - kubernetes/typed/autoscaling/v1
  - kubernetes/typed/autoscaling/v2beta1
  - kubernetes/typed/batch/v1
  - kubernetes/typed/batch/v1beta1
  - kubernetes/typed/batch/v2alpha1
  - kubernetes/typed/certificates/v1beta1
  - kubernetes/typed/core/v1
  - kubernetes/typed/events/v1beta1
  - kubernetes/typed/extensions/v1beta1
  - kubernetes/typed/networking/v1
  - kubernetes/typed/policy/v1beta1
  - kubernetes/typed/rbac/v1
  - kubernetes/typed/rbac/v1alpha1
  - kubernetes/typed/rbac/v1beta1
  - kubernetes/typed/scheduling/v1alpha1
  - kubernetes/typed/scheduling/v1beta1
  - kubernetes/typed/settings/v1alpha1
  - kubernetes/typed/storage/v1
  - kubernetes/typed/storage/v1alpha1
  - kubernetes/typed/storage/v1beta1
  - pkg/apis/clientauthentication
  - pkg/apis/clientauthentication/v1alpha1
  - pkg/apis/clientauthentication/v1beta1
  - pkg/version
  - plugin/pkg/client/auth
  - plugin/pkg/client/auth/azure
  - plugin/pkg/client/auth/exec
  - plugin/pkg/client/auth/gcp
  - plugin/pkg/client/auth/oidc
  - plugin/pkg/client/auth/openstack
  - rest
  - rest/watch
  - third_party/forked/golang/template
  - tools/auth
  - tools/cache
  - tools/clientcmd
  - tools/clientcmd/api
  - tools/clientcmd/api/latest
  - tools/clientcmd/api/v1
  - tools/metrics
  - tools/pager
  - tools/reference
  - transport
  - util/buffer
  - util/cert
  - util/connrotation
  - util/flowcontrol
  - util/homedir
  - util/integer
  - util/jsonpath
  - util/retry
  - util/workqueue
<<<<<<< HEAD
- name: k8s.io/kube-openapi
  version: 868f2f29720b192240e18284659231b440f9cda5
  subpackages:
  - pkg/common
=======
>>>>>>> 307a3ed6
testImports: []<|MERGE_RESOLUTION|>--- conflicted
+++ resolved
@@ -1,10 +1,5 @@
-<<<<<<< HEAD
-hash: f2c63bc9ccb3646ac88a4a0fb5a99b86b328b079a013e587d53adf0fb704cc60
-updated: 2018-07-20T14:48:38.977005-07:00
-=======
-hash: 3aa709b88a918fa10910b5b873861a1d1a7b84a6ac503cab571f23873e522a21
-updated: 2018-07-25T23:39:04.460906642Z
->>>>>>> 307a3ed6
+hash: a09840d2e9dfbbcdf2c402aa0786da237cef2ebc4389cef2e489aa7f48c8bb2d
+updated: 2018-07-31T15:53:59.383432642-07:00
 imports:
 - name: cloud.google.com/go
   version: 3b1ae45394a234c385be014e9a488f2bb6eef821
@@ -47,22 +42,22 @@
   - spew
 - name: github.com/dgrijalva/jwt-go
   version: d2709f9f1f31ebcda9651b03077758c1f3a0018c
+- name: github.com/emicklei/go-restful
+  version: ff4f55a206334ef123e4f79bbf348980da81ca46
+  subpackages:
+  - log
 - name: github.com/ghodss/yaml
   version: 0ca9ea5df5451ffdf184b4428c902747c2c11cd7
 - name: github.com/go-ini/ini
-<<<<<<< HEAD
   version: 358ee7663966325963d4e8b2e1fbd570c5195153
 - name: github.com/go-openapi/jsonpointer
   version: 46af16f9f7b149af66e5d1bd010e3574dc06de98
 - name: github.com/go-openapi/jsonreference
   version: 13c6e3589ad90f49bd3e3bbe2c2cb3d7a4142272
 - name: github.com/go-openapi/spec
-  version: 7abd5745472fff5eb3685386d5fb8bf38683154d
+  version: 1de3e0542de65ad8d75452a595886fdd0befb363
 - name: github.com/go-openapi/swag
   version: f3f9494671f93fcff853e3c6e9e948b3eb71e590
-=======
-  version: d58d458bec3cb5adec4b7ddb41131855eac0b33f
->>>>>>> 307a3ed6
 - name: github.com/gogo/protobuf
   version: 342cbe0a04158f6dcb03ca0079991a51a4248c02
   subpackages:
@@ -108,11 +103,6 @@
   version: a0d98a5f288019575c6d1f4bb1573fef2d1fcdc4
   subpackages:
   - simplelru
-<<<<<<< HEAD
-- name: github.com/howeyc/gopass
-  version: bf9dde6d0d2c004a008c27aaee91170c786f6db8
-=======
->>>>>>> 307a3ed6
 - name: github.com/hpcloud/tail
   version: a1dbeea552b7c8df4b542c66073e393de198a800
   subpackages:
@@ -123,17 +113,17 @@
 - name: github.com/imdario/mergo
   version: 6633656539c1639d9d78127b7d47c622b5d7b6dc
 - name: github.com/json-iterator/go
-<<<<<<< HEAD
-  version: ab8a2e0c74be9d3be70b3184d9acc634935ded82
-- name: github.com/juju/ratelimit
-  version: 5b9ff866471762aa2ab2dced63c9fb6f53921342
-=======
   version: f2b4162afba35581b6d4a50d3b8f34e33c144682
->>>>>>> 307a3ed6
 - name: github.com/kardianos/osext
   version: ae77be60afb1dcacde03767a8c37337fad28ac14
 - name: github.com/kelseyhightower/envconfig
   version: dd1402a4d99de9ac2f396cd6fcb957bc2c695ec1
+- name: github.com/mailru/easyjson
+  version: 2f5df55504ebc322e4d52d34df6a1f5b503bf26d
+  subpackages:
+  - buffer
+  - jlexer
+  - jwriter
 - name: github.com/matttproud/golang_protobuf_extensions
   version: fc2b8d3a73c4867e51861bbdd5ae3c1f0869dd6a
   subpackages:
@@ -146,6 +136,7 @@
   version: 3774a09d95489ccaa16032e0770d08ea77ba6184
   subpackages:
   - config
+  - extensions/table
   - internal/codelocation
   - internal/containernode
   - internal/failer
@@ -183,21 +174,12 @@
 - name: github.com/peterbourgon/diskv
   version: 5f041e8faa004a95c88a202771f4cc3e991971e6
 - name: github.com/projectcalico/felix
-<<<<<<< HEAD
-  version: 06a4cf35b59da953833a6055fd0f03acf63d8f71
+  version: 72b7347a95acbf6c11ceddad7a6f96ca73c067b5
   repo: git@github.com:tigera/felix-private
-=======
-  version: 0ff3c42a9911847456bb0ea13c09f775a7dbf506
->>>>>>> 307a3ed6
   subpackages:
   - calc
   - config
   - dispatcher
-<<<<<<< HEAD
-  - fv
-  - fv.containers
-=======
->>>>>>> 307a3ed6
   - fv/containers
   - fv/utils
   - hashutils
@@ -219,12 +201,8 @@
 - name: github.com/projectcalico/go-yaml-wrapper
   version: 598e54215bee41a19677faa4f0c32acd2a87eb56
 - name: github.com/projectcalico/libcalico-go
-<<<<<<< HEAD
-  version: dfe8e25489424c44f995576816abb8adc6d8010b
+  version: 1130ede1859eb68c9a71a59844da72c07731cb34
   repo: git@github.com:tigera/libcalico-go-private
-=======
-  version: 09d19a73222af1b8f0a9ffc4a3344aa40e3aac80
->>>>>>> 307a3ed6
   subpackages:
   - lib/apiconfig
   - lib/apis/v1
@@ -280,6 +258,10 @@
   version: a6e9df898b1336106c743392c48ee0b71f5c4efa
   subpackages:
   - xfs
+- name: github.com/PuerkitoBio/purell
+  version: 8a290539e2e8629dbc4e6bad948158f790ec31f4
+- name: github.com/PuerkitoBio/urlesc
+  version: 5bd2802263f21d8788851d5305584c82a5c75d7e
 - name: github.com/satori/go.uuid
   version: f58768cc1a7a7e77a3bd49e98cdd21419399b6a3
 - name: github.com/sirupsen/logrus
@@ -325,6 +307,7 @@
 - name: golang.org/x/text
   version: b19bf474d317b857955b12035d2c5acb57ce8b01
   subpackages:
+  - cases
   - encoding
   - encoding/charmap
   - encoding/htmlindex
@@ -335,20 +318,23 @@
   - encoding/simplifiedchinese
   - encoding/traditionalchinese
   - encoding/unicode
+  - internal
   - internal/tag
   - internal/utf8internal
   - language
   - runes
   - secure/bidirule
+  - secure/precis
   - transform
   - unicode/bidi
   - unicode/norm
+  - width
 - name: golang.org/x/time
   version: c06e80d9300e4443158a03817b8a8cb37d230320
   subpackages:
   - rate
 - name: google.golang.org/appengine
-  version: b1f26356af11148e710935ed1ac8a7f5702c7612
+  version: d1d14a4f7b9509a25ea8dc059e6820bbfb387beb
   subpackages:
   - internal
   - internal/app_identity
@@ -427,11 +413,7 @@
   - storage/v1alpha1
   - storage/v1beta1
 - name: k8s.io/apimachinery
-<<<<<<< HEAD
-  version: b593b18191da3eff9afdfd373da5f5e08fe5ac5f
-=======
   version: 103fd098999dc9c0c88536f5c9ad2e5da39373ae
->>>>>>> 307a3ed6
   subpackages:
   - pkg/api/errors
   - pkg/api/meta
@@ -474,7 +456,7 @@
   - pkg/watch
   - third_party/forked/golang/reflect
 - name: k8s.io/apiserver
-  version: 55fc0ea59fbeb78bebf981320bea0f7bbe3a161c
+  version: 25e79651c7e569b0ebcd97affc0fe7f1ffcbee94
   subpackages:
   - pkg/storage
   - pkg/storage/etcd
@@ -484,11 +466,7 @@
   - pkg/storage/value
   - pkg/util/trace
 - name: k8s.io/client-go
-<<<<<<< HEAD
-  version: 432cc9f726c477d8f9d39707b3f3238f679e1ed9
-=======
   version: 7d04d0e2a0a1a4d4a1cd6baa432a2301492e4e65
->>>>>>> 307a3ed6
   subpackages:
   - discovery
   - kubernetes
@@ -554,11 +532,8 @@
   - util/jsonpath
   - util/retry
   - util/workqueue
-<<<<<<< HEAD
 - name: k8s.io/kube-openapi
-  version: 868f2f29720b192240e18284659231b440f9cda5
+  version: 91cfa479c814065e420cee7ed227db0f63a5854e
   subpackages:
   - pkg/common
-=======
->>>>>>> 307a3ed6
 testImports: []