<<<<<<< HEAD
hash: 67c7231a90fcd79d8d500c4ad2c9d422b0928c14225d20601f0e8a2356cb6678
updated: 2017-04-21T12:12:40.958474086-07:00
=======
hash: a1a6e727d774908cda0d14a92843c8bfe3cba9f249f583fe5c864fffc6dd220f
updated: 2017-07-24T19:34:43.661032526Z
>>>>>>> b7e630e2
imports:
- name: github.com/beorn7/perks
  version: 4c0e84591b9aa9e6dcfdf3e020114cd81f89d5f9
  subpackages:
  - quantile
- name: github.com/containernetworking/cni
  version: 137b4975ecab6e1f0c24c1e3c228a50a3cfba75e
  subpackages:
  - pkg/ns
  - pkg/types
- name: github.com/coreos/etcd
<<<<<<< HEAD
  version: 17ae440991da3bdb2df4309936dd2074f66ec394
=======
  version: d267ca9c184e953554257d0acdd1dc9c47d38229
>>>>>>> b7e630e2
  subpackages:
  - client
  - pkg/fileutil
  - pkg/pathutil
  - pkg/tlsutil
  - pkg/transport
  - pkg/types
- name: github.com/coreos/go-systemd
  version: 2688e91251d9d8e404e86dd8f096e23b2f086958
  subpackages:
  - activation
  - journal
- name: github.com/coreos/pkg
  version: fa29b1d70f0beaddd4c7021607cc3c3be8ce94b8
  subpackages:
  - capnslog
  - health
  - httputil
  - timeutil
- name: github.com/davecgh/go-spew
  version: 5215b55f46b2b919f50a1df0eaa5886afe4e3b3d
  subpackages:
  - spew
- name: github.com/docker/distribution
  version: cd27f179f2c10c5d300e6d09025b538c475b0d51
  subpackages:
  - digest
  - reference
- name: github.com/docopt/docopt-go
  version: 784ddc588536785e7299f7272f39101f7faccc3f
- name: github.com/emicklei/go-restful
  version: 777bb3f19bcafe2575ffb2a3e46af92509ae9594
  subpackages:
  - log
  - swagger
- name: github.com/gavv/monotime
  version: 47d58efa69556a936a3c15eb2ed42706d968ab01
- name: github.com/ghodss/yaml
  version: 0ca9ea5df5451ffdf184b4428c902747c2c11cd7
- name: github.com/go-ini/ini
  version: d3de07a94d22b4a0972deb4b96d790c2c0ce8333
- name: github.com/go-openapi/jsonpointer
  version: 46af16f9f7b149af66e5d1bd010e3574dc06de98
- name: github.com/go-openapi/jsonreference
  version: 13c6e3589ad90f49bd3e3bbe2c2cb3d7a4142272
- name: github.com/go-openapi/spec
  version: 6aced65f8501fe1217321abf0749d354824ba2ff
- name: github.com/go-openapi/swag
  version: 1d0bd113de87027671077d3c71eb3ac5d7dbba72
- name: github.com/gogo/protobuf
  version: 100ba4e885062801d56799d78530b73b178a78f3
  subpackages:
  - proto
  - sortkeys
- name: github.com/golang/glog
  version: 44145f04b68cf362d9c4df2182967c2275eaefed
- name: github.com/golang/protobuf
  version: 4bd1920723d7b7c925de087aa32e2187708897f7
  subpackages:
  - proto
- name: github.com/google/gofuzz
  version: 44d81051d367757e1c7c6a5a86423ece9afcf63c
- name: github.com/howeyc/gopass
  version: 3ca23474a7c7203e0a0a070fd33508f6efdb9b3d
- name: github.com/imdario/mergo
  version: 6633656539c1639d9d78127b7d47c622b5d7b6dc
- name: github.com/juju/ratelimit
  version: 77ed1c8a01217656d2080ad51981f6e99adaa177
- name: github.com/kardianos/osext
  version: ae77be60afb1dcacde03767a8c37337fad28ac14
- name: github.com/kelseyhightower/envconfig
  version: f611eb38b3875cc3bd991ca91c51d06446afa14c
- name: github.com/mailru/easyjson
  version: d5b7844b561a7bc640052f1b935f7b800330d7e0
  subpackages:
  - buffer
  - jlexer
  - jwriter
- name: github.com/matttproud/golang_protobuf_extensions
  version: c12348ce28de40eed0136aa2b644d0ee0650e56c
  subpackages:
  - pbutil
- name: github.com/mipearson/rfw
  version: 6f0a6f3266ba1058df9ef0c94cda1cecd2e62852
- name: github.com/onsi/ginkgo
  version: f40a49d81e5c12e90400620b6242fb29a8e7c9d9
  subpackages:
  - config
  - extensions/table
  - internal/codelocation
  - internal/containernode
  - internal/failer
  - internal/leafnodes
  - internal/remote
  - internal/spec
  - internal/spec_iterator
  - internal/specrunner
  - internal/suite
  - internal/testingtproxy
  - internal/writer
  - reporters
  - reporters/stenographer
  - reporters/stenographer/support/go-colorable
  - reporters/stenographer/support/go-isatty
  - types
- name: github.com/onsi/gomega
  version: c893efa28eb45626cdaa76c9f653b62488858837
  subpackages:
  - format
  - internal/assertion
  - internal/asyncassertion
  - internal/oraclematcher
  - internal/testingtsupport
  - matchers
  - matchers/support/goraph/bipartitegraph
  - matchers/support/goraph/edge
  - matchers/support/goraph/node
  - matchers/support/goraph/util
  - types
- name: github.com/projectcalico/go-json
  version: 6219dc7339ba20ee4c57df0a8baac62317d19cb1
  subpackages:
  - json
- name: github.com/projectcalico/go-yaml
  version: 955bc3e451ef0c9df8b9113bf2e341139cdafab2
- name: github.com/projectcalico/go-yaml-wrapper
  version: 598e54215bee41a19677faa4f0c32acd2a87eb56
- name: github.com/projectcalico/libcalico-go
<<<<<<< HEAD
  repo:    git@github.com:tigera/libcalico-go-private
  version: 8015f7cc08d74b71e64f2878e438ce658bd6173f
=======
  version: e1ab5e5bf4a57ea6fa71bf4a7712af27b824a005
>>>>>>> b7e630e2
  subpackages:
  - lib
  - lib/api
  - lib/api/unversioned
  - lib/backend
  - lib/backend/api
  - lib/backend/compat
  - lib/backend/etcd
  - lib/backend/k8s
  - lib/backend/k8s/resources
  - lib/backend/k8s/thirdparty
  - lib/backend/model
  - lib/client
  - lib/converter
  - lib/errors
  - lib/hash
  - lib/health
  - lib/hwm
  - lib/ipip
  - lib/logutils
  - lib/net
  - lib/numorstring
  - lib/scope
  - lib/selector
  - lib/selector/parser
  - lib/selector/tokenizer
  - lib/set
  - lib/testutils
  - lib/validator
- name: github.com/projectcalico/typha
  version: 28bec615f73b277e92728f6ce6aa847a0354647f
  subpackages:
  - pkg/syncclient
  - pkg/syncproto
- name: github.com/prometheus/client_golang
  version: c5b7fccd204277076155f10851dad72b76a49317
  subpackages:
  - prometheus
  - prometheus/promhttp
  - prometheus/push
- name: github.com/prometheus/client_model
  version: 6f3806018612930941127f2a7c6c453ba2c527d2
  subpackages:
  - go
- name: github.com/prometheus/common
  version: 49fee292b27bfff7f354ee0f64e1bc4850462edf
  subpackages:
  - expfmt
  - internal/bitbucket.org/ww/goautoneg
  - model
- name: github.com/prometheus/procfs
  version: a1dba9ce8baed984a2495b658c82687f8157b98f
  subpackages:
  - xfs
- name: github.com/PuerkitoBio/purell
  version: 8a290539e2e8629dbc4e6bad948158f790ec31f4
- name: github.com/PuerkitoBio/urlesc
  version: 5bd2802263f21d8788851d5305584c82a5c75d7e
- name: github.com/satori/go.uuid
  version: 879c5887cd475cd7864858769793b2ceb0d44feb
- name: github.com/Sirupsen/logrus
  version: ba1b36c82c5e05c4f912a88eab0dcd91a171688f
  subpackages:
  - hooks/syslog
- name: github.com/spf13/pflag
<<<<<<< HEAD
  version: 08b1a584251b5b62f458943640fc8ebd4d50aaa5
- name: github.com/tigera/nfnetlink
  version: cb2616ad664dcf905467e7708079590c4c2c72f3
  repo: git@github.com:tigera/nfnetlink
  subpackages:
  - nfnl
  - pkt
=======
  version: 9ff6c6923cfffbcd502984b8e0c80539a94968b7
>>>>>>> b7e630e2
- name: github.com/ugorji/go
  version: ded73eae5db7e7a0ef6f55aace87a2873c5d2b74
  subpackages:
  - codec
- name: github.com/vishvananda/netlink
  version: fe3b5664d23a11b52ba59bece4ff29c52772a56b
  subpackages:
  - nl
- name: github.com/vishvananda/netns
  version: 8ba1072b58e0c2a240eb5f6120165c7776c3e7b8
- name: golang.org/x/crypto
  version: d172538b2cfce0c13cee31e647d0367aa8cd2486
  subpackages:
  - ssh/terminal
- name: golang.org/x/net
  version: 3da985ce5951d99de868be4385f21ea6c2b22f24
  subpackages:
  - context
  - html
  - html/atom
  - html/charset
  - http2
  - http2/hpack
  - idna
  - lex/httplex
- name: golang.org/x/sys
<<<<<<< HEAD
  version: 21f2569f6feb83b68a25c98c1b20eca5d4e1e6ae
=======
  version: 8f0908ab3b2457e2e15403d3697c9ef5cb4b57a9
>>>>>>> b7e630e2
  subpackages:
  - unix
- name: golang.org/x/text
  version: 19e51611da83d6be54ddafce4a4af510cb3e9ea4
  subpackages:
  - cases
  - encoding
  - encoding/charmap
  - encoding/htmlindex
  - encoding/internal
  - encoding/internal/identifier
  - encoding/japanese
  - encoding/korean
  - encoding/simplifiedchinese
  - encoding/traditionalchinese
  - encoding/unicode
  - internal
  - internal/tag
  - internal/utf8internal
  - language
  - runes
  - secure/bidirule
  - secure/precis
  - transform
  - unicode/bidi
  - unicode/norm
  - width
- name: gopkg.in/go-playground/validator.v8
  version: 5f57d2222ad794d0dffb07e664ea05e2ee07d60c
- name: gopkg.in/inf.v0
  version: 3887ee99ecf07df5b447e9b00d9c0b2adaa9f3e4
- name: gopkg.in/tchap/go-patricia.v2
  version: 666120de432aea38ab06bd5c818f04f4129882c9
  subpackages:
  - patricia
- name: gopkg.in/yaml.v2
  version: 53feefa2559fb8dfa8d81baad31be332c97d6c77
- name: k8s.io/apimachinery
  version: b317fa7ec8e0e7d1f77ac63bf8c3ec7b29a2a215
  subpackages:
  - pkg/api/errors
  - pkg/api/meta
  - pkg/api/resource
  - pkg/apimachinery
  - pkg/apimachinery/announced
  - pkg/apimachinery/registered
  - pkg/apis/meta/v1
  - pkg/apis/meta/v1/unstructured
  - pkg/conversion
  - pkg/conversion/queryparams
  - pkg/fields
  - pkg/labels
  - pkg/openapi
  - pkg/runtime
  - pkg/runtime/schema
  - pkg/runtime/serializer
  - pkg/runtime/serializer/json
  - pkg/runtime/serializer/protobuf
  - pkg/runtime/serializer/recognizer
  - pkg/runtime/serializer/streaming
  - pkg/runtime/serializer/versioning
  - pkg/selection
  - pkg/types
  - pkg/util/diff
  - pkg/util/errors
  - pkg/util/framer
  - pkg/util/intstr
  - pkg/util/json
  - pkg/util/net
  - pkg/util/rand
  - pkg/util/runtime
  - pkg/util/sets
  - pkg/util/validation
  - pkg/util/validation/field
  - pkg/util/wait
  - pkg/util/yaml
  - pkg/version
  - pkg/watch
  - third_party/forked/golang/reflect
- name: k8s.io/client-go
  version: 4a3ab2f5be5177366f8206fd79ce55ca80e417fa
  subpackages:
  - discovery
  - kubernetes
  - kubernetes/scheme
  - kubernetes/typed/apps/v1beta1
  - kubernetes/typed/authentication/v1
  - kubernetes/typed/authentication/v1beta1
  - kubernetes/typed/authorization/v1
  - kubernetes/typed/authorization/v1beta1
  - kubernetes/typed/autoscaling/v1
  - kubernetes/typed/autoscaling/v2alpha1
  - kubernetes/typed/batch/v1
  - kubernetes/typed/batch/v2alpha1
  - kubernetes/typed/certificates/v1beta1
  - kubernetes/typed/core/v1
  - kubernetes/typed/extensions/v1beta1
  - kubernetes/typed/policy/v1beta1
  - kubernetes/typed/rbac/v1alpha1
  - kubernetes/typed/rbac/v1beta1
  - kubernetes/typed/settings/v1alpha1
  - kubernetes/typed/storage/v1
  - kubernetes/typed/storage/v1beta1
  - pkg/api
  - pkg/api/install
  - pkg/api/v1
  - pkg/apis/apps
  - pkg/apis/apps/install
  - pkg/apis/apps/v1beta1
  - pkg/apis/authentication
  - pkg/apis/authentication/install
  - pkg/apis/authentication/v1
  - pkg/apis/authentication/v1beta1
  - pkg/apis/authorization
  - pkg/apis/authorization/install
  - pkg/apis/authorization/v1
  - pkg/apis/authorization/v1beta1
  - pkg/apis/autoscaling
  - pkg/apis/autoscaling/install
  - pkg/apis/autoscaling/v1
  - pkg/apis/autoscaling/v2alpha1
  - pkg/apis/batch
  - pkg/apis/batch/install
  - pkg/apis/batch/v1
  - pkg/apis/batch/v2alpha1
  - pkg/apis/certificates
  - pkg/apis/certificates/install
  - pkg/apis/certificates/v1beta1
  - pkg/apis/extensions
  - pkg/apis/extensions/install
  - pkg/apis/extensions/v1beta1
  - pkg/apis/policy
  - pkg/apis/policy/install
  - pkg/apis/policy/v1beta1
  - pkg/apis/rbac
  - pkg/apis/rbac/install
  - pkg/apis/rbac/v1alpha1
  - pkg/apis/rbac/v1beta1
  - pkg/apis/settings
  - pkg/apis/settings/install
  - pkg/apis/settings/v1alpha1
  - pkg/apis/storage
  - pkg/apis/storage/install
  - pkg/apis/storage/v1
  - pkg/apis/storage/v1beta1
  - pkg/util
  - pkg/util/parsers
  - pkg/version
  - rest
  - rest/watch
  - tools/auth
  - tools/cache
  - tools/clientcmd
  - tools/clientcmd/api
  - tools/clientcmd/api/latest
  - tools/clientcmd/api/v1
  - tools/metrics
  - transport
  - util/cert
  - util/clock
  - util/flowcontrol
  - util/homedir
  - util/integer
testImports: []<|MERGE_RESOLUTION|>--- conflicted
+++ resolved
@@ -1,10 +1,5 @@
-<<<<<<< HEAD
-hash: 67c7231a90fcd79d8d500c4ad2c9d422b0928c14225d20601f0e8a2356cb6678
-updated: 2017-04-21T12:12:40.958474086-07:00
-=======
 hash: a1a6e727d774908cda0d14a92843c8bfe3cba9f249f583fe5c864fffc6dd220f
 updated: 2017-07-24T19:34:43.661032526Z
->>>>>>> b7e630e2
 imports:
 - name: github.com/beorn7/perks
   version: 4c0e84591b9aa9e6dcfdf3e020114cd81f89d5f9
@@ -16,11 +11,7 @@
   - pkg/ns
   - pkg/types
 - name: github.com/coreos/etcd
-<<<<<<< HEAD
-  version: 17ae440991da3bdb2df4309936dd2074f66ec394
-=======
   version: d267ca9c184e953554257d0acdd1dc9c47d38229
->>>>>>> b7e630e2
   subpackages:
   - client
   - pkg/fileutil
@@ -149,12 +140,8 @@
 - name: github.com/projectcalico/go-yaml-wrapper
   version: 598e54215bee41a19677faa4f0c32acd2a87eb56
 - name: github.com/projectcalico/libcalico-go
-<<<<<<< HEAD
   repo:    git@github.com:tigera/libcalico-go-private
-  version: 8015f7cc08d74b71e64f2878e438ce658bd6173f
-=======
-  version: e1ab5e5bf4a57ea6fa71bf4a7712af27b824a005
->>>>>>> b7e630e2
+  version: 82e6ea05731bfbf5aea38dbdc96bfea5848980bf
   subpackages:
   - lib
   - lib/api
@@ -220,17 +207,13 @@
   subpackages:
   - hooks/syslog
 - name: github.com/spf13/pflag
-<<<<<<< HEAD
-  version: 08b1a584251b5b62f458943640fc8ebd4d50aaa5
+  version: 9ff6c6923cfffbcd502984b8e0c80539a94968b7
 - name: github.com/tigera/nfnetlink
   version: cb2616ad664dcf905467e7708079590c4c2c72f3
   repo: git@github.com:tigera/nfnetlink
   subpackages:
   - nfnl
   - pkt
-=======
-  version: 9ff6c6923cfffbcd502984b8e0c80539a94968b7
->>>>>>> b7e630e2
 - name: github.com/ugorji/go
   version: ded73eae5db7e7a0ef6f55aace87a2873c5d2b74
   subpackages:
@@ -257,11 +240,7 @@
   - idna
   - lex/httplex
 - name: golang.org/x/sys
-<<<<<<< HEAD
-  version: 21f2569f6feb83b68a25c98c1b20eca5d4e1e6ae
-=======
   version: 8f0908ab3b2457e2e15403d3697c9ef5cb4b57a9
->>>>>>> b7e630e2
   subpackages:
   - unix
 - name: golang.org/x/text
