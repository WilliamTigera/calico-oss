--- conflicted
+++ resolved
@@ -1,10 +1,5 @@
-<<<<<<< HEAD
 hash: 67c7231a90fcd79d8d500c4ad2c9d422b0928c14225d20601f0e8a2356cb6678
 updated: 2017-04-21T12:12:40.958474086-07:00
-=======
-hash: fffb236edf049a68bf3fc95eab97ecbb3bf98fb44a1cac1ba2b53493b138a896
-updated: 2017-05-11T14:14:46.808845652-07:00
->>>>>>> 9c92a962
 imports:
 - name: cloud.google.com/go
   version: 3b1ae45394a234c385be014e9a488f2bb6eef821
@@ -23,11 +18,7 @@
   - pkg/ns
   - pkg/types
 - name: github.com/coreos/etcd
-<<<<<<< HEAD
   version: 17ae440991da3bdb2df4309936dd2074f66ec394
-=======
-  version: d2716fc5ae7909a3b9651e31cfb0eba22b4920c3
->>>>>>> 9c92a962
   subpackages:
   - client
   - pkg/fileutil
@@ -98,11 +89,7 @@
 - name: github.com/golang/glog
   version: 44145f04b68cf362d9c4df2182967c2275eaefed
 - name: github.com/golang/protobuf
-<<<<<<< HEAD
   version: 4bd1920723d7b7c925de087aa32e2187708897f7
-=======
-  version: 8616e8ee5e20a1704615e6c8d7afcdac06087a67
->>>>>>> 9c92a962
   subpackages:
   - proto
 - name: github.com/google/gofuzz
@@ -163,12 +150,8 @@
 - name: github.com/projectcalico/go-yaml-wrapper
   version: 598e54215bee41a19677faa4f0c32acd2a87eb56
 - name: github.com/projectcalico/libcalico-go
-<<<<<<< HEAD
   repo:    git@github.com:tigera/libcalico-go-private
-  version: fec703b02e01245a2f3921be89486803c5efa319
-=======
-  version: aafc4f711b0f74563cd718833b5c3631e349f8c7
->>>>>>> 9c92a962
+  version: 8015f7cc08d74b71e64f2878e438ce658bd6173f
   subpackages:
   - lib
   - lib/api
@@ -222,7 +205,6 @@
   version: b061729afc07e77a8aa4fad0a2fd840958f1942a
 - name: github.com/Sirupsen/logrus
   version: ba1b36c82c5e05c4f912a88eab0dcd91a171688f
-<<<<<<< HEAD
   subpackages:
   - hooks/syslog
 - name: github.com/spf13/pflag
@@ -233,10 +215,6 @@
   subpackages:
   - nfnl
   - pkt
-=======
-- name: github.com/spf13/pflag
-  version: 5ccb023bc27df288a957c5e994cd44fd19619465
->>>>>>> 9c92a962
 - name: github.com/ugorji/go
   version: f1f1a805ed361a0e078bb537e4ea78cd37dcf065
   subpackages:
@@ -268,11 +246,7 @@
   - jws
   - jwt
 - name: golang.org/x/sys
-<<<<<<< HEAD
   version: 21f2569f6feb83b68a25c98c1b20eca5d4e1e6ae
-=======
-  version: d75a52659825e75fff6158388dddc6a5b04f9ba5
->>>>>>> 9c92a962
   subpackages:
   - unix
 - name: golang.org/x/text
