--- conflicted
+++ resolved
@@ -1,10 +1,5 @@
-<<<<<<< HEAD
-hash: 50fd2159c74c207f564e858391deee064144d00f85647eb2008f5746e36ab36a
-updated: 2019-07-05T05:28:04.130789368Z
-=======
-hash: ba71d9abe9a5bd364b849f059607af1544c9985e6109cb12e693c96c310399bc
-updated: 2019-07-09T10:37:13.83703414+01:00
->>>>>>> 1a64073a
+hash: d5dd6193e49d7e8414111cfe046ef4e0435e0e5983fac0689fda17e297d1c387
+updated: 2019-07-10T14:05:32.756233762-07:00
 imports:
 - name: cloud.google.com/go
   version: 3b1ae45394a234c385be014e9a488f2bb6eef821
@@ -57,11 +52,7 @@
   - autorest/azure
   - autorest/date
 - name: github.com/beorn7/perks
-<<<<<<< HEAD
   version: 3ac7bf7a47d159a033b107610db8a1b6575507a4
-=======
-  version: 4b2b341e8d7715fae06375aa633dbb6e91b3fb46
->>>>>>> 1a64073a
   subpackages:
   - quantile
 - name: github.com/bronze1man/goStrongswanVici
@@ -111,7 +102,7 @@
   subpackages:
   - iptables
 - name: github.com/coreos/go-semver
-  version: 8ab6407b697782a06568d4b7f1db25550ec2e4c6
+  version: e214231b295a8ea9479f11b70b35d5acf3556d9b
   subpackages:
   - semver
 - name: github.com/davecgh/go-spew
@@ -139,7 +130,7 @@
 - name: github.com/go-openapi/swag
   version: becd2f08beafcca035645a8a101e0e3e18140458
 - name: github.com/go-playground/locales
-  version: 630ebbb602847eba93e75ae38bbc7bb7abcf1ff3
+  version: f63010822830b6fe52288ee52d5a1151088ce039
   subpackages:
   - currency
 - name: github.com/go-playground/universal-translator
@@ -197,7 +188,7 @@
   subpackages:
   - simplelru
 - name: github.com/hpcloud/tail
-  version: a30252cb686a21eb2d0b98132633053ec2f7f1e5
+  version: a1dbeea552b7c8df4b542c66073e393de198a800
   subpackages:
   - ratelimiter
   - util
@@ -206,15 +197,9 @@
 - name: github.com/huandu/xstrings
   version: f02667b379e2fb5916c3cda2cf31e0eb885d79f8
 - name: github.com/imdario/mergo
-<<<<<<< HEAD
   version: 7c29201646fa3de8506f701213473dd407f19646
 - name: github.com/jmespath/go-jmespath
   version: 3433f3ea46d9f8019119e7dd41274e112a2359a9
-- name: github.com/joho/godotenv
-  version: 5c0e6c6ab1a0a9ef0a8822cba3a05d62f7dad941
-=======
-  version: 6633656539c1639d9d78127b7d47c622b5d7b6dc
->>>>>>> 1a64073a
 - name: github.com/json-iterator/go
   version: f2b4162afba35581b6d4a50d3b8f34e33c144682
 - name: github.com/juju/clock
@@ -225,17 +210,9 @@
   version: d21b13acf4bfd8a8b0482a3a78e44d98880b40d3
 - name: github.com/kardianos/osext
   version: 2bc1f35cddc0cc527b4bc3dce8578fc2a6c11384
-<<<<<<< HEAD
-- name: github.com/karrick/godirwalk
-  version: 5e617d9cfec6f870e63b168e9a2fb7c490a1c108
 - name: github.com/kelseyhightower/confd
-  version: fce0cc213b5a4b810cfd5490fab84d2edfa7b4ec
+  version: 8efd4a6d6a684c927c5b3b288f007aba97c9ea84
   repo: git@github.com:tigera/confd-private.git
-=======
-- name: github.com/kelseyhightower/confd
-  version: b724bca73858d11ed791ae35867e5951a8c9c72b
-  repo: https://github.com/projectcalico/confd.git
->>>>>>> 1a64073a
   subpackages:
   - pkg/backends
   - pkg/backends/calico
@@ -245,28 +222,21 @@
   - pkg/resource/template
   - pkg/run
 - name: github.com/kelseyhightower/envconfig
-  version: 0b417c4ec4a8a82eecc22a1459a504aa55163d61
+  version: dd1402a4d99de9ac2f396cd6fcb957bc2c695ec1
 - name: github.com/kelseyhightower/memkv
   version: 892bfd468afa0fa476556e7bd7734a087cda08b3
 - name: github.com/leodido/go-urn
   version: a67a23e1c1af3c66528573bb86a87246477277c1
-<<<<<<< HEAD
 - name: github.com/mailru/easyjson
   version: 03f2033d19d5860aef995fe360ac7d395cd8ce65
   subpackages:
   - buffer
   - jlexer
   - jwriter
-- name: github.com/markbates/oncer
-  version: bf2de49a0be218916e69a11d22866e6cd0a560f2
-- name: github.com/markbates/safe
-  version: 6fea05a5732486546a4836b7a1d596c5ec687b98
 - name: github.com/Masterminds/semver
   version: 59c29afe1a994eacb71c833025ca7acf874bb1da
 - name: github.com/Masterminds/sprig
   version: 544a9b1d90f323f6509491b389714fbbd126bee3
-=======
->>>>>>> 1a64073a
 - name: github.com/matttproud/golang_protobuf_extensions
   version: c12348ce28de40eed0136aa2b644d0ee0650e56c
   subpackages:
@@ -342,9 +312,6 @@
   version: ca53cad383cad2479bbba7f7a1a05797ec1386e4
 - name: github.com/peterbourgon/diskv
   version: 5f041e8faa004a95c88a202771f4cc3e991971e6
-<<<<<<< HEAD
-- name: github.com/pkg/errors
-  version: 645ef00459ed84a119197bfb8d8205042c6df63d
 - name: github.com/projectcalico/cni-plugin
   version: a46c89f9c71b112dc0c966ed32d75e28ca63067a
   repo: git@github.com:tigera/cni-plugin-private.git
@@ -358,12 +325,8 @@
   - pkg/types
   - pkg/upgrade
 - name: github.com/projectcalico/felix
-  version: d71555588ae60e00c96fa79d4ab7be1067631abc
+  version: a5bda8c77ce04dc6c92978c47a3d17c707de053a
   repo: git@github.com:tigera/felix-private.git
-=======
-- name: github.com/projectcalico/felix
-  version: 2da7327f2208a9ab028ef26a35f2403fb4ed15bd
->>>>>>> 1a64073a
   subpackages:
   - bpf
   - buildinfo
@@ -412,12 +375,8 @@
 - name: github.com/projectcalico/go-yaml-wrapper
   version: 598e54215bee41a19677faa4f0c32acd2a87eb56
 - name: github.com/projectcalico/libcalico-go
-<<<<<<< HEAD
-  version: 5e256d1d3a6de51cb0019a88e1dab922c7ea5a78
+  version: c68fc5e8980136a5ed6e2ec66109d1064235a653
   repo: git@github.com:tigera/libcalico-go-private.git
-=======
-  version: ac36d966132f2019eb4afc4d3823ed2a98564d2f
->>>>>>> 1a64073a
   subpackages:
   - lib/apiconfig
   - lib/apis/v1
@@ -471,12 +430,8 @@
   subpackages:
   - binder
 - name: github.com/projectcalico/typha
-<<<<<<< HEAD
-  version: 80e11bcdb20baf366d54577eef9801d490fb04cc
+  version: acd6accda3bab22293165f9f69c31b35a411a40e
   repo: git@github.com:tigera/typha-private.git
-=======
-  version: 9e1d78883c8afd0f089a52cb493ea691de60b4ae
->>>>>>> 1a64073a
   subpackages:
   - pkg/syncclient
   - pkg/syncproto
@@ -488,19 +443,11 @@
   - prometheus/internal
   - prometheus/promhttp
 - name: github.com/prometheus/client_model
-<<<<<<< HEAD
   version: fa8ad6fec33561be4280a8f0514318c79d7f6cb6
   subpackages:
   - go
 - name: github.com/prometheus/common
   version: cfeb6f9992ffa54aaa4f2170ade4067ee478b250
-=======
-  version: 5c3871d89910bfb32f5fcab2aa4b9ec68e65a99f
-  subpackages:
-  - go
-- name: github.com/prometheus/common
-  version: 4724e9255275ce38f7179b2478abeae4e28c904f
->>>>>>> 1a64073a
   subpackages:
   - expfmt
   - internal/bitbucket.org/ww/goautoneg
@@ -509,7 +456,6 @@
   version: a6e9df898b1336106c743392c48ee0b71f5c4efa
   subpackages:
   - xfs
-<<<<<<< HEAD
 - name: github.com/PuerkitoBio/purell
   version: 8a290539e2e8629dbc4e6bad948158f790ec31f4
 - name: github.com/PuerkitoBio/urlesc
@@ -520,16 +466,8 @@
   - netsh
 - name: github.com/robfig/cron
   version: b41be1df696709bb6395fe435af20370037c0b4c
-- name: github.com/rogpeppe/go-internal
-  version: 6f68bf1e81f8552c7dbd47f3bc4371c2db0941a6
-  subpackages:
-  - modfile
-  - module
-  - semver
 - name: github.com/safchain/ethtool
   version: 7ff1ba29eca231991280817541cb3903f6be15d1
-=======
->>>>>>> 1a64073a
 - name: github.com/satori/go.uuid
   version: f58768cc1a7a7e77a3bd49e98cdd21419399b6a3
 - name: github.com/sirupsen/logrus
@@ -562,11 +500,7 @@
   subpackages:
   - nl
 - name: github.com/vishvananda/netns
-<<<<<<< HEAD
   version: 54f0e4339ce73702a0607f49922aaa1e749b418d
-=======
-  version: 8ba1072b58e0c2a240eb5f6120165c7776c3e7b8
->>>>>>> 1a64073a
 - name: golang.org/x/crypto
   version: 49796115aa4b964c318aad4f3084fdb41e9aa067
   subpackages:
@@ -631,23 +565,6 @@
   version: f51c12702a4d776e4c1fa9b0fabab841babae631
   subpackages:
   - rate
-<<<<<<< HEAD
-- name: golang.org/x/tools
-  version: aa82965741a9fecd12b026fbb3d3c6ed3231b8f8
-  subpackages:
-  - go/ast/astutil
-  - go/gcexportdata
-  - go/internal/cgo
-  - go/internal/gcimporter
-  - go/internal/packagesdriver
-  - go/packages
-  - imports
-  - internal/fastwalk
-  - internal/gopathwalk
-  - internal/module
-  - internal/semver
-=======
->>>>>>> 1a64073a
 - name: google.golang.org/appengine
   version: 54a98f90d1c46b7731eb8fb305d2a321c30ef610
   subpackages:
@@ -684,14 +601,10 @@
   - status
   - tap
   - transport
-- name: gopkg.in/fsnotify.v1
-  version: 7be54206639f256967dd82fa767397ba5f8f48f5
+- name: gopkg.in/fsnotify/fsnotify.v1
+  version: c2828203cd70a50dcccfb2761f8b1f8ceef9a8e9
 - name: gopkg.in/go-playground/validator.v9
-<<<<<<< HEAD
-  version: 46b4b1e301c24cac870ffcb4ba5c8a703d1ef475
-=======
-  version: 884d31b8cad6a1ec877f2400d555924cea03bbea
->>>>>>> 1a64073a
+  version: b199fa0642d29caca62b6a99d65cc981ba5edc3b
 - name: gopkg.in/inf.v0
   version: 3887ee99ecf07df5b447e9b00d9c0b2adaa9f3e4
 - name: gopkg.in/natefinch/lumberjack.v2
