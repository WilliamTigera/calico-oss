hash: 55b1bb6ca3ac60a923e1997963a2e8735895191745dcf8e55d3f2246c7d49a94
updated: 2017-08-07T10:04:37.816424735-07:00
imports:
- name: github.com/beorn7/perks
  version: 4c0e84591b9aa9e6dcfdf3e020114cd81f89d5f9
  subpackages:
  - quantile
- name: github.com/containernetworking/cni
  version: 137b4975ecab6e1f0c24c1e3c228a50a3cfba75e
  subpackages:
  - pkg/ns
  - pkg/types
- name: github.com/coreos/etcd
  version: d267ca9c184e953554257d0acdd1dc9c47d38229
  subpackages:
  - client
  - pkg/fileutil
  - pkg/pathutil
  - pkg/tlsutil
  - pkg/transport
  - pkg/types
- name: github.com/coreos/go-systemd
  version: 2688e91251d9d8e404e86dd8f096e23b2f086958
  subpackages:
  - activation
  - journal
- name: github.com/coreos/pkg
  version: fa29b1d70f0beaddd4c7021607cc3c3be8ce94b8
  subpackages:
  - capnslog
  - health
  - httputil
  - timeutil
- name: github.com/davecgh/go-spew
  version: 782f4967f2dc4564575ca782fe2d04090b5faca8
  subpackages:
  - spew
- name: github.com/docker/distribution
  version: cd27f179f2c10c5d300e6d09025b538c475b0d51
  subpackages:
  - digest
  - reference
- name: github.com/docopt/docopt-go
  version: 784ddc588536785e7299f7272f39101f7faccc3f
- name: github.com/emicklei/go-restful
  version: 777bb3f19bcafe2575ffb2a3e46af92509ae9594
  subpackages:
  - log
  - swagger
- name: github.com/gavv/monotime
  version: 47d58efa69556a936a3c15eb2ed42706d968ab01
- name: github.com/ghodss/yaml
  version: 0ca9ea5df5451ffdf184b4428c902747c2c11cd7
- name: github.com/go-ini/ini
  version: d3de07a94d22b4a0972deb4b96d790c2c0ce8333
- name: github.com/go-openapi/jsonpointer
  version: 46af16f9f7b149af66e5d1bd010e3574dc06de98
- name: github.com/go-openapi/jsonreference
  version: 13c6e3589ad90f49bd3e3bbe2c2cb3d7a4142272
- name: github.com/go-openapi/spec
  version: 6aced65f8501fe1217321abf0749d354824ba2ff
- name: github.com/go-openapi/swag
  version: 1d0bd113de87027671077d3c71eb3ac5d7dbba72
- name: github.com/gogo/protobuf
  version: 100ba4e885062801d56799d78530b73b178a78f3
  subpackages:
  - proto
  - sortkeys
- name: github.com/golang/glog
  version: 44145f04b68cf362d9c4df2182967c2275eaefed
- name: github.com/golang/protobuf
<<<<<<< HEAD
  version: 4bd1920723d7b7c925de087aa32e2187708897f7
=======
  version: 748d386b5c1ea99658fd69fe9f03991ce86a90c1
>>>>>>> bc722319
  subpackages:
  - proto
- name: github.com/google/gofuzz
  version: 44d81051d367757e1c7c6a5a86423ece9afcf63c
- name: github.com/howeyc/gopass
  version: 3ca23474a7c7203e0a0a070fd33508f6efdb9b3d
- name: github.com/imdario/mergo
  version: 6633656539c1639d9d78127b7d47c622b5d7b6dc
- name: github.com/juju/ratelimit
  version: 77ed1c8a01217656d2080ad51981f6e99adaa177
- name: github.com/kardianos/osext
  version: ae77be60afb1dcacde03767a8c37337fad28ac14
- name: github.com/kelseyhightower/envconfig
  version: f611eb38b3875cc3bd991ca91c51d06446afa14c
- name: github.com/mailru/easyjson
  version: d5b7844b561a7bc640052f1b935f7b800330d7e0
  subpackages:
  - buffer
  - jlexer
  - jwriter
- name: github.com/matttproud/golang_protobuf_extensions
  version: c12348ce28de40eed0136aa2b644d0ee0650e56c
  subpackages:
  - pbutil
- name: github.com/mipearson/rfw
  version: 6f0a6f3266ba1058df9ef0c94cda1cecd2e62852
- name: github.com/onsi/ginkgo
  version: f40a49d81e5c12e90400620b6242fb29a8e7c9d9
  subpackages:
  - config
  - extensions/table
  - internal/codelocation
  - internal/containernode
  - internal/failer
  - internal/leafnodes
  - internal/remote
  - internal/spec
  - internal/spec_iterator
  - internal/specrunner
  - internal/suite
  - internal/testingtproxy
  - internal/writer
  - reporters
  - reporters/stenographer
  - reporters/stenographer/support/go-colorable
  - reporters/stenographer/support/go-isatty
  - types
- name: github.com/onsi/gomega
  version: c893efa28eb45626cdaa76c9f653b62488858837
  subpackages:
  - format
  - internal/assertion
  - internal/asyncassertion
  - internal/oraclematcher
  - internal/testingtsupport
  - matchers
  - matchers/support/goraph/bipartitegraph
  - matchers/support/goraph/edge
  - matchers/support/goraph/node
  - matchers/support/goraph/util
  - types
- name: github.com/projectcalico/go-json
  version: 6219dc7339ba20ee4c57df0a8baac62317d19cb1
  subpackages:
  - json
- name: github.com/projectcalico/go-yaml
  version: 955bc3e451ef0c9df8b9113bf2e341139cdafab2
- name: github.com/projectcalico/go-yaml-wrapper
  version: 598e54215bee41a19677faa4f0c32acd2a87eb56
- name: github.com/projectcalico/libcalico-go
<<<<<<< HEAD
  repo:    git@github.com:tigera/libcalico-go-private
  version: 82e6ea05731bfbf5aea38dbdc96bfea5848980bf
=======
  version: d57562ced98d850282636bb5da16c840ea74b7df
>>>>>>> bc722319
  subpackages:
  - lib
  - lib/api
  - lib/api/unversioned
  - lib/backend
  - lib/backend/api
  - lib/backend/compat
  - lib/backend/etcd
  - lib/backend/k8s
  - lib/backend/k8s/resources
  - lib/backend/k8s/thirdparty
  - lib/backend/model
  - lib/client
  - lib/converter
  - lib/errors
  - lib/hash
  - lib/health
  - lib/hwm
  - lib/ipip
  - lib/logutils
  - lib/net
  - lib/numorstring
  - lib/scope
  - lib/selector
  - lib/selector/parser
  - lib/selector/tokenizer
  - lib/set
  - lib/testutils
  - lib/validator
- name: github.com/projectcalico/typha
  version: 5e3fcf3a305f8e24a27aa663323eddf54b0a515a
  subpackages:
  - pkg/syncclient
  - pkg/syncproto
- name: github.com/prometheus/client_golang
  version: c5b7fccd204277076155f10851dad72b76a49317
  subpackages:
  - prometheus
  - prometheus/promhttp
  - prometheus/push
- name: github.com/prometheus/client_model
  version: 6f3806018612930941127f2a7c6c453ba2c527d2
  subpackages:
  - go
- name: github.com/prometheus/common
  version: 61f87aac8082fa8c3c5655c7608d7478d46ac2ad
  subpackages:
  - expfmt
  - internal/bitbucket.org/ww/goautoneg
  - model
- name: github.com/prometheus/procfs
  version: e645f4e5aaa8506fc71d6edbc5c4ff02c04c46f2
  subpackages:
  - xfs
- name: github.com/PuerkitoBio/purell
  version: 8a290539e2e8629dbc4e6bad948158f790ec31f4
- name: github.com/PuerkitoBio/urlesc
  version: 5bd2802263f21d8788851d5305584c82a5c75d7e
- name: github.com/satori/go.uuid
  version: 879c5887cd475cd7864858769793b2ceb0d44feb
- name: github.com/sirupsen/logrus
  version: ba1b36c82c5e05c4f912a88eab0dcd91a171688f
  subpackages:
  - hooks/syslog
- name: github.com/spf13/pflag
  version: 9ff6c6923cfffbcd502984b8e0c80539a94968b7
- name: github.com/tigera/nfnetlink
  version: cb2616ad664dcf905467e7708079590c4c2c72f3
  repo: git@github.com:tigera/nfnetlink
  subpackages:
  - nfnl
  - pkt
- name: github.com/ugorji/go
  version: ded73eae5db7e7a0ef6f55aace87a2873c5d2b74
  subpackages:
  - codec
- name: github.com/vishvananda/netlink
  version: 70cf3c74a89e4ca3847f109e77490a40e5639965
  subpackages:
  - nl
- name: github.com/vishvananda/netns
  version: 86bef332bfc3b59b7624a600bd53009ce91a9829
- name: golang.org/x/crypto
  version: d172538b2cfce0c13cee31e647d0367aa8cd2486
  subpackages:
  - ssh/terminal
- name: golang.org/x/net
  version: 3da985ce5951d99de868be4385f21ea6c2b22f24
  subpackages:
  - context
  - html
  - html/atom
  - html/charset
  - http2
  - http2/hpack
  - idna
  - lex/httplex
- name: golang.org/x/sys
  version: d8f5ea21b9295e315e612b4bcf4bedea93454d4d
  subpackages:
  - unix
- name: golang.org/x/text
  version: 19e51611da83d6be54ddafce4a4af510cb3e9ea4
  subpackages:
  - cases
  - encoding
  - encoding/charmap
  - encoding/htmlindex
  - encoding/internal
  - encoding/internal/identifier
  - encoding/japanese
  - encoding/korean
  - encoding/simplifiedchinese
  - encoding/traditionalchinese
  - encoding/unicode
  - internal
  - internal/tag
  - internal/utf8internal
  - language
  - runes
  - secure/bidirule
  - secure/precis
  - transform
  - unicode/bidi
  - unicode/norm
  - width
- name: gopkg.in/go-playground/validator.v8
  version: 5f1438d3fca68893a817e4a66806cea46a9e4ebf
- name: gopkg.in/inf.v0
  version: 3887ee99ecf07df5b447e9b00d9c0b2adaa9f3e4
- name: gopkg.in/tchap/go-patricia.v2
  version: 666120de432aea38ab06bd5c818f04f4129882c9
  subpackages:
  - patricia
- name: gopkg.in/yaml.v2
  version: 53feefa2559fb8dfa8d81baad31be332c97d6c77
- name: k8s.io/apimachinery
  version: b317fa7ec8e0e7d1f77ac63bf8c3ec7b29a2a215
  subpackages:
  - pkg/api/errors
  - pkg/api/meta
  - pkg/api/resource
  - pkg/apimachinery
  - pkg/apimachinery/announced
  - pkg/apimachinery/registered
  - pkg/apis/meta/v1
  - pkg/apis/meta/v1/unstructured
  - pkg/conversion
  - pkg/conversion/queryparams
  - pkg/fields
  - pkg/labels
  - pkg/openapi
  - pkg/runtime
  - pkg/runtime/schema
  - pkg/runtime/serializer
  - pkg/runtime/serializer/json
  - pkg/runtime/serializer/protobuf
  - pkg/runtime/serializer/recognizer
  - pkg/runtime/serializer/streaming
  - pkg/runtime/serializer/versioning
  - pkg/selection
  - pkg/types
  - pkg/util/diff
  - pkg/util/errors
  - pkg/util/framer
  - pkg/util/intstr
  - pkg/util/json
  - pkg/util/net
  - pkg/util/rand
  - pkg/util/runtime
  - pkg/util/sets
  - pkg/util/validation
  - pkg/util/validation/field
  - pkg/util/wait
  - pkg/util/yaml
  - pkg/version
  - pkg/watch
  - third_party/forked/golang/reflect
- name: k8s.io/client-go
  version: 4a3ab2f5be5177366f8206fd79ce55ca80e417fa
  subpackages:
  - discovery
  - kubernetes
  - kubernetes/scheme
  - kubernetes/typed/apps/v1beta1
  - kubernetes/typed/authentication/v1
  - kubernetes/typed/authentication/v1beta1
  - kubernetes/typed/authorization/v1
  - kubernetes/typed/authorization/v1beta1
  - kubernetes/typed/autoscaling/v1
  - kubernetes/typed/autoscaling/v2alpha1
  - kubernetes/typed/batch/v1
  - kubernetes/typed/batch/v2alpha1
  - kubernetes/typed/certificates/v1beta1
  - kubernetes/typed/core/v1
  - kubernetes/typed/extensions/v1beta1
  - kubernetes/typed/policy/v1beta1
  - kubernetes/typed/rbac/v1alpha1
  - kubernetes/typed/rbac/v1beta1
  - kubernetes/typed/settings/v1alpha1
  - kubernetes/typed/storage/v1
  - kubernetes/typed/storage/v1beta1
  - pkg/api
  - pkg/api/install
  - pkg/api/v1
  - pkg/apis/apps
  - pkg/apis/apps/install
  - pkg/apis/apps/v1beta1
  - pkg/apis/authentication
  - pkg/apis/authentication/install
  - pkg/apis/authentication/v1
  - pkg/apis/authentication/v1beta1
  - pkg/apis/authorization
  - pkg/apis/authorization/install
  - pkg/apis/authorization/v1
  - pkg/apis/authorization/v1beta1
  - pkg/apis/autoscaling
  - pkg/apis/autoscaling/install
  - pkg/apis/autoscaling/v1
  - pkg/apis/autoscaling/v2alpha1
  - pkg/apis/batch
  - pkg/apis/batch/install
  - pkg/apis/batch/v1
  - pkg/apis/batch/v2alpha1
  - pkg/apis/certificates
  - pkg/apis/certificates/install
  - pkg/apis/certificates/v1beta1
  - pkg/apis/extensions
  - pkg/apis/extensions/install
  - pkg/apis/extensions/v1beta1
  - pkg/apis/policy
  - pkg/apis/policy/install
  - pkg/apis/policy/v1beta1
  - pkg/apis/rbac
  - pkg/apis/rbac/install
  - pkg/apis/rbac/v1alpha1
  - pkg/apis/rbac/v1beta1
  - pkg/apis/settings
  - pkg/apis/settings/install
  - pkg/apis/settings/v1alpha1
  - pkg/apis/storage
  - pkg/apis/storage/install
  - pkg/apis/storage/v1
  - pkg/apis/storage/v1beta1
  - pkg/util
  - pkg/util/parsers
  - pkg/version
  - rest
  - rest/watch
  - tools/auth
  - tools/cache
  - tools/clientcmd
  - tools/clientcmd/api
  - tools/clientcmd/api/latest
  - tools/clientcmd/api/v1
  - tools/metrics
  - transport
  - util/cert
  - util/clock
  - util/flowcontrol
  - util/homedir
  - util/integer
testImports: []<|MERGE_RESOLUTION|>--- conflicted
+++ resolved
@@ -69,11 +69,7 @@
 - name: github.com/golang/glog
   version: 44145f04b68cf362d9c4df2182967c2275eaefed
 - name: github.com/golang/protobuf
-<<<<<<< HEAD
-  version: 4bd1920723d7b7c925de087aa32e2187708897f7
-=======
   version: 748d386b5c1ea99658fd69fe9f03991ce86a90c1
->>>>>>> bc722319
   subpackages:
   - proto
 - name: github.com/google/gofuzz
@@ -144,12 +140,8 @@
 - name: github.com/projectcalico/go-yaml-wrapper
   version: 598e54215bee41a19677faa4f0c32acd2a87eb56
 - name: github.com/projectcalico/libcalico-go
-<<<<<<< HEAD
   repo:    git@github.com:tigera/libcalico-go-private
-  version: 82e6ea05731bfbf5aea38dbdc96bfea5848980bf
-=======
-  version: d57562ced98d850282636bb5da16c840ea74b7df
->>>>>>> bc722319
+  version: 7f93f7d05ab6cca1cb9923e138eb90e7882d09d6
   subpackages:
   - lib
   - lib/api
