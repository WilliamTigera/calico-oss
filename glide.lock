--- conflicted
+++ resolved
@@ -1,10 +1,5 @@
-<<<<<<< HEAD
 hash: 09768f09ea2424a15553a6af60e66d1720ca72837010d3bbec4c3af80c4ff150
 updated: 2018-08-02T13:35:50.799890458-07:00
-=======
-hash: 8b7941b840bd4184aa532d41e21f8367736f0435c2c19097b0868d9b7c18e700
-updated: 2018-09-23T04:21:38.931365101Z
->>>>>>> 7c21b122
 imports:
 - name: cloud.google.com/go
   version: 3b1ae45394a234c385be014e9a488f2bb6eef821
@@ -41,15 +36,11 @@
   subpackages:
   - spew
 - name: github.com/dgrijalva/jwt-go
-<<<<<<< HEAD
   version: d2709f9f1f31ebcda9651b03077758c1f3a0018c
 - name: github.com/emicklei/go-restful
   version: ff4f55a206334ef123e4f79bbf348980da81ca46
   subpackages:
   - log
-=======
-  version: 01aeca54ebda6e0fbfafd0a524d234159c05ec20
->>>>>>> 7c21b122
 - name: github.com/ghodss/yaml
   version: 73d445a93680fa1a78ae23a5839bad48f32ba1ee
 - name: github.com/go-openapi/jsonpointer
@@ -139,12 +130,8 @@
 - name: github.com/projectcalico/go-yaml-wrapper
   version: 598e54215bee41a19677faa4f0c32acd2a87eb56
 - name: github.com/projectcalico/libcalico-go
-<<<<<<< HEAD
   version: 1130ede1859eb68c9a71a59844da72c07731cb34
   repo: git@github.com:tigera/libcalico-go-private.git
-=======
-  version: bb940fa9d94126edc25a81ee09c8e59f696dc90a
->>>>>>> 7c21b122
   subpackages:
   - lib/apiconfig
   - lib/apis/v1
@@ -185,11 +172,7 @@
   - pkg/syncproto
   - pkg/tlsutils
 - name: github.com/prometheus/client_golang
-<<<<<<< HEAD
   version: bcbbc08eb2ddff3af83bbf11e7ec13b4fd730b6e
-=======
-  version: 73edb9af667d9467d99b2001722770062a0086c3
->>>>>>> 7c21b122
   subpackages:
   - prometheus
   - prometheus/internal
@@ -218,11 +201,7 @@
 - name: github.com/spf13/pflag
   version: 583c0c0531f06d5278b7d917446061adc344b5cd
 - name: golang.org/x/crypto
-<<<<<<< HEAD
   version: c126467f60eb25f8f27e5a981f32a87e3965053f
-=======
-  version: 0e37d006457bf46f9e6692014ba72ef82c33022c
->>>>>>> 7c21b122
   subpackages:
   - ssh/terminal
 - name: golang.org/x/net
@@ -247,11 +226,7 @@
   - jws
   - jwt
 - name: golang.org/x/sys
-<<<<<<< HEAD
   version: 0ffbfd41fbef8ffcf9b62b0b0aa3a5873ed7a4fe
-=======
-  version: 95c6576299259db960f6c5b9b69ea52422860fce
->>>>>>> 7c21b122
   subpackages:
   - unix
   - windows
