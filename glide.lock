hash: f79aaff2a41e3d02a02e7a773826f8d70b4489f02f64d689f0ffcafc3ec99ec7
updated: 2019-07-02T17:53:32.761548484Z
imports:
- name: cloud.google.com/go
  version: 3b1ae45394a234c385be014e9a488f2bb6eef821
  subpackages:
  - compute/metadata
  - internal
- name: github.com/aokoli/goutils
  version: 41ac8693c5c10a92ea1ff5ac3a7f95646f6123b0
- name: github.com/Azure/go-autorest
  version: 1ff28809256a84bb6966640ff3d0371af82ccba4
  subpackages:
  - autorest
  - autorest/adal
  - autorest/azure
  - autorest/date
- name: github.com/beorn7/perks
  version: 3a771d992973f24aa725d07868b467d1ddfceafb
  subpackages:
  - quantile
- name: github.com/BurntSushi/toml
  version: 3012a1dbe2e4bd1391d42b32f0577cb7bbc7f005
- name: github.com/coreos/etcd
  version: 33245c6b5b49130ca99280408fadfab01aac0e48
  subpackages:
  - auth/authpb
  - client
  - clientv3
  - etcdserver/api/v3rpc/rpctypes
  - etcdserver/etcdserverpb
  - mvcc/mvccpb
  - pkg/srv
  - pkg/tlsutil
  - pkg/transport
  - pkg/types
- name: github.com/davecgh/go-spew
  version: 782f4967f2dc4564575ca782fe2d04090b5faca8
  subpackages:
  - spew
- name: github.com/dgrijalva/jwt-go
  version: 01aeca54ebda6e0fbfafd0a524d234159c05ec20
- name: github.com/emicklei/go-restful
  version: b993709ae1a4f6dd19cfa475232614441b11c9d5
  subpackages:
  - log
- name: github.com/ghodss/yaml
  version: 73d445a93680fa1a78ae23a5839bad48f32ba1ee
- name: github.com/go-openapi/jsonpointer
  version: a105a905c5e6ad147f08504784917f3e178e0ba5
- name: github.com/go-openapi/jsonreference
  version: 2903bfd4bfbaf188694f1edf731f2725a8fa344f
- name: github.com/go-openapi/spec
  version: 384415f06ee238aae1df5caad877de6ceac3a5c4
- name: github.com/go-openapi/swag
  version: becd2f08beafcca035645a8a101e0e3e18140458
- name: github.com/go-playground/locales
  version: 630ebbb602847eba93e75ae38bbc7bb7abcf1ff3
  subpackages:
  - currency
- name: github.com/go-playground/universal-translator
  version: 71201497bace774495daed26a3874fd339e0b538
- name: github.com/gogo/protobuf
  version: c0656edd0d9eab7c66d1eb0c568f9039345796f7
  subpackages:
  - gogoproto
  - proto
  - protoc-gen-gogo/descriptor
  - sortkeys
- name: github.com/golang/glog
  version: 44145f04b68cf362d9c4df2182967c2275eaefed
- name: github.com/golang/protobuf
  version: b4deda0973fb4c70b50d226b1af49f3da59f5265
  subpackages:
  - proto
  - ptypes
  - ptypes/any
  - ptypes/duration
  - ptypes/timestamp
- name: github.com/google/btree
  version: 7d79101e329e5a3adf994758c578dab82b90c017
- name: github.com/google/gofuzz
  version: 44d81051d367757e1c7c6a5a86423ece9afcf63c
- name: github.com/google/uuid
  version: 0cd6bf5da1e1c83f8b45653022c74f71af0538a4
- name: github.com/googleapis/gnostic
  version: 0c5108395e2debce0d731cf0287ddf7242066aba
  subpackages:
  - OpenAPIv2
  - compiler
  - extensions
- name: github.com/gophercloud/gophercloud
  version: 781450b3c4fcb4f5182bcc5133adb4b2e4a09d1d
  subpackages:
  - openstack
  - openstack/identity/v2/tenants
  - openstack/identity/v2/tokens
  - openstack/identity/v3/tokens
  - openstack/utils
  - pagination
- name: github.com/gregjones/httpcache
  version: 787624de3eb7bd915c329cba748687a3b22666a6
  subpackages:
  - diskcache
- name: github.com/hashicorp/golang-lru
  version: a0d98a5f288019575c6d1f4bb1573fef2d1fcdc4
  subpackages:
  - simplelru
- name: github.com/hpcloud/tail
  version: a30252cb686a21eb2d0b98132633053ec2f7f1e5
  subpackages:
  - ratelimiter
  - util
  - watch
  - winfile
- name: github.com/huandu/xstrings
  version: f02667b379e2fb5916c3cda2cf31e0eb885d79f8
- name: github.com/imdario/mergo
  version: 6633656539c1639d9d78127b7d47c622b5d7b6dc
- name: github.com/json-iterator/go
  version: f2b4162afba35581b6d4a50d3b8f34e33c144682
- name: github.com/kelseyhightower/envconfig
  version: 0b417c4ec4a8a82eecc22a1459a504aa55163d61
- name: github.com/kelseyhightower/memkv
  version: 892bfd468afa0fa476556e7bd7734a087cda08b3
- name: github.com/leodido/go-urn
  version: a67a23e1c1af3c66528573bb86a87246477277c1
- name: github.com/mailru/easyjson
  version: 03f2033d19d5860aef995fe360ac7d395cd8ce65
  subpackages:
  - buffer
  - jlexer
  - jwriter
- name: github.com/Masterminds/semver
  version: 59c29afe1a994eacb71c833025ca7acf874bb1da
- name: github.com/Masterminds/sprig
  version: 544a9b1d90f323f6509491b389714fbbd126bee3
- name: github.com/matttproud/golang_protobuf_extensions
  version: c12348ce28de40eed0136aa2b644d0ee0650e56c
  subpackages:
  - pbutil
- name: github.com/modern-go/concurrent
  version: bacd9c7ef1dd9b15be4a9909b8ac7a4e313eec94
- name: github.com/modern-go/reflect2
  version: 05fbef0ca5da472bbf96c9322b84a53edc03c9fd
- name: github.com/onsi/ginkgo
  version: eea6ad008b96acdaa524f5b409513bf062b500ad
  subpackages:
  - config
  - internal/codelocation
  - internal/containernode
  - internal/failer
  - internal/leafnodes
  - internal/remote
  - internal/spec
  - internal/spec_iterator
  - internal/specrunner
  - internal/suite
  - internal/testingtproxy
  - internal/writer
  - reporters
  - reporters/stenographer
  - reporters/stenographer/support/go-colorable
  - reporters/stenographer/support/go-isatty
  - types
- name: github.com/onsi/gomega
  version: 90e289841c1ed79b7a598a7cd9959750cb5e89e2
  subpackages:
  - format
  - internal/assertion
  - internal/asyncassertion
  - internal/oraclematcher
  - internal/testingtsupport
  - matchers
  - matchers/support/goraph/bipartitegraph
  - matchers/support/goraph/edge
  - matchers/support/goraph/node
  - matchers/support/goraph/util
  - types
- name: github.com/pborman/uuid
  version: ca53cad383cad2479bbba7f7a1a05797ec1386e4
- name: github.com/peterbourgon/diskv
  version: 5f041e8faa004a95c88a202771f4cc3e991971e6
- name: github.com/projectcalico/go-json
  version: 6219dc7339ba20ee4c57df0a8baac62317d19cb1
  subpackages:
  - json
- name: github.com/projectcalico/go-yaml
  version: 955bc3e451ef0c9df8b9113bf2e341139cdafab2
- name: github.com/projectcalico/go-yaml-wrapper
  version: 598e54215bee41a19677faa4f0c32acd2a87eb56
- name: github.com/projectcalico/libcalico-go
<<<<<<< HEAD
  version: fe10f211caf00641500842123c9066584e9c16c3
  repo: git@github.com:tigera/libcalico-go-private.git
=======
  version: ac36d966132f2019eb4afc4d3823ed2a98564d2f
>>>>>>> cfc051c4
  subpackages:
  - lib/apiconfig
  - lib/apis/v1
  - lib/apis/v1/unversioned
  - lib/apis/v3
  - lib/backend
  - lib/backend/api
  - lib/backend/encap
  - lib/backend/etcdv3
  - lib/backend/k8s
  - lib/backend/k8s/conversion
  - lib/backend/k8s/resources
  - lib/backend/model
  - lib/backend/syncersv1/bgpsyncer
  - lib/backend/syncersv1/updateprocessors
  - lib/backend/watchersyncer
  - lib/clientv3
  - lib/compliance
  - lib/errors
  - lib/hash
  - lib/ipam
  - lib/ipip
  - lib/logutils
  - lib/names
  - lib/namespace
  - lib/net
  - lib/numorstring
  - lib/options
  - lib/scope
  - lib/selector
  - lib/selector/parser
  - lib/selector/tokenizer
  - lib/set
  - lib/testutils
  - lib/validator/v3
  - lib/watch
- name: github.com/projectcalico/typha
<<<<<<< HEAD
  version: 80e11bcdb20baf366d54577eef9801d490fb04cc
  repo: git@github.com:tigera/typha-private.git
=======
  version: 9e1d78883c8afd0f089a52cb493ea691de60b4ae
>>>>>>> cfc051c4
  subpackages:
  - pkg/syncclient
  - pkg/syncproto
  - pkg/tlsutils
- name: github.com/prometheus/client_golang
  version: 773f5027234d0b08adf766be34f55df2f312abf7
  subpackages:
  - prometheus
  - prometheus/internal
- name: github.com/prometheus/client_model
  version: 5c3871d89910bfb32f5fcab2aa4b9ec68e65a99f
  subpackages:
  - go
- name: github.com/prometheus/common
  version: 4724e9255275ce38f7179b2478abeae4e28c904f
  subpackages:
  - expfmt
  - internal/bitbucket.org/ww/goautoneg
  - model
- name: github.com/prometheus/procfs
  version: 1dc9a6cbc91aacc3e8b2d63db4d2e957a5394ac4
  subpackages:
  - internal/util
  - nfs
  - xfs
- name: github.com/PuerkitoBio/purell
  version: 44968752391892e1b0d0b821ee79e9a85fa13049
- name: github.com/PuerkitoBio/urlesc
  version: de5bf2ad457846296e2031421a34e2568e304e35
- name: github.com/robfig/cron
  version: 61d93e07d1be270591d43ede700aa3ae69a2326f
- name: github.com/satori/go.uuid
  version: f58768cc1a7a7e77a3bd49e98cdd21419399b6a3
- name: github.com/sirupsen/logrus
  version: d682213848ed68c0a260ca37d6dd5ace8423f5ba
  repo: https://github.com/projectcalico/logrus
- name: github.com/spf13/pflag
  version: 583c0c0531f06d5278b7d917446061adc344b5cd
- name: golang.org/x/crypto
  version: 49796115aa4b964c318aad4f3084fdb41e9aa067
  subpackages:
  - pbkdf2
  - scrypt
  - ssh/terminal
- name: golang.org/x/net
  version: 1c05540f6879653db88113bc4a2b70aec4bd491f
  subpackages:
  - context
  - context/ctxhttp
  - html
  - html/atom
  - html/charset
  - http2
  - http2/hpack
  - idna
  - internal/timeseries
  - lex/httplex
  - trace
- name: golang.org/x/oauth2
  version: a6bd8cefa1811bd24b86f8902872e4e8225f74c4
  subpackages:
  - google
  - internal
  - jws
  - jwt
- name: golang.org/x/sys
  version: 95c6576299259db960f6c5b9b69ea52422860fce
  subpackages:
  - unix
  - windows
- name: golang.org/x/text
  version: b19bf474d317b857955b12035d2c5acb57ce8b01
  subpackages:
  - encoding
  - encoding/charmap
  - encoding/htmlindex
  - encoding/internal
  - encoding/internal/identifier
  - encoding/japanese
  - encoding/korean
  - encoding/simplifiedchinese
  - encoding/traditionalchinese
  - encoding/unicode
  - internal/tag
  - internal/utf8internal
  - language
  - runes
  - secure/bidirule
  - transform
  - unicode/bidi
  - unicode/norm
  - width
- name: golang.org/x/time
  version: f51c12702a4d776e4c1fa9b0fabab841babae631
  subpackages:
  - rate
- name: google.golang.org/appengine
  version: 54a98f90d1c46b7731eb8fb305d2a321c30ef610
  subpackages:
  - internal
  - internal/app_identity
  - internal/base
  - internal/datastore
  - internal/log
  - internal/modules
  - internal/remote_api
  - internal/urlfetch
  - urlfetch
- name: google.golang.org/genproto
  version: 09f6ed296fc66555a25fe4ce95173148778dfa85
  subpackages:
  - googleapis/rpc/status
- name: google.golang.org/grpc
  version: 168a6198bcb0ef175f7dacec0b8691fc141dc9b8
  subpackages:
  - balancer
  - balancer/base
  - balancer/roundrobin
  - codes
  - connectivity
  - credentials
  - encoding
  - encoding/proto
  - grpclog
  - health/grpc_health_v1
  - internal
  - internal/backoff
  - internal/channelz
  - internal/grpcrand
  - keepalive
  - metadata
  - naming
  - peer
  - resolver
  - resolver/dns
  - resolver/passthrough
  - stats
  - status
  - tap
  - transport
- name: gopkg.in/fsnotify.v1
  version: c2828203cd70a50dcccfb2761f8b1f8ceef9a8e9
- name: gopkg.in/go-playground/validator.v9
  version: 884d31b8cad6a1ec877f2400d555924cea03bbea
- name: gopkg.in/inf.v0
  version: 3887ee99ecf07df5b447e9b00d9c0b2adaa9f3e4
- name: gopkg.in/tomb.v1
  version: dd632973f1e7218eb1089048e0798ec9ae7dceb8
- name: gopkg.in/yaml.v2
  version: 670d4cfef0544295bc27a114dbac37980d83185a
- name: k8s.io/api
  version: 072894a440bdee3a891dea811fe42902311cd2a3
  subpackages:
  - admissionregistration/v1alpha1
  - admissionregistration/v1beta1
  - apps/v1
  - apps/v1beta1
  - apps/v1beta2
  - authentication/v1
  - authentication/v1beta1
  - authorization/v1
  - authorization/v1beta1
  - autoscaling/v1
  - autoscaling/v2beta1
  - batch/v1
  - batch/v1beta1
  - batch/v2alpha1
  - certificates/v1beta1
  - core/v1
  - events/v1beta1
  - extensions/v1beta1
  - networking/v1
  - policy/v1beta1
  - rbac/v1
  - rbac/v1alpha1
  - rbac/v1beta1
  - scheduling/v1alpha1
  - scheduling/v1beta1
  - settings/v1alpha1
  - storage/v1
  - storage/v1alpha1
  - storage/v1beta1
- name: k8s.io/apimachinery
  version: 103fd098999dc9c0c88536f5c9ad2e5da39373ae
  subpackages:
  - pkg/api/errors
  - pkg/api/meta
  - pkg/api/resource
  - pkg/apis/meta/internalversion
  - pkg/apis/meta/v1
  - pkg/apis/meta/v1/unstructured
  - pkg/apis/meta/v1beta1
  - pkg/conversion
  - pkg/conversion/queryparams
  - pkg/fields
  - pkg/labels
  - pkg/runtime
  - pkg/runtime/schema
  - pkg/runtime/serializer
  - pkg/runtime/serializer/json
  - pkg/runtime/serializer/protobuf
  - pkg/runtime/serializer/recognizer
  - pkg/runtime/serializer/streaming
  - pkg/runtime/serializer/versioning
  - pkg/selection
  - pkg/types
  - pkg/util/cache
  - pkg/util/clock
  - pkg/util/diff
  - pkg/util/errors
  - pkg/util/framer
  - pkg/util/intstr
  - pkg/util/json
  - pkg/util/net
  - pkg/util/runtime
  - pkg/util/sets
  - pkg/util/uuid
  - pkg/util/validation
  - pkg/util/validation/field
  - pkg/util/wait
  - pkg/util/yaml
  - pkg/version
  - pkg/watch
  - third_party/forked/golang/reflect
- name: k8s.io/apiserver
  version: bf12d466f6282def0ab436ca052bb603cccbcfc6
  subpackages:
  - pkg/apis/audit
- name: k8s.io/client-go
  version: 7d04d0e2a0a1a4d4a1cd6baa432a2301492e4e65
  subpackages:
  - discovery
  - kubernetes
  - kubernetes/scheme
  - kubernetes/typed/admissionregistration/v1alpha1
  - kubernetes/typed/admissionregistration/v1beta1
  - kubernetes/typed/apps/v1
  - kubernetes/typed/apps/v1beta1
  - kubernetes/typed/apps/v1beta2
  - kubernetes/typed/authentication/v1
  - kubernetes/typed/authentication/v1beta1
  - kubernetes/typed/authorization/v1
  - kubernetes/typed/authorization/v1beta1
  - kubernetes/typed/autoscaling/v1
  - kubernetes/typed/autoscaling/v2beta1
  - kubernetes/typed/batch/v1
  - kubernetes/typed/batch/v1beta1
  - kubernetes/typed/batch/v2alpha1
  - kubernetes/typed/certificates/v1beta1
  - kubernetes/typed/core/v1
  - kubernetes/typed/events/v1beta1
  - kubernetes/typed/extensions/v1beta1
  - kubernetes/typed/networking/v1
  - kubernetes/typed/policy/v1beta1
  - kubernetes/typed/rbac/v1
  - kubernetes/typed/rbac/v1alpha1
  - kubernetes/typed/rbac/v1beta1
  - kubernetes/typed/scheduling/v1alpha1
  - kubernetes/typed/scheduling/v1beta1
  - kubernetes/typed/settings/v1alpha1
  - kubernetes/typed/storage/v1
  - kubernetes/typed/storage/v1alpha1
  - kubernetes/typed/storage/v1beta1
  - pkg/apis/clientauthentication
  - pkg/apis/clientauthentication/v1alpha1
  - pkg/apis/clientauthentication/v1beta1
  - pkg/version
  - plugin/pkg/client/auth
  - plugin/pkg/client/auth/azure
  - plugin/pkg/client/auth/exec
  - plugin/pkg/client/auth/gcp
  - plugin/pkg/client/auth/oidc
  - plugin/pkg/client/auth/openstack
  - rest
  - rest/watch
  - third_party/forked/golang/template
  - tools/auth
  - tools/cache
  - tools/clientcmd
  - tools/clientcmd/api
  - tools/clientcmd/api/latest
  - tools/clientcmd/api/v1
  - tools/metrics
  - tools/pager
  - tools/reference
  - transport
  - util/buffer
  - util/cert
  - util/connrotation
  - util/flowcontrol
  - util/homedir
  - util/integer
  - util/jsonpath
  - util/retry
- name: k8s.io/kube-openapi
  version: 91cfa479c814065e420cee7ed227db0f63a5854e
  subpackages:
  - pkg/common
testImports: []<|MERGE_RESOLUTION|>--- conflicted
+++ resolved
@@ -1,5 +1,5 @@
-hash: f79aaff2a41e3d02a02e7a773826f8d70b4489f02f64d689f0ffcafc3ec99ec7
-updated: 2019-07-02T17:53:32.761548484Z
+hash: ecf46362a1e2cbf3e4a27f00b849ec35de76045ce4929970c9538a19a942f897
+updated: 2019-07-10T13:44:50.532636192-07:00
 imports:
 - name: cloud.google.com/go
   version: 3b1ae45394a234c385be014e9a488f2bb6eef821
@@ -16,7 +16,7 @@
   - autorest/azure
   - autorest/date
 - name: github.com/beorn7/perks
-  version: 3a771d992973f24aa725d07868b467d1ddfceafb
+  version: 3ac7bf7a47d159a033b107610db8a1b6575507a4
   subpackages:
   - quantile
 - name: github.com/BurntSushi/toml
@@ -41,21 +41,21 @@
 - name: github.com/dgrijalva/jwt-go
   version: 01aeca54ebda6e0fbfafd0a524d234159c05ec20
 - name: github.com/emicklei/go-restful
-  version: b993709ae1a4f6dd19cfa475232614441b11c9d5
+  version: ff4f55a206334ef123e4f79bbf348980da81ca46
   subpackages:
   - log
 - name: github.com/ghodss/yaml
   version: 73d445a93680fa1a78ae23a5839bad48f32ba1ee
 - name: github.com/go-openapi/jsonpointer
-  version: a105a905c5e6ad147f08504784917f3e178e0ba5
+  version: ef5f0afec364d3b9396b7b77b43dbe26bf1f8004
 - name: github.com/go-openapi/jsonreference
-  version: 2903bfd4bfbaf188694f1edf731f2725a8fa344f
+  version: 8483a886a90412cd6858df4ea3483dce9c8e35a3
 - name: github.com/go-openapi/spec
   version: 384415f06ee238aae1df5caad877de6ceac3a5c4
 - name: github.com/go-openapi/swag
   version: becd2f08beafcca035645a8a101e0e3e18140458
 - name: github.com/go-playground/locales
-  version: 630ebbb602847eba93e75ae38bbc7bb7abcf1ff3
+  version: f63010822830b6fe52288ee52d5a1151088ce039
   subpackages:
   - currency
 - name: github.com/go-playground/universal-translator
@@ -82,7 +82,7 @@
 - name: github.com/google/gofuzz
   version: 44d81051d367757e1c7c6a5a86423ece9afcf63c
 - name: github.com/google/uuid
-  version: 0cd6bf5da1e1c83f8b45653022c74f71af0538a4
+  version: 8c31c18f31ede9fc8eae72290a7e7a8064e9b3e3
 - name: github.com/googleapis/gnostic
   version: 0c5108395e2debce0d731cf0287ddf7242066aba
   subpackages:
@@ -106,13 +106,6 @@
   version: a0d98a5f288019575c6d1f4bb1573fef2d1fcdc4
   subpackages:
   - simplelru
-- name: github.com/hpcloud/tail
-  version: a30252cb686a21eb2d0b98132633053ec2f7f1e5
-  subpackages:
-  - ratelimiter
-  - util
-  - watch
-  - winfile
 - name: github.com/huandu/xstrings
   version: f02667b379e2fb5916c3cda2cf31e0eb885d79f8
 - name: github.com/imdario/mergo
@@ -120,7 +113,7 @@
 - name: github.com/json-iterator/go
   version: f2b4162afba35581b6d4a50d3b8f34e33c144682
 - name: github.com/kelseyhightower/envconfig
-  version: 0b417c4ec4a8a82eecc22a1459a504aa55163d61
+  version: dd1402a4d99de9ac2f396cd6fcb957bc2c695ec1
 - name: github.com/kelseyhightower/memkv
   version: 892bfd468afa0fa476556e7bd7734a087cda08b3
 - name: github.com/leodido/go-urn
@@ -144,7 +137,7 @@
 - name: github.com/modern-go/reflect2
   version: 05fbef0ca5da472bbf96c9322b84a53edc03c9fd
 - name: github.com/onsi/ginkgo
-  version: eea6ad008b96acdaa524f5b409513bf062b500ad
+  version: 11459a886d9cd66b319dac7ef1e917ee221372c9
   subpackages:
   - config
   - internal/codelocation
@@ -164,7 +157,7 @@
   - reporters/stenographer/support/go-isatty
   - types
 - name: github.com/onsi/gomega
-  version: 90e289841c1ed79b7a598a7cd9959750cb5e89e2
+  version: dcabb60a477c2b6f456df65037cb6708210fbb02
   subpackages:
   - format
   - internal/assertion
@@ -190,12 +183,8 @@
 - name: github.com/projectcalico/go-yaml-wrapper
   version: 598e54215bee41a19677faa4f0c32acd2a87eb56
 - name: github.com/projectcalico/libcalico-go
-<<<<<<< HEAD
-  version: fe10f211caf00641500842123c9066584e9c16c3
+  version: c68fc5e8980136a5ed6e2ec66109d1064235a653
   repo: git@github.com:tigera/libcalico-go-private.git
-=======
-  version: ac36d966132f2019eb4afc4d3823ed2a98564d2f
->>>>>>> cfc051c4
   subpackages:
   - lib/apiconfig
   - lib/apis/v1
@@ -233,12 +222,8 @@
   - lib/validator/v3
   - lib/watch
 - name: github.com/projectcalico/typha
-<<<<<<< HEAD
-  version: 80e11bcdb20baf366d54577eef9801d490fb04cc
+  version: acd6accda3bab22293165f9f69c31b35a411a40e
   repo: git@github.com:tigera/typha-private.git
-=======
-  version: 9e1d78883c8afd0f089a52cb493ea691de60b4ae
->>>>>>> cfc051c4
   subpackages:
   - pkg/syncclient
   - pkg/syncproto
@@ -249,31 +234,29 @@
   - prometheus
   - prometheus/internal
 - name: github.com/prometheus/client_model
-  version: 5c3871d89910bfb32f5fcab2aa4b9ec68e65a99f
+  version: fa8ad6fec33561be4280a8f0514318c79d7f6cb6
   subpackages:
   - go
 - name: github.com/prometheus/common
-  version: 4724e9255275ce38f7179b2478abeae4e28c904f
+  version: cfeb6f9992ffa54aaa4f2170ade4067ee478b250
   subpackages:
   - expfmt
   - internal/bitbucket.org/ww/goautoneg
   - model
 - name: github.com/prometheus/procfs
-  version: 1dc9a6cbc91aacc3e8b2d63db4d2e957a5394ac4
-  subpackages:
-  - internal/util
-  - nfs
+  version: 65c1f6f8f0fc1e2185eb9863a3bc751496404259
+  subpackages:
   - xfs
 - name: github.com/PuerkitoBio/purell
-  version: 44968752391892e1b0d0b821ee79e9a85fa13049
+  version: 8a290539e2e8629dbc4e6bad948158f790ec31f4
 - name: github.com/PuerkitoBio/urlesc
-  version: de5bf2ad457846296e2031421a34e2568e304e35
+  version: 5bd2802263f21d8788851d5305584c82a5c75d7e
 - name: github.com/robfig/cron
-  version: 61d93e07d1be270591d43ede700aa3ae69a2326f
+  version: b41be1df696709bb6395fe435af20370037c0b4c
 - name: github.com/satori/go.uuid
   version: f58768cc1a7a7e77a3bd49e98cdd21419399b6a3
 - name: github.com/sirupsen/logrus
-  version: d682213848ed68c0a260ca37d6dd5ace8423f5ba
+  version: 1f80e3709dfafa8ca8727ba7eb392a11827ac8e2
   repo: https://github.com/projectcalico/logrus
 - name: github.com/spf13/pflag
   version: 583c0c0531f06d5278b7d917446061adc344b5cd
@@ -312,6 +295,7 @@
 - name: golang.org/x/text
   version: b19bf474d317b857955b12035d2c5acb57ce8b01
   subpackages:
+  - cases
   - encoding
   - encoding/charmap
   - encoding/htmlindex
@@ -322,11 +306,13 @@
   - encoding/simplifiedchinese
   - encoding/traditionalchinese
   - encoding/unicode
+  - internal
   - internal/tag
   - internal/utf8internal
   - language
   - runes
   - secure/bidirule
+  - secure/precis
   - transform
   - unicode/bidi
   - unicode/norm
@@ -363,6 +349,7 @@
   - encoding
   - encoding/proto
   - grpclog
+  - health
   - health/grpc_health_v1
   - internal
   - internal/backoff
@@ -379,14 +366,10 @@
   - status
   - tap
   - transport
-- name: gopkg.in/fsnotify.v1
-  version: c2828203cd70a50dcccfb2761f8b1f8ceef9a8e9
 - name: gopkg.in/go-playground/validator.v9
-  version: 884d31b8cad6a1ec877f2400d555924cea03bbea
+  version: b199fa0642d29caca62b6a99d65cc981ba5edc3b
 - name: gopkg.in/inf.v0
   version: 3887ee99ecf07df5b447e9b00d9c0b2adaa9f3e4
-- name: gopkg.in/tomb.v1
-  version: dd632973f1e7218eb1089048e0798ec9ae7dceb8
 - name: gopkg.in/yaml.v2
   version: 670d4cfef0544295bc27a114dbac37980d83185a
 - name: k8s.io/api
@@ -464,7 +447,7 @@
   - pkg/watch
   - third_party/forked/golang/reflect
 - name: k8s.io/apiserver
-  version: bf12d466f6282def0ab436ca052bb603cccbcfc6
+  version: f881eae9ec04b8c996ef0d24309c860ea188acd1
   subpackages:
   - pkg/apis/audit
 - name: k8s.io/client-go
