<<<<<<< HEAD
hash: 34ba3b4d8c8e6f6d973d4e3eb26e80f30b5c7f82ecb58bdf0e062c76ae61afab
updated: 2019-06-13T20:49:40.021838296Z
=======
hash: 8e43e5488974ec2c32a386d514961ea2df5ec97ad159f7ce0d6b53a8fb974d0d
updated: 2019-06-06T04:08:46.134483991Z
>>>>>>> 46b3a796
imports:
- name: github.com/docopt/docopt-go
  version: 784ddc588536785e7299f7272f39101f7faccc3f
- name: github.com/envoyproxy/data-plane-api
  version: 4a93c6d2d91783b772666c796390aabf88464173
  subpackages:
  - envoy/api/v2/core
  - envoy/service/auth/v2
  - envoy/service/auth/v2alpha
- name: github.com/gogo/googleapis
<<<<<<< HEAD
  version: 08a7655d27152912db7aaf4f983275eaf8d128ef
  subpackages:
  - google/rpc
- name: github.com/gogo/protobuf
  version: dadb625850898f31a8e40e83492f4a7132e520a2
=======
  version: d31c731455cb061f42baff3bda55bad0118b126b
  subpackages:
  - google/rpc
- name: github.com/gogo/protobuf
  version: 67e450fba6944c63d2f80b7553b0ef522d345962
>>>>>>> 46b3a796
  subpackages:
  - proto
  - sortkeys
  - types
- name: github.com/golang/protobuf
<<<<<<< HEAD
  version: b285ee9cfc6c881bb20c0d8dc73370ea9b9ec90f
=======
  version: e91709a02e0e8ff8b86b7aa913fdc9ae9498e825
>>>>>>> 46b3a796
  subpackages:
  - proto
- name: github.com/konsorten/go-windows-terminal-sequences
  version: f55edac94c9bbba5d6182a4be46d86a2c9b5b50e
- name: github.com/lyft/protoc-gen-validate
  version: 930a67cf7ba41b9d9436ad7a1be70a5d5ff6e1fc
- name: github.com/onsi/gomega
  version: 90e289841c1ed79b7a598a7cd9959750cb5e89e2
  subpackages:
  - format
  - internal/assertion
  - internal/asyncassertion
  - internal/oraclematcher
  - internal/testingtsupport
  - matchers
  - matchers/support/goraph/bipartitegraph
  - matchers/support/goraph/edge
  - matchers/support/goraph/node
  - matchers/support/goraph/util
  - types
- name: github.com/projectcalico/libcalico-go
<<<<<<< HEAD
  version: e9a74b29328b7376cb88fc539b7c7e000e47d278
  repo: git@github.com:tigera/libcalico-go-private.git
=======
  version: 9131cbc3d1e68099b7f89d2de0b3704542d4a772
>>>>>>> 46b3a796
  subpackages:
  - lib/apis/v3
  - lib/client
  - lib/hash
  - lib/selector
  - lib/selector/parser
  - lib/selector/tokenizer
- name: github.com/sirupsen/logrus
  version: 839c75faf7f98a33d445d181f3018b5c3409a45e
- name: golang.org/x/net
<<<<<<< HEAD
  version: d28f0bde5980168871434b95cfc858db9f2a7a99
=======
  version: afa5a82059c6356159f699d81beff22a81842231
>>>>>>> 46b3a796
  subpackages:
  - context
  - html
  - html/atom
  - html/charset
  - http/httpguts
  - http2
  - http2/hpack
  - idna
  - internal/timeseries
  - trace
- name: golang.org/x/sys
<<<<<<< HEAD
  version: 5ed2794edfdc1c54dfb61d619c5944285f35d444
  subpackages:
  - unix
- name: golang.org/x/text
  version: 342b2e1fbaa52c93f31447ad2c6abc048c63e475
=======
  version: 953cdadca894cdc07be76fc99f95b40c28f06623
  subpackages:
  - unix
- name: golang.org/x/text
  version: f4905fbd45b6790792202848439271c74074bbfd
>>>>>>> 46b3a796
  subpackages:
  - encoding
  - encoding/charmap
  - encoding/htmlindex
  - encoding/internal
  - encoding/internal/identifier
  - encoding/japanese
  - encoding/korean
  - encoding/simplifiedchinese
  - encoding/traditionalchinese
  - encoding/unicode
  - internal/language
  - internal/language/compact
  - internal/tag
  - internal/utf8internal
  - language
  - runes
  - secure/bidirule
  - transform
  - unicode/bidi
  - unicode/norm
- name: google.golang.org/grpc
  version: 8050b9cbc271307e5a716a9d782803d09b0d6f2d
  subpackages:
  - codes
  - credentials
  - grpclog
  - internal
  - keepalive
  - metadata
  - naming
  - peer
  - reflection
  - stats
  - tap
  - transport
- name: k8s.io/apimachinery
  version: b593b18191da3eff9afdfd373da5f5e08fe5ac5f
  subpackages:
  - pkg/util/validation
testImports:
- name: gopkg.in/yaml.v2
  version: 51d6538a90f86fe93ac480b35f37b2be17fef232<|MERGE_RESOLUTION|>--- conflicted
+++ resolved
@@ -1,10 +1,5 @@
-<<<<<<< HEAD
 hash: 34ba3b4d8c8e6f6d973d4e3eb26e80f30b5c7f82ecb58bdf0e062c76ae61afab
 updated: 2019-06-13T20:49:40.021838296Z
-=======
-hash: 8e43e5488974ec2c32a386d514961ea2df5ec97ad159f7ce0d6b53a8fb974d0d
-updated: 2019-06-06T04:08:46.134483991Z
->>>>>>> 46b3a796
 imports:
 - name: github.com/docopt/docopt-go
   version: 784ddc588536785e7299f7272f39101f7faccc3f
@@ -15,29 +10,17 @@
   - envoy/service/auth/v2
   - envoy/service/auth/v2alpha
 - name: github.com/gogo/googleapis
-<<<<<<< HEAD
   version: 08a7655d27152912db7aaf4f983275eaf8d128ef
   subpackages:
   - google/rpc
 - name: github.com/gogo/protobuf
   version: dadb625850898f31a8e40e83492f4a7132e520a2
-=======
-  version: d31c731455cb061f42baff3bda55bad0118b126b
-  subpackages:
-  - google/rpc
-- name: github.com/gogo/protobuf
-  version: 67e450fba6944c63d2f80b7553b0ef522d345962
->>>>>>> 46b3a796
   subpackages:
   - proto
   - sortkeys
   - types
 - name: github.com/golang/protobuf
-<<<<<<< HEAD
   version: b285ee9cfc6c881bb20c0d8dc73370ea9b9ec90f
-=======
-  version: e91709a02e0e8ff8b86b7aa913fdc9ae9498e825
->>>>>>> 46b3a796
   subpackages:
   - proto
 - name: github.com/konsorten/go-windows-terminal-sequences
@@ -59,12 +42,8 @@
   - matchers/support/goraph/util
   - types
 - name: github.com/projectcalico/libcalico-go
-<<<<<<< HEAD
   version: e9a74b29328b7376cb88fc539b7c7e000e47d278
   repo: git@github.com:tigera/libcalico-go-private.git
-=======
-  version: 9131cbc3d1e68099b7f89d2de0b3704542d4a772
->>>>>>> 46b3a796
   subpackages:
   - lib/apis/v3
   - lib/client
@@ -75,11 +54,7 @@
 - name: github.com/sirupsen/logrus
   version: 839c75faf7f98a33d445d181f3018b5c3409a45e
 - name: golang.org/x/net
-<<<<<<< HEAD
   version: d28f0bde5980168871434b95cfc858db9f2a7a99
-=======
-  version: afa5a82059c6356159f699d81beff22a81842231
->>>>>>> 46b3a796
   subpackages:
   - context
   - html
@@ -92,19 +67,11 @@
   - internal/timeseries
   - trace
 - name: golang.org/x/sys
-<<<<<<< HEAD
   version: 5ed2794edfdc1c54dfb61d619c5944285f35d444
   subpackages:
   - unix
 - name: golang.org/x/text
   version: 342b2e1fbaa52c93f31447ad2c6abc048c63e475
-=======
-  version: 953cdadca894cdc07be76fc99f95b40c28f06623
-  subpackages:
-  - unix
-- name: golang.org/x/text
-  version: f4905fbd45b6790792202848439271c74074bbfd
->>>>>>> 46b3a796
   subpackages:
   - encoding
   - encoding/charmap
