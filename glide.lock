<<<<<<< HEAD
hash: d669b517ea8b113dea97215f7782c4eab9c608e138cbfc033a02b8886b2bf5c0
updated: 2018-03-05T14:11:41.469112414Z
=======
hash: 7ebba8f7be4693df651bb6b605d6be7d24186f3e8e81af4cadd2657a748d3e54
updated: 2018-02-15T16:24:17.291693629-08:00
>>>>>>> f0533ab4
imports:
- name: cloud.google.com/go
  version: 3b1ae45394a234c385be014e9a488f2bb6eef821
  subpackages:
  - compute/metadata
  - internal
- name: github.com/armon/go-radix
  version: 1fca145dffbcaa8fe914309b1ec0cfc67500fe61
- name: github.com/Azure/go-autorest
  version: 58f6f26e200fa5dfb40c9cd1c83f3e2c860d779d
  subpackages:
  - autorest
  - autorest/adal
  - autorest/azure
  - autorest/date
- name: github.com/beorn7/perks
  version: 4c0e84591b9aa9e6dcfdf3e020114cd81f89d5f9
  subpackages:
  - quantile
- name: github.com/coreos/etcd
  version: c23606781f63d09917a1e7abfcefeb337a9608ea
  subpackages:
  - auth/authpb
  - client
  - clientv3
  - etcdserver/api/v3rpc/rpctypes
  - etcdserver/etcdserverpb
  - mvcc/mvccpb
  - pkg/tlsutil
  - pkg/transport
  - pkg/types
- name: github.com/davecgh/go-spew
  version: 782f4967f2dc4564575ca782fe2d04090b5faca8
  subpackages:
  - spew
- name: github.com/dgrijalva/jwt-go
  version: d2709f9f1f31ebcda9651b03077758c1f3a0018c
- name: github.com/docopt/docopt-go
  version: ee0de3bc6815ee19d4a46c7eb90f829db0e014b1
- name: github.com/eapache/channels
  version: 47238d5aae8c0fefd518ef2bee46290909cf8263
- name: github.com/eapache/queue
  version: 093482f3f8ce946c05bcba64badd2c82369e084d
- name: github.com/emicklei/go-restful
  version: ff4f55a206334ef123e4f79bbf348980da81ca46
  subpackages:
  - log
- name: github.com/emicklei/go-restful-swagger12
  version: dcef7f55730566d41eae5db10e7d6981829720f6
- name: github.com/fsnotify/fsnotify
  version: c2828203cd70a50dcccfb2761f8b1f8ceef9a8e9
- name: github.com/ghodss/yaml
  version: 73d445a93680fa1a78ae23a5839bad48f32ba1ee
- name: github.com/go-openapi/jsonpointer
  version: 46af16f9f7b149af66e5d1bd010e3574dc06de98
- name: github.com/go-openapi/jsonreference
  version: 13c6e3589ad90f49bd3e3bbe2c2cb3d7a4142272
- name: github.com/go-openapi/spec
  version: 6aced65f8501fe1217321abf0749d354824ba2ff
- name: github.com/go-openapi/swag
  version: 1d0bd113de87027671077d3c71eb3ac5d7dbba72
- name: github.com/gogo/protobuf
  version: c0656edd0d9eab7c66d1eb0c568f9039345796f7
  subpackages:
  - gogoproto
  - proto
  - protoc-gen-gogo/descriptor
  - sortkeys
- name: github.com/golang/glog
  version: 44145f04b68cf362d9c4df2182967c2275eaefed
- name: github.com/golang/protobuf
  version: 4bd1920723d7b7c925de087aa32e2187708897f7
  subpackages:
  - proto
  - ptypes
  - ptypes/any
  - ptypes/duration
  - ptypes/timestamp
- name: github.com/google/btree
  version: 925471ac9e2131377a91e1595defec898166fe49
- name: github.com/google/gofuzz
  version: 44d81051d367757e1c7c6a5a86423ece9afcf63c
- name: github.com/googleapis/gnostic
  version: 68f4ded48ba9414dab2ae69b3f0d69971da73aa5
  subpackages:
  - OpenAPIv2
  - compiler
  - extensions
- name: github.com/gophercloud/gophercloud
  version: 2bf16b94fdd9b01557c4d076e567fe5cbbe5a961
  subpackages:
  - openstack
  - openstack/identity/v2/tenants
  - openstack/identity/v2/tokens
  - openstack/identity/v3/tokens
  - openstack/utils
  - pagination
- name: github.com/gregjones/httpcache
  version: 787624de3eb7bd915c329cba748687a3b22666a6
  subpackages:
  - diskcache
- name: github.com/hashicorp/golang-lru
  version: a0d98a5f288019575c6d1f4bb1573fef2d1fcdc4
  subpackages:
  - simplelru
- name: github.com/hashicorp/hcl
  version: 23c074d0eceb2b8a5bfdbb271ab780cde70f05a8
  subpackages:
  - hcl/ast
  - hcl/parser
  - hcl/printer
  - hcl/scanner
  - hcl/strconv
  - hcl/token
  - json/parser
  - json/scanner
  - json/token
- name: github.com/howeyc/gopass
  version: bf9dde6d0d2c004a008c27aaee91170c786f6db8
- name: github.com/imdario/mergo
  version: 6633656539c1639d9d78127b7d47c622b5d7b6dc
- name: github.com/influxdata/influxdb
  version: 044ca2ac892d61bf526c8e3722b2e0b4f19c84d7
  subpackages:
  - client/v2
  - models
  - pkg/escape
- name: github.com/json-iterator/go
  version: 36b14963da70d11297d313183d7e6388c8510e1e
- name: github.com/juju/ratelimit
  version: 5b9ff866471762aa2ab2dced63c9fb6f53921342
- name: github.com/kelseyhightower/envconfig
  version: f611eb38b3875cc3bd991ca91c51d06446afa14c
- name: github.com/magiconair/properties
  version: 2c9e9502788518c97fe44e8955cd069417ee89df
- name: github.com/mailru/easyjson
  version: d5b7844b561a7bc640052f1b935f7b800330d7e0
  subpackages:
  - buffer
  - jlexer
  - jwriter
- name: github.com/mattn/go-runewidth
  version: a9d6d1e4dc51df2130326793d49971f238839169
- name: github.com/matttproud/golang_protobuf_extensions
  version: c12348ce28de40eed0136aa2b644d0ee0650e56c
  subpackages:
  - pbutil
- name: github.com/mcuadros/go-version
  version: 88e56e02bea1c203c99222c365fa52a69996ccac
- name: github.com/mitchellh/go-ps
  version: 4fdf99ab29366514c69ccccddab5dc58b8d84062
- name: github.com/mitchellh/mapstructure
  version: 00c29f56e2386353d58c599509e8dc3801b0d716
- name: github.com/olekukonko/tablewriter
  version: b8a9be070da40449e501c3c4730a889e42d87a9e
- name: github.com/onsi/ginkgo
  version: 9eda700730cba42af70d53180f9dcce9266bc2bc
  subpackages:
  - config
  - extensions/table
  - internal/codelocation
  - internal/containernode
  - internal/failer
  - internal/leafnodes
  - internal/remote
  - internal/spec
  - internal/spec_iterator
  - internal/specrunner
  - internal/suite
  - internal/testingtproxy
  - internal/writer
  - reporters
  - reporters/stenographer
  - reporters/stenographer/support/go-colorable
  - reporters/stenographer/support/go-isatty
  - types
- name: github.com/onsi/gomega
  version: 6e33911c8481405188b3791f916ac125a6a404b4
  subpackages:
  - format
  - internal/assertion
  - internal/asyncassertion
  - internal/oraclematcher
  - internal/testingtsupport
  - matchers
  - matchers/support/goraph/bipartitegraph
  - matchers/support/goraph/edge
  - matchers/support/goraph/node
  - matchers/support/goraph/util
  - types
- name: github.com/osrg/gobgp
  version: bbd1d99396fef6503e308d1851ecf91c31006635
  subpackages:
  - api
  - client
  - config
  - packet/bgp
  - packet/bmp
  - packet/mrt
  - packet/rtr
  - server
  - table
  - zebra
- name: github.com/pborman/uuid
  version: ca53cad383cad2479bbba7f7a1a05797ec1386e4
- name: github.com/pelletier/go-toml
  version: 05bcc0fb0d3e60da4b8dd5bd7e0ea563eb4ca943
- name: github.com/peterbourgon/diskv
  version: 5f041e8faa004a95c88a202771f4cc3e991971e6
- name: github.com/projectcalico/go-json
  version: 6219dc7339ba20ee4c57df0a8baac62317d19cb1
  subpackages:
  - json
- name: github.com/projectcalico/go-yaml
  version: 955bc3e451ef0c9df8b9113bf2e341139cdafab2
- name: github.com/projectcalico/go-yaml-wrapper
  version: 598e54215bee41a19677faa4f0c32acd2a87eb56
- name: github.com/projectcalico/libcalico-go
  version: bea96abee9f6eb911d2810a5ea4eebbe407a4f41
  repo: git@github.com:tigera/libcalico-go-private.git
  subpackages:
  - lib/apiconfig
  - lib/apis/v1
  - lib/apis/v1/unversioned
  - lib/apis/v3
  - lib/backend
  - lib/backend/api
  - lib/backend/etcdv3
  - lib/backend/k8s
  - lib/backend/k8s/conversion
  - lib/backend/k8s/resources
  - lib/backend/model
  - lib/backend/syncersv1/felixsyncer
  - lib/backend/syncersv1/updateprocessors
  - lib/backend/watchersyncer
  - lib/client
  - lib/clientv3
  - lib/errors
  - lib/hash
  - lib/ipam
  - lib/ipip
  - lib/logutils
  - lib/names
  - lib/namespace
  - lib/net
  - lib/numorstring
  - lib/options
  - lib/scope
  - lib/selector
  - lib/selector/parser
  - lib/selector/tokenizer
  - lib/set
  - lib/testutils
  - lib/upgrade
  - lib/upgrade/converters
  - lib/validator
  - lib/validator/v1
  - lib/validator/v3
  - lib/watch
- name: github.com/prometheus/client_golang
  version: 967789050ba94deca04a5e84cce8ad472ce313c1
  subpackages:
  - prometheus
- name: github.com/prometheus/client_model
  version: 6f3806018612930941127f2a7c6c453ba2c527d2
  subpackages:
  - go
- name: github.com/prometheus/common
  version: e3fb1a1acd7605367a2b378bc2e2f893c05174b7
  subpackages:
  - expfmt
  - internal/bitbucket.org/ww/goautoneg
  - model
- name: github.com/prometheus/procfs
  version: f98634e408857669d61064b283c4cde240622865
  subpackages:
  - xfs
- name: github.com/PuerkitoBio/purell
  version: 8a290539e2e8629dbc4e6bad948158f790ec31f4
- name: github.com/PuerkitoBio/urlesc
  version: 5bd2802263f21d8788851d5305584c82a5c75d7e
- name: github.com/satori/go.uuid
  version: f58768cc1a7a7e77a3bd49e98cdd21419399b6a3
- name: github.com/sirupsen/logrus
  version: d682213848ed68c0a260ca37d6dd5ace8423f5ba
- name: github.com/spf13/afero
  version: bbf41cb36dffe15dff5bf7e18c447801e7ffe163
  subpackages:
  - mem
- name: github.com/spf13/cast
  version: 8965335b8c7107321228e3e3702cab9832751bac
- name: github.com/spf13/jwalterweatherman
  version: 7c0cea34c8ece3fbeb2b27ab9b59511d360fb394
- name: github.com/spf13/pflag
  version: 9ff6c6923cfffbcd502984b8e0c80539a94968b7
- name: github.com/spf13/viper
  version: aafc9e6bc7b7bb53ddaa75a5ef49a17d6e654be5
- name: github.com/termie/go-shutil
  version: bcacb06fecaeec8dc42af03c87c6949f4a05c74c
- name: github.com/vishvananda/netlink
  version: 5236321576c0c97ab02c078e60f9b1c5c1828807
  subpackages:
  - nl
- name: github.com/vishvananda/netns
  version: be1fbeda19366dea804f00efff2dd73a1642fdcc
- name: golang.org/x/crypto
  version: 9419663f5a44be8b34ca85f08abc5fe1be11f8a3
  subpackages:
  - ssh/terminal
- name: golang.org/x/net
  version: 66aacef3dd8a676686c7ae3716979581e8b03c47
  subpackages:
  - context
  - context/ctxhttp
  - html
  - html/atom
  - html/charset
  - http2
  - http2/hpack
  - idna
  - internal/timeseries
  - lex/httplex
  - trace
- name: golang.org/x/oauth2
  version: a6bd8cefa1811bd24b86f8902872e4e8225f74c4
  subpackages:
  - google
  - internal
  - jws
  - jwt
- name: golang.org/x/sys
  version: 88d2dcc510266da9f7f8c7f34e1940716cab5f5c
  subpackages:
  - unix
  - windows
- name: golang.org/x/text
  version: b19bf474d317b857955b12035d2c5acb57ce8b01
  subpackages:
  - cases
  - encoding
  - encoding/charmap
  - encoding/htmlindex
  - encoding/internal
  - encoding/internal/identifier
  - encoding/japanese
  - encoding/korean
  - encoding/simplifiedchinese
  - encoding/traditionalchinese
  - encoding/unicode
  - internal
  - internal/tag
  - internal/utf8internal
  - language
  - runes
  - secure/bidirule
  - secure/precis
  - transform
  - unicode/bidi
  - unicode/norm
  - width
- name: google.golang.org/appengine
  version: 5bee14b453b4c71be47ec1781b0fa61c2ea182db
  subpackages:
  - internal
  - internal/app_identity
  - internal/base
  - internal/datastore
  - internal/log
  - internal/modules
  - internal/remote_api
  - internal/urlfetch
  - urlfetch
- name: google.golang.org/genproto
  version: 09f6ed296fc66555a25fe4ce95173148778dfa85
  subpackages:
  - googleapis/rpc/status
- name: google.golang.org/grpc
  version: 5b3c4e850e90a4cf6a20ebd46c8b32a0a3afcb9e
  subpackages:
  - balancer
  - codes
  - connectivity
  - credentials
  - grpclb/grpc_lb_v1/messages
  - grpclog
  - health/grpc_health_v1
  - internal
  - keepalive
  - metadata
  - naming
  - peer
  - resolver
  - stats
  - status
  - tap
  - transport
- name: gopkg.in/go-playground/validator.v8
  version: 5f57d2222ad794d0dffb07e664ea05e2ee07d60c
- name: gopkg.in/inf.v0
  version: 3887ee99ecf07df5b447e9b00d9c0b2adaa9f3e4
- name: gopkg.in/tomb.v2
  version: d5d1b5820637886def9eef33e03a27a9f166942c
- name: gopkg.in/yaml.v2
  version: 53feefa2559fb8dfa8d81baad31be332c97d6c77
- name: k8s.io/api
  version: 389dfa299845bcf399c16af89987e8775718ea48
  subpackages:
  - admissionregistration/v1alpha1
  - apps/v1beta1
  - apps/v1beta2
  - authentication/v1
  - authentication/v1beta1
  - authorization/v1
  - authorization/v1beta1
  - autoscaling/v1
  - autoscaling/v2beta1
  - batch/v1
  - batch/v1beta1
  - batch/v2alpha1
  - certificates/v1beta1
  - core/v1
  - extensions/v1beta1
  - networking/v1
  - policy/v1beta1
  - rbac/v1
  - rbac/v1alpha1
  - rbac/v1beta1
  - scheduling/v1alpha1
  - settings/v1alpha1
  - storage/v1
  - storage/v1beta1
- name: k8s.io/apimachinery
  version: 4972c8e335e32ab65ba45bde0a99c6544c8a8e4c
  subpackages:
  - pkg/api/equality
  - pkg/api/errors
  - pkg/api/meta
  - pkg/api/resource
  - pkg/apis/meta/internalversion
  - pkg/apis/meta/v1
  - pkg/apis/meta/v1/unstructured
  - pkg/apis/meta/v1alpha1
  - pkg/conversion
  - pkg/conversion/queryparams
  - pkg/conversion/unstructured
  - pkg/fields
  - pkg/labels
  - pkg/runtime
  - pkg/runtime/schema
  - pkg/runtime/serializer
  - pkg/runtime/serializer/json
  - pkg/runtime/serializer/protobuf
  - pkg/runtime/serializer/recognizer
  - pkg/runtime/serializer/streaming
  - pkg/runtime/serializer/versioning
  - pkg/selection
  - pkg/types
  - pkg/util/cache
  - pkg/util/clock
  - pkg/util/diff
  - pkg/util/errors
  - pkg/util/framer
  - pkg/util/intstr
  - pkg/util/json
  - pkg/util/net
  - pkg/util/runtime
  - pkg/util/sets
  - pkg/util/uuid
  - pkg/util/validation
  - pkg/util/validation/field
  - pkg/util/wait
  - pkg/util/yaml
  - pkg/version
  - pkg/watch
  - third_party/forked/golang/reflect
- name: k8s.io/client-go
  version: 82aa063804cf055e16e8911250f888bc216e8b61
  subpackages:
  - discovery
  - kubernetes
  - kubernetes/scheme
  - kubernetes/typed/admissionregistration/v1alpha1
  - kubernetes/typed/apps/v1beta1
  - kubernetes/typed/apps/v1beta2
  - kubernetes/typed/authentication/v1
  - kubernetes/typed/authentication/v1beta1
  - kubernetes/typed/authorization/v1
  - kubernetes/typed/authorization/v1beta1
  - kubernetes/typed/autoscaling/v1
  - kubernetes/typed/autoscaling/v2beta1
  - kubernetes/typed/batch/v1
  - kubernetes/typed/batch/v1beta1
  - kubernetes/typed/batch/v2alpha1
  - kubernetes/typed/certificates/v1beta1
  - kubernetes/typed/core/v1
  - kubernetes/typed/extensions/v1beta1
  - kubernetes/typed/networking/v1
  - kubernetes/typed/policy/v1beta1
  - kubernetes/typed/rbac/v1
  - kubernetes/typed/rbac/v1alpha1
  - kubernetes/typed/rbac/v1beta1
  - kubernetes/typed/scheduling/v1alpha1
  - kubernetes/typed/settings/v1alpha1
  - kubernetes/typed/storage/v1
  - kubernetes/typed/storage/v1beta1
  - pkg/version
  - plugin/pkg/client/auth
  - plugin/pkg/client/auth/azure
  - plugin/pkg/client/auth/gcp
  - plugin/pkg/client/auth/oidc
  - plugin/pkg/client/auth/openstack
  - rest
  - rest/watch
  - third_party/forked/golang/template
  - tools/auth
  - tools/cache
  - tools/clientcmd
  - tools/clientcmd/api
  - tools/clientcmd/api/latest
  - tools/clientcmd/api/v1
  - tools/metrics
  - tools/pager
  - tools/reference
  - transport
  - util/cert
  - util/flowcontrol
  - util/homedir
  - util/integer
  - util/jsonpath
- name: k8s.io/kube-openapi
  version: 868f2f29720b192240e18284659231b440f9cda5
  subpackages:
  - pkg/common
testImports: []<|MERGE_RESOLUTION|>--- conflicted
+++ resolved
@@ -1,10 +1,5 @@
-<<<<<<< HEAD
-hash: d669b517ea8b113dea97215f7782c4eab9c608e138cbfc033a02b8886b2bf5c0
-updated: 2018-03-05T14:11:41.469112414Z
-=======
-hash: 7ebba8f7be4693df651bb6b605d6be7d24186f3e8e81af4cadd2657a748d3e54
-updated: 2018-02-15T16:24:17.291693629-08:00
->>>>>>> f0533ab4
+hash: cecd108a2b4291f993a476e1b5fd9043ab26f20f0ac13347a55b871bcf3f01b4
+updated: 2018-03-05T14:28:14.926834533Z
 imports:
 - name: cloud.google.com/go
   version: 3b1ae45394a234c385be014e9a488f2bb6eef821
@@ -25,7 +20,7 @@
   subpackages:
   - quantile
 - name: github.com/coreos/etcd
-  version: c23606781f63d09917a1e7abfcefeb337a9608ea
+  version: 28f3f26c0e303392556035b694f75768d449d33d
   subpackages:
   - auth/authpb
   - client
@@ -44,6 +39,8 @@
   version: d2709f9f1f31ebcda9651b03077758c1f3a0018c
 - name: github.com/docopt/docopt-go
   version: ee0de3bc6815ee19d4a46c7eb90f829db0e014b1
+- name: github.com/dustin/go-humanize
+  version: bb3d318650d48840a39aa21a027c6630e198e626
 - name: github.com/eapache/channels
   version: 47238d5aae8c0fefd518ef2bee46290909cf8263
 - name: github.com/eapache/queue
@@ -223,7 +220,7 @@
 - name: github.com/projectcalico/go-yaml-wrapper
   version: 598e54215bee41a19677faa4f0c32acd2a87eb56
 - name: github.com/projectcalico/libcalico-go
-  version: bea96abee9f6eb911d2810a5ea4eebbe407a4f41
+  version: edc3943b5224f2334f1283ccf160630be7f9b4e9
   repo: git@github.com:tigera/libcalico-go-private.git
   subpackages:
   - lib/apiconfig
@@ -279,7 +276,7 @@
   - internal/bitbucket.org/ww/goautoneg
   - model
 - name: github.com/prometheus/procfs
-  version: f98634e408857669d61064b283c4cde240622865
+  version: a6e9df898b1336106c743392c48ee0b71f5c4efa
   subpackages:
   - xfs
 - name: github.com/PuerkitoBio/purell
@@ -384,11 +381,8 @@
 - name: google.golang.org/grpc
   version: 5b3c4e850e90a4cf6a20ebd46c8b32a0a3afcb9e
   subpackages:
-  - balancer
   - codes
-  - connectivity
   - credentials
-  - grpclb/grpc_lb_v1/messages
   - grpclog
   - health/grpc_health_v1
   - internal
@@ -396,7 +390,6 @@
   - metadata
   - naming
   - peer
-  - resolver
   - stats
   - status
   - tap
