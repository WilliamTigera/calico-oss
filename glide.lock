--- conflicted
+++ resolved
@@ -1,10 +1,5 @@
-<<<<<<< HEAD
 hash: 831c635ec3d42bc82b6033e45f33973a4d2d9fa1c85511aa618e45618dd82dbe
 updated: 2018-10-01T15:37:54.795774-07:00
-=======
-hash: 66dddab1a46b985ba31401dce9257808d71460112a82bb671a247984e0e1c076
-updated: 2018-11-06T04:09:43.909578337Z
->>>>>>> 7800c6a1
 imports:
 - name: cloud.google.com/go
   version: 3b1ae45394a234c385be014e9a488f2bb6eef821
@@ -113,11 +108,7 @@
   subpackages:
   - simplelru
 - name: github.com/hashicorp/hcl
-<<<<<<< HEAD
   version: 65a6292f0157eff210d03ed1bf6c59b190b8b906
-=======
-  version: 8cb6e5b959231cc1119e43259c4a608f9c51a241
->>>>>>> 7800c6a1
   subpackages:
   - hcl/ast
   - hcl/parser
@@ -138,11 +129,7 @@
 - name: github.com/imdario/mergo
   version: 6633656539c1639d9d78127b7d47c622b5d7b6dc
 - name: github.com/influxdata/influxdb
-<<<<<<< HEAD
   version: 453f3e96ce9e3ef77516ea1eb95799102cf78d59
-=======
-  version: 3e7a7bad761bf7fd569697ecbbcf2417a10bf841
->>>>>>> 7800c6a1
   subpackages:
   - client/v2
   - models
@@ -176,11 +163,7 @@
 - name: github.com/olekukonko/tablewriter
   version: be2c049b30ccd4d3fd795d6bf7dce74e42eeedaa
 - name: github.com/onsi/ginkgo
-<<<<<<< HEAD
   version: 11459a886d9cd66b319dac7ef1e917ee221372c9
-=======
-  version: 3774a09d95489ccaa16032e0770d08ea77ba6184
->>>>>>> 7800c6a1
   subpackages:
   - config
   - extensions/table
@@ -201,11 +184,7 @@
   - reporters/stenographer/support/go-isatty
   - types
 - name: github.com/onsi/gomega
-<<<<<<< HEAD
   version: dcabb60a477c2b6f456df65037cb6708210fbb02
-=======
-  version: 7615b9433f86a8bdf29709bf288bc4fd0636a369
->>>>>>> 7800c6a1
   subpackages:
   - format
   - internal/assertion
@@ -234,11 +213,7 @@
 - name: github.com/pborman/uuid
   version: ca53cad383cad2479bbba7f7a1a05797ec1386e4
 - name: github.com/pelletier/go-toml
-<<<<<<< HEAD
   version: e33f6544292e42cce6432aad20ac1eb020e2a1d8
-=======
-  version: c2dbbc24a97911339e01bda0b8cabdbd8f13b602
->>>>>>> 7800c6a1
 - name: github.com/peterbourgon/diskv
   version: 5f041e8faa004a95c88a202771f4cc3e991971e6
 - name: github.com/projectcalico/go-json
@@ -250,12 +225,8 @@
 - name: github.com/projectcalico/go-yaml-wrapper
   version: 598e54215bee41a19677faa4f0c32acd2a87eb56
 - name: github.com/projectcalico/libcalico-go
-<<<<<<< HEAD
   version: c884251be2b5c37f3abe7f0bfdf9933a408d1931
   repo: git@github.com:tigera/libcalico-go-private.git
-=======
-  version: 95e3ce14aeaa65c74c638e6db6dfb4844094d482
->>>>>>> 7800c6a1
   subpackages:
   - lib/apiconfig
   - lib/apis/v1
@@ -290,11 +261,7 @@
   - lib/validator/v3
   - lib/watch
 - name: github.com/prometheus/client_golang
-<<<<<<< HEAD
   version: e637cec7d9c8990247098639ebc6d43dd34ddd49
-=======
-  version: 773f5027234d0b08adf766be34f55df2f312abf7
->>>>>>> 7800c6a1
   subpackages:
   - prometheus
   - prometheus/internal
@@ -319,11 +286,7 @@
 - name: github.com/satori/go.uuid
   version: f58768cc1a7a7e77a3bd49e98cdd21419399b6a3
 - name: github.com/shirou/gopsutil
-<<<<<<< HEAD
   version: 77e5abb6f06f55ebb685c9af26bcd3c58082e702
-=======
-  version: eb1f1ab16f2ef35f23024e10888dfdb5c17fcb92
->>>>>>> 7800c6a1
   subpackages:
   - cpu
   - host
@@ -342,19 +305,11 @@
 - name: github.com/spf13/cast
   version: 8965335b8c7107321228e3e3702cab9832751bac
 - name: github.com/spf13/jwalterweatherman
-<<<<<<< HEAD
   version: 4a4406e478ca629068e7768fc33f3f044173c0a6
 - name: github.com/spf13/pflag
   version: 583c0c0531f06d5278b7d917446061adc344b5cd
 - name: github.com/spf13/viper
   version: 3171ef9a229903ce60a9513ec3899b63c003e91c
-=======
-  version: 14d3d4c518341bea657dd8a226f5121c0ff8c9f2
-- name: github.com/spf13/pflag
-  version: 583c0c0531f06d5278b7d917446061adc344b5cd
-- name: github.com/spf13/viper
-  version: 0ac2068de99fd349edc4954d0e9b4a600d75da44
->>>>>>> 7800c6a1
 - name: github.com/StackExchange/wmi
   version: b12b22c5341f0c26d88c4d66176330500e84db68
 - name: github.com/termie/go-shutil
@@ -477,17 +432,12 @@
   version: 5f1438d3fca68893a817e4a66806cea46a9e4ebf
 - name: gopkg.in/inf.v0
   version: 3887ee99ecf07df5b447e9b00d9c0b2adaa9f3e4
-<<<<<<< HEAD
 - name: gopkg.in/square/go-jose.v2
   version: 8254d6c783765f38c8675fae4427a1fe73fbd09d
   subpackages:
   - cipher
   - json
   - jwt
-=======
-- name: gopkg.in/tomb.v1
-  version: c131134a1947e9afd9cecfe11f4c6dff0732ae58
->>>>>>> 7800c6a1
 - name: gopkg.in/tomb.v2
   version: d5d1b5820637886def9eef33e03a27a9f166942c
 - name: gopkg.in/yaml.v2
