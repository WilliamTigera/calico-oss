--- conflicted
+++ resolved
@@ -1,10 +1,5 @@
-<<<<<<< HEAD
-hash: e9b046d607f2da751c6f2157176e7b473e1f3caaa54b1833104f8165a8aa9aea
-updated: 2017-12-11T15:33:57.531600254Z
-=======
-hash: 3b92df533030555fb5efdc45d959e5a4ade5c1f269e06cf2e76f1ef22b46ad54
-updated: 2017-12-19T18:46:30.865615976Z
->>>>>>> fa8546c4
+hash: 50c9f1dbbc6b021a5756b672b478d49c8286a21dc5edfcccacbff566a24a2d0f
+updated: 2017-12-20T14:11:31.587260086Z
 imports:
 - name: cloud.google.com/go
   version: 3b1ae45394a234c385be014e9a488f2bb6eef821
@@ -38,7 +33,7 @@
   - pkg/types
   - version
 - name: github.com/coreos/go-semver
-  version: 1817cd4bea52af76542157eeabd74b057d1a199e
+  version: 8ab6407b697782a06568d4b7f1db25550ec2e4c6
   subpackages:
   - semver
 - name: github.com/davecgh/go-spew
@@ -155,11 +150,7 @@
   - reporters/stenographer/support/go-isatty
   - types
 - name: github.com/onsi/gomega
-<<<<<<< HEAD
-  version: c1fb6682134d162f37c13f42e7157653a7de7d2b
-=======
   version: d35dcfdbfd01eaabf8da0b6b36f111ff953b68cb
->>>>>>> fa8546c4
   subpackages:
   - format
   - internal/assertion
@@ -185,12 +176,8 @@
 - name: github.com/projectcalico/go-yaml-wrapper
   version: 598e54215bee41a19677faa4f0c32acd2a87eb56
 - name: github.com/projectcalico/libcalico-go
-<<<<<<< HEAD
-  version: ccf961448630f93c6650761dcd3be768699fe31d
+  version: bdb49238fd51f50983aa49dd6cb597897657f7f6
   repo: git@github.com:tigera/libcalico-go-private
-=======
-  version: 7c2de5ed8c029f222d87fc849b54c4075ef3173f
->>>>>>> fa8546c4
   subpackages:
   - lib
   - lib/apiconfig
@@ -252,11 +239,7 @@
   - internal/bitbucket.org/ww/goautoneg
   - model
 - name: github.com/prometheus/procfs
-<<<<<<< HEAD
-  version: a6e9df898b1336106c743392c48ee0b71f5c4efa
-=======
   version: f98634e408857669d61064b283c4cde240622865
->>>>>>> fa8546c4
   subpackages:
   - xfs
 - name: github.com/PuerkitoBio/purell
@@ -279,11 +262,7 @@
   - list
   - trie/ctrie
 - name: golang.org/x/crypto
-<<<<<<< HEAD
-  version: 94eea52f7b742c7cbe0b03b22f0c4c8631ece122
-=======
   version: d585fd2cc9195196078f516b69daff6744ef5e84
->>>>>>> fa8546c4
   subpackages:
   - ssh/terminal
 - name: golang.org/x/net
