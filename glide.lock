<<<<<<< HEAD
hash: 2d790ed11eca1cfeb9fab27e81ed29f0f3519dff149101157b24300e2cbe2370
updated: 2018-04-06T11:23:29.742361479-07:00
=======
hash: a80f900705e5abb917f8279a24e089b2446bc523dfe3fc2bb79799b35730ed93
updated: 2018-04-05T18:03:39.415006404Z
>>>>>>> 1f35a81c
imports:
- name: cloud.google.com/go
  version: 3b1ae45394a234c385be014e9a488f2bb6eef821
  subpackages:
  - compute/metadata
  - internal
- name: github.com/Azure/go-autorest
  version: 58f6f26e200fa5dfb40c9cd1c83f3e2c860d779d
  subpackages:
  - autorest
  - autorest/adal
  - autorest/azure
  - autorest/date
- name: github.com/beorn7/perks
  version: 3a771d992973f24aa725d07868b467d1ddfceafb
  subpackages:
  - quantile
- name: github.com/containernetworking/cni
  version: 137b4975ecab6e1f0c24c1e3c228a50a3cfba75e
  subpackages:
  - pkg/ns
  - pkg/types
- name: github.com/coreos/etcd
  version: c23606781f63d09917a1e7abfcefeb337a9608ea
  subpackages:
  - auth/authpb
  - client
  - clientv3
  - etcdserver/api/v3rpc/rpctypes
  - etcdserver/etcdserverpb
  - mvcc/mvccpb
  - pkg/tlsutil
  - pkg/transport
  - pkg/types
- name: github.com/davecgh/go-spew
  version: 782f4967f2dc4564575ca782fe2d04090b5faca8
  subpackages:
  - spew
- name: github.com/dgrijalva/jwt-go
  version: 01aeca54ebda6e0fbfafd0a524d234159c05ec20
- name: github.com/docopt/docopt-go
  version: 784ddc588536785e7299f7272f39101f7faccc3f
- name: github.com/emicklei/go-restful
  version: 777bb3f19bcafe2575ffb2a3e46af92509ae9594
  subpackages:
  - log
- name: github.com/emicklei/go-restful-swagger12
  version: dcef7f55730566d41eae5db10e7d6981829720f6
- name: github.com/gavv/monotime
  version: 6f8212e8d10df7383609d3c377ca08884d8f3ec0
- name: github.com/ghodss/yaml
  version: 0ca9ea5df5451ffdf184b4428c902747c2c11cd7
- name: github.com/go-ini/ini
  version: 5e9692864e22d02ac79e2fa499cffb00520b4fea
- name: github.com/go-openapi/jsonpointer
  version: 46af16f9f7b149af66e5d1bd010e3574dc06de98
- name: github.com/go-openapi/jsonreference
  version: 13c6e3589ad90f49bd3e3bbe2c2cb3d7a4142272
- name: github.com/go-openapi/spec
  version: 6aced65f8501fe1217321abf0749d354824ba2ff
- name: github.com/go-openapi/swag
  version: 1d0bd113de87027671077d3c71eb3ac5d7dbba72
- name: github.com/gogo/protobuf
  version: 342cbe0a04158f6dcb03ca0079991a51a4248c02
  subpackages:
  - gogoproto
  - proto
  - protoc-gen-gogo/descriptor
  - sortkeys
- name: github.com/golang/glog
  version: 44145f04b68cf362d9c4df2182967c2275eaefed
- name: github.com/golang/protobuf
  version: 4bd1920723d7b7c925de087aa32e2187708897f7
  subpackages:
  - proto
  - ptypes
  - ptypes/any
  - ptypes/duration
  - ptypes/timestamp
- name: github.com/google/btree
  version: 7d79101e329e5a3adf994758c578dab82b90c017
- name: github.com/google/gofuzz
  version: 44d81051d367757e1c7c6a5a86423ece9afcf63c
- name: github.com/googleapis/gnostic
  version: 0c5108395e2debce0d731cf0287ddf7242066aba
  subpackages:
  - OpenAPIv2
  - compiler
  - extensions
- name: github.com/gophercloud/gophercloud
  version: 2bf16b94fdd9b01557c4d076e567fe5cbbe5a961
  subpackages:
  - openstack
  - openstack/identity/v2/tenants
  - openstack/identity/v2/tokens
  - openstack/identity/v3/tokens
  - openstack/utils
  - pagination
- name: github.com/gregjones/httpcache
  version: 787624de3eb7bd915c329cba748687a3b22666a6
  subpackages:
  - diskcache
- name: github.com/gxed/eventfd
  version: 80a92cca79a8041496ccc9dd773fcb52a57ec6f9
- name: github.com/gxed/GoEndian
  version: 0f5c6873267e5abf306ffcdfcfa4bf77517ef4a7
- name: github.com/hashicorp/golang-lru
  version: a0d98a5f288019575c6d1f4bb1573fef2d1fcdc4
  subpackages:
  - simplelru
- name: github.com/howeyc/gopass
  version: bf9dde6d0d2c004a008c27aaee91170c786f6db8
- name: github.com/imdario/mergo
  version: 6633656539c1639d9d78127b7d47c622b5d7b6dc
- name: github.com/ipfs/go-log
  version: 4b54e7d2460df21c1c2d345af2337f91bfc938ca
- name: github.com/jbenet/go-reuseport
  version: 7eed93a5b50b20c209baefe9fafa53c3d965a33c
  repo: https://github.com/fasaxc/go-reuseport.git
  subpackages:
  - poll
  - singlepoll
- name: github.com/jbenet/go-sockaddr
  version: 2e7ea655c10e4d4d73365f0f073b81b39cb08ee1
  subpackages:
  - net
- name: github.com/json-iterator/go
  version: 36b14963da70d11297d313183d7e6388c8510e1e
- name: github.com/juju/ratelimit
  version: 5b9ff866471762aa2ab2dced63c9fb6f53921342
- name: github.com/kardianos/osext
  version: ae77be60afb1dcacde03767a8c37337fad28ac14
- name: github.com/kelseyhightower/envconfig
  version: f611eb38b3875cc3bd991ca91c51d06446afa14c
- name: github.com/mailru/easyjson
  version: d5b7844b561a7bc640052f1b935f7b800330d7e0
  subpackages:
  - buffer
  - jlexer
  - jwriter
- name: github.com/mattn/go-colorable
  version: efa589957cd060542a26d2dd7832fd6a6c6c3ade
- name: github.com/mattn/go-isatty
  version: 6ca4dbf54d38eea1a992b3c722a76a5d1c4cb25c
- name: github.com/matttproud/golang_protobuf_extensions
  version: c12348ce28de40eed0136aa2b644d0ee0650e56c
  subpackages:
  - pbutil
- name: github.com/Microsoft/go-winio
  version: 78439966b38d69bf38227fbf57ac8a6fee70f69a
- name: github.com/Microsoft/hcsshim
  version: 34a629f78a5d50f7de07727e41a948685c45e026
- name: github.com/mipearson/rfw
  version: 6f0a6f3266ba1058df9ef0c94cda1cecd2e62852
- name: github.com/onsi/ginkgo
  version: 9eda700730cba42af70d53180f9dcce9266bc2bc
  subpackages:
  - config
  - extensions/table
  - internal/codelocation
  - internal/containernode
  - internal/failer
  - internal/leafnodes
  - internal/remote
  - internal/spec
  - internal/spec_iterator
  - internal/specrunner
  - internal/suite
  - internal/testingtproxy
  - internal/writer
  - reporters
  - reporters/stenographer
  - reporters/stenographer/support/go-colorable
  - reporters/stenographer/support/go-isatty
  - types
- name: github.com/onsi/gomega
  version: 003f63b7f4cff3fc95357005358af2de0f5fe152
  subpackages:
  - format
  - internal/assertion
  - internal/asyncassertion
  - internal/oraclematcher
  - internal/testingtsupport
  - matchers
  - matchers/support/goraph/bipartitegraph
  - matchers/support/goraph/edge
  - matchers/support/goraph/node
  - matchers/support/goraph/util
  - types
- name: github.com/opentracing/opentracing-go
  version: 328fceb7548c744337cd010914152b74eaf4c4ab
  subpackages:
  - ext
  - log
- name: github.com/pborman/uuid
  version: ca53cad383cad2479bbba7f7a1a05797ec1386e4
- name: github.com/peterbourgon/diskv
  version: 5f041e8faa004a95c88a202771f4cc3e991971e6
- name: github.com/projectcalico/go-json
  version: 6219dc7339ba20ee4c57df0a8baac62317d19cb1
  subpackages:
  - json
- name: github.com/projectcalico/go-yaml
  version: 955bc3e451ef0c9df8b9113bf2e341139cdafab2
- name: github.com/projectcalico/go-yaml-wrapper
  version: 598e54215bee41a19677faa4f0c32acd2a87eb56
- name: github.com/projectcalico/libcalico-go
<<<<<<< HEAD
  version: d518bb7f48f322c89d8420b3d5c21cdfc38a3d9e
  repo: git@github.com:tigera/libcalico-go-private
=======
  version: ae021117ebb7c4d8067ea079706b718c6a88eb7f
>>>>>>> 1f35a81c
  subpackages:
  - lib
  - lib/apiconfig
  - lib/apis/v1
  - lib/apis/v1/unversioned
  - lib/apis/v3
  - lib/backend
  - lib/backend/api
  - lib/backend/etcdv3
  - lib/backend/k8s
  - lib/backend/k8s/conversion
  - lib/backend/k8s/resources
  - lib/backend/model
  - lib/backend/syncersv1/felixsyncer
  - lib/backend/syncersv1/updateprocessors
  - lib/backend/watchersyncer
  - lib/clientv3
  - lib/errors
  - lib/hash
  - lib/health
  - lib/ipam
  - lib/ipip
  - lib/logutils
  - lib/names
  - lib/namespace
  - lib/net
  - lib/numorstring
  - lib/options
  - lib/scope
  - lib/selector
  - lib/selector/parser
  - lib/selector/tokenizer
  - lib/set
  - lib/testutils
  - lib/validator/v1
  - lib/validator/v3
  - lib/watch
- name: github.com/projectcalico/typha
<<<<<<< HEAD
  version: 705231cfce26087c1d09864c23fac63db8e986eb
  repo: git@github.com:tigera/typha-private
=======
  version: 6913426bf2b4ce2a6d24c9fed5e97539b9f7dacf
>>>>>>> 1f35a81c
  subpackages:
  - pkg/syncclient
  - pkg/syncproto
- name: github.com/prometheus/client_golang
  version: 967789050ba94deca04a5e84cce8ad472ce313c1
  subpackages:
  - prometheus
  - prometheus/promhttp
  - prometheus/push
- name: github.com/prometheus/client_model
  version: 99fa1f4be8e564e8a6b613da7fa6f46c9edafc6c
  subpackages:
  - go
- name: github.com/prometheus/common
<<<<<<< HEAD
  version: e3fb1a1acd7605367a2b378bc2e2f893c05174b7
=======
  version: 38c53a9f4bfcd932d1b00bfc65e256a7fba6b37a
>>>>>>> 1f35a81c
  subpackages:
  - expfmt
  - internal/bitbucket.org/ww/goautoneg
  - model
- name: github.com/prometheus/procfs
  version: f98634e408857669d61064b283c4cde240622865
  subpackages:
  - xfs
- name: github.com/PuerkitoBio/purell
  version: 8a290539e2e8629dbc4e6bad948158f790ec31f4
- name: github.com/PuerkitoBio/urlesc
  version: 5bd2802263f21d8788851d5305584c82a5c75d7e
- name: github.com/satori/go.uuid
  version: f58768cc1a7a7e77a3bd49e98cdd21419399b6a3
- name: github.com/sirupsen/logrus
  version: d682213848ed68c0a260ca37d6dd5ace8423f5ba
- name: github.com/spf13/pflag
  version: 9ff6c6923cfffbcd502984b8e0c80539a94968b7
- name: github.com/tigera/licensing
  version: 55a808c36b11f26f665027eed5bc7c03d67dd1ae
  repo: git@github.com:tigera/licensing
  vcs: git
  subpackages:
  - client
  - crypto
- name: github.com/tigera/nfnetlink
  version: 500bf00449f0dfc538a835c62dcc4c3f0daa3296
  repo: git@github.com:tigera/nfnetlink
  subpackages:
  - nfnl
  - pkt
- name: github.com/vishvananda/netlink
  version: 85aa3b74a43a9fa174a588ce9a042c9b71b0842c
  subpackages:
  - nl
- name: github.com/vishvananda/netns
  version: be1fbeda19366dea804f00efff2dd73a1642fdcc
- name: github.com/whyrusleeping/go-logging
  version: 0457bb6b88fc1973573aaf6b5145d8d3ae972390
- name: golang.org/x/crypto
<<<<<<< HEAD
  version: 81e90905daefcd6fd217b62423c0908922eadb30
=======
  version: b2aa35443fbc700ab74c586ae79b81c171851023
>>>>>>> 1f35a81c
  subpackages:
  - ed25519
  - ed25519/internal/edwards25519
  - ssh/terminal
- name: golang.org/x/net
  version: 66aacef3dd8a676686c7ae3716979581e8b03c47
  subpackages:
  - context
  - context/ctxhttp
  - html
  - html/atom
  - html/charset
  - http2
  - http2/hpack
  - idna
  - internal/timeseries
  - lex/httplex
  - trace
- name: golang.org/x/oauth2
  version: a6bd8cefa1811bd24b86f8902872e4e8225f74c4
  subpackages:
  - google
  - internal
  - jws
  - jwt
- name: golang.org/x/sys
  version: 88d2dcc510266da9f7f8c7f34e1940716cab5f5c
  subpackages:
  - unix
  - windows
- name: golang.org/x/text
  version: 4ee4af566555f5fbe026368b75596286a312663a
  subpackages:
  - cases
  - encoding
  - encoding/charmap
  - encoding/htmlindex
  - encoding/internal
  - encoding/internal/identifier
  - encoding/japanese
  - encoding/korean
  - encoding/simplifiedchinese
  - encoding/traditionalchinese
  - encoding/unicode
  - internal
  - internal/tag
  - internal/utf8internal
  - language
  - runes
  - secure/bidirule
  - secure/precis
  - transform
  - unicode/bidi
  - unicode/norm
  - width
- name: google.golang.org/appengine
<<<<<<< HEAD
  version: 0a24098c0ec68416ec050f567f75df563d6b231e
=======
  version: ad39d7fab7c60b2493fdc318c3d2cdb2128f92a4
>>>>>>> 1f35a81c
  subpackages:
  - internal
  - internal/app_identity
  - internal/base
  - internal/datastore
  - internal/log
  - internal/modules
  - internal/remote_api
  - internal/urlfetch
  - urlfetch
- name: google.golang.org/genproto
  version: 09f6ed296fc66555a25fe4ce95173148778dfa85
  subpackages:
  - googleapis
  - googleapis/rpc/status
- name: google.golang.org/grpc
  version: 5b3c4e850e90a4cf6a20ebd46c8b32a0a3afcb9e
  subpackages:
  - balancer
  - codes
  - connectivity
  - credentials
  - grpclb/grpc_lb_v1/messages
  - grpclog
  - health/grpc_health_v1
  - internal
  - keepalive
  - metadata
  - naming
  - peer
  - resolver
  - stats
  - status
  - tap
  - transport
- name: gopkg.in/go-playground/validator.v8
  version: 5f57d2222ad794d0dffb07e664ea05e2ee07d60c
- name: gopkg.in/inf.v0
  version: 3887ee99ecf07df5b447e9b00d9c0b2adaa9f3e4
- name: gopkg.in/square/go-jose.v2
  version: 76dd09796242edb5b897103a75df2645c028c960
  subpackages:
  - cipher
  - json
  - jwt
- name: gopkg.in/yaml.v2
  version: 53feefa2559fb8dfa8d81baad31be332c97d6c77
- name: k8s.io/api
  version: 3c2a58f9923aeb5d27fa4d91249e45a1460ca3bd
  subpackages:
  - admissionregistration/v1alpha1
  - apps/v1beta1
  - apps/v1beta2
  - authentication/v1
  - authentication/v1beta1
  - authorization/v1
  - authorization/v1beta1
  - autoscaling/v1
  - autoscaling/v2beta1
  - batch/v1
  - batch/v1beta1
  - batch/v2alpha1
  - certificates/v1beta1
  - core/v1
  - extensions/v1beta1
  - networking/v1
  - policy/v1beta1
  - rbac/v1
  - rbac/v1alpha1
  - rbac/v1beta1
  - scheduling/v1alpha1
  - settings/v1alpha1
  - storage/v1
  - storage/v1beta1
- name: k8s.io/apimachinery
  version: ab7fc865fb0881d161f37adef3e5a67b89a18d05
  subpackages:
  - pkg/api/equality
  - pkg/api/errors
  - pkg/api/meta
  - pkg/api/resource
  - pkg/apis/meta/internalversion
  - pkg/apis/meta/v1
  - pkg/apis/meta/v1/unstructured
  - pkg/apis/meta/v1alpha1
  - pkg/conversion
  - pkg/conversion/queryparams
  - pkg/conversion/unstructured
  - pkg/fields
  - pkg/labels
  - pkg/runtime
  - pkg/runtime/schema
  - pkg/runtime/serializer
  - pkg/runtime/serializer/json
  - pkg/runtime/serializer/protobuf
  - pkg/runtime/serializer/recognizer
  - pkg/runtime/serializer/streaming
  - pkg/runtime/serializer/versioning
  - pkg/selection
  - pkg/types
  - pkg/util/cache
  - pkg/util/clock
  - pkg/util/diff
  - pkg/util/errors
  - pkg/util/framer
  - pkg/util/intstr
  - pkg/util/json
  - pkg/util/net
  - pkg/util/runtime
  - pkg/util/sets
  - pkg/util/uuid
  - pkg/util/validation
  - pkg/util/validation/field
  - pkg/util/wait
  - pkg/util/yaml
  - pkg/version
  - pkg/watch
  - third_party/forked/golang/reflect
- name: k8s.io/client-go
  version: 82aa063804cf055e16e8911250f888bc216e8b61
  subpackages:
  - discovery
  - kubernetes
  - kubernetes/scheme
  - kubernetes/typed/admissionregistration/v1alpha1
  - kubernetes/typed/apps/v1beta1
  - kubernetes/typed/apps/v1beta2
  - kubernetes/typed/authentication/v1
  - kubernetes/typed/authentication/v1beta1
  - kubernetes/typed/authorization/v1
  - kubernetes/typed/authorization/v1beta1
  - kubernetes/typed/autoscaling/v1
  - kubernetes/typed/autoscaling/v2beta1
  - kubernetes/typed/batch/v1
  - kubernetes/typed/batch/v1beta1
  - kubernetes/typed/batch/v2alpha1
  - kubernetes/typed/certificates/v1beta1
  - kubernetes/typed/core/v1
  - kubernetes/typed/extensions/v1beta1
  - kubernetes/typed/networking/v1
  - kubernetes/typed/policy/v1beta1
  - kubernetes/typed/rbac/v1
  - kubernetes/typed/rbac/v1alpha1
  - kubernetes/typed/rbac/v1beta1
  - kubernetes/typed/scheduling/v1alpha1
  - kubernetes/typed/settings/v1alpha1
  - kubernetes/typed/storage/v1
  - kubernetes/typed/storage/v1beta1
  - pkg/version
  - plugin/pkg/client/auth
  - plugin/pkg/client/auth/azure
  - plugin/pkg/client/auth/gcp
  - plugin/pkg/client/auth/oidc
  - plugin/pkg/client/auth/openstack
  - rest
  - rest/watch
  - third_party/forked/golang/template
  - tools/auth
  - tools/cache
  - tools/clientcmd
  - tools/clientcmd/api
  - tools/clientcmd/api/latest
  - tools/clientcmd/api/v1
  - tools/metrics
  - tools/pager
  - tools/reference
  - transport
  - util/cert
  - util/flowcontrol
  - util/homedir
  - util/integer
  - util/jsonpath
- name: k8s.io/kube-openapi
  version: 868f2f29720b192240e18284659231b440f9cda5
  subpackages:
  - pkg/common
testImports: []<|MERGE_RESOLUTION|>--- conflicted
+++ resolved
@@ -1,10 +1,5 @@
-<<<<<<< HEAD
-hash: 2d790ed11eca1cfeb9fab27e81ed29f0f3519dff149101157b24300e2cbe2370
-updated: 2018-04-06T11:23:29.742361479-07:00
-=======
-hash: a80f900705e5abb917f8279a24e089b2446bc523dfe3fc2bb79799b35730ed93
-updated: 2018-04-05T18:03:39.415006404Z
->>>>>>> 1f35a81c
+hash: 2155cdaad0924df9de1944c39536308f4a3f0a9e0a6bd2272d4a6e9eae4036c9
+updated: 2018-04-09T17:00:01.898939702Z
 imports:
 - name: cloud.google.com/go
   version: 3b1ae45394a234c385be014e9a488f2bb6eef821
@@ -64,7 +59,7 @@
 - name: github.com/go-openapi/jsonreference
   version: 13c6e3589ad90f49bd3e3bbe2c2cb3d7a4142272
 - name: github.com/go-openapi/spec
-  version: 6aced65f8501fe1217321abf0749d354824ba2ff
+  version: 370d9e047557906322be8396e77cb0376be6cb96
 - name: github.com/go-openapi/swag
   version: 1d0bd113de87027671077d3c71eb3ac5d7dbba72
 - name: github.com/gogo/protobuf
@@ -195,7 +190,7 @@
   - matchers/support/goraph/util
   - types
 - name: github.com/opentracing/opentracing-go
-  version: 328fceb7548c744337cd010914152b74eaf4c4ab
+  version: 8013ba5856cd701278d1111c5b4dd69e580a86c9
   subpackages:
   - ext
   - log
@@ -212,12 +207,8 @@
 - name: github.com/projectcalico/go-yaml-wrapper
   version: 598e54215bee41a19677faa4f0c32acd2a87eb56
 - name: github.com/projectcalico/libcalico-go
-<<<<<<< HEAD
-  version: d518bb7f48f322c89d8420b3d5c21cdfc38a3d9e
+  version: faca912cb5a084b6f1e23021ebfbaceb8970400a
   repo: git@github.com:tigera/libcalico-go-private
-=======
-  version: ae021117ebb7c4d8067ea079706b718c6a88eb7f
->>>>>>> 1f35a81c
   subpackages:
   - lib
   - lib/apiconfig
@@ -256,12 +247,8 @@
   - lib/validator/v3
   - lib/watch
 - name: github.com/projectcalico/typha
-<<<<<<< HEAD
-  version: 705231cfce26087c1d09864c23fac63db8e986eb
+  version: 9e42a247b06932a44adaa34fb5fa838bb3d22516
   repo: git@github.com:tigera/typha-private
-=======
-  version: 6913426bf2b4ce2a6d24c9fed5e97539b9f7dacf
->>>>>>> 1f35a81c
   subpackages:
   - pkg/syncclient
   - pkg/syncproto
@@ -276,11 +263,7 @@
   subpackages:
   - go
 - name: github.com/prometheus/common
-<<<<<<< HEAD
-  version: e3fb1a1acd7605367a2b378bc2e2f893c05174b7
-=======
   version: 38c53a9f4bfcd932d1b00bfc65e256a7fba6b37a
->>>>>>> 1f35a81c
   subpackages:
   - expfmt
   - internal/bitbucket.org/ww/goautoneg
@@ -300,7 +283,7 @@
 - name: github.com/spf13/pflag
   version: 9ff6c6923cfffbcd502984b8e0c80539a94968b7
 - name: github.com/tigera/licensing
-  version: 55a808c36b11f26f665027eed5bc7c03d67dd1ae
+  version: 86d9ffb97fa91a116b201ccc0225311dcee0504d
   repo: git@github.com:tigera/licensing
   vcs: git
   subpackages:
@@ -321,11 +304,7 @@
 - name: github.com/whyrusleeping/go-logging
   version: 0457bb6b88fc1973573aaf6b5145d8d3ae972390
 - name: golang.org/x/crypto
-<<<<<<< HEAD
   version: 81e90905daefcd6fd217b62423c0908922eadb30
-=======
-  version: b2aa35443fbc700ab74c586ae79b81c171851023
->>>>>>> 1f35a81c
   subpackages:
   - ed25519
   - ed25519/internal/edwards25519
@@ -382,11 +361,7 @@
   - unicode/norm
   - width
 - name: google.golang.org/appengine
-<<<<<<< HEAD
   version: 0a24098c0ec68416ec050f567f75df563d6b231e
-=======
-  version: ad39d7fab7c60b2493fdc318c3d2cdb2128f92a4
->>>>>>> 1f35a81c
   subpackages:
   - internal
   - internal/app_identity
@@ -398,7 +373,7 @@
   - internal/urlfetch
   - urlfetch
 - name: google.golang.org/genproto
-  version: 09f6ed296fc66555a25fe4ce95173148778dfa85
+  version: ce84044298496ef4b54b4a0a0909ba593cc60e30
   subpackages:
   - googleapis
   - googleapis/rpc/status
@@ -560,7 +535,7 @@
   - util/integer
   - util/jsonpath
 - name: k8s.io/kube-openapi
-  version: 868f2f29720b192240e18284659231b440f9cda5
+  version: cd0308977f05a0de033c0e8ce1860b317e360dca
   subpackages:
   - pkg/common
 testImports: []