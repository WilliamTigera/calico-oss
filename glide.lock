<<<<<<< HEAD
hash: d8e994bb5b9b17201a381db4577071bb6c5e6f355b06520770f4632b6544691f
updated: 2018-07-23T21:24:06.553225-07:00
=======
hash: d5cb12630f36fd5fd5b563a461388dfa33cfaec6da5c6791cafd1f918d00383a
updated: 2018-07-26T06:19:02.620046819Z
>>>>>>> 9b4afc2b
imports:
- name: cloud.google.com/go
  version: 3b1ae45394a234c385be014e9a488f2bb6eef821
  subpackages:
  - compute/metadata
  - internal
- name: github.com/aws/aws-sdk-go
  version: fad131ddc707880428615dc8bc1587b55fb46d74
  subpackages:
  - aws
  - aws/awserr
  - aws/awsutil
  - aws/client
  - aws/client/metadata
  - aws/corehandlers
  - aws/credentials
  - aws/credentials/ec2rolecreds
  - aws/credentials/endpointcreds
  - aws/credentials/stscreds
  - aws/defaults
  - aws/ec2metadata
  - aws/endpoints
  - aws/request
  - aws/session
  - aws/signer/v4
  - internal/sdkio
  - internal/sdkrand
  - internal/shareddefaults
  - private/protocol
  - private/protocol/json/jsonutil
  - private/protocol/jsonrpc
  - private/protocol/query
  - private/protocol/query/queryutil
  - private/protocol/rest
  - private/protocol/xml/xmlutil
  - service/cloudwatch
  - service/cloudwatch/cloudwatchiface
  - service/cloudwatchlogs
  - service/cloudwatchlogs/cloudwatchlogsiface
  - service/sts
- name: github.com/Azure/go-autorest
  version: 1ff28809256a84bb6966640ff3d0371af82ccba4
  subpackages:
  - autorest
  - autorest/adal
  - autorest/azure
  - autorest/date
- name: github.com/beorn7/perks
  version: 3a771d992973f24aa725d07868b467d1ddfceafb
  subpackages:
  - quantile
- name: github.com/bronze1man/goStrongswanVici
  version: 9b6fdd821dbe2bc7fe167b1ad2af4bcd19975ada
  repo: git@github.com:tigera/goStrongswanVici
- name: github.com/containernetworking/cni
  version: 137b4975ecab6e1f0c24c1e3c228a50a3cfba75e
  subpackages:
  - pkg/ns
  - pkg/types
- name: github.com/coreos/etcd
  version: 33245c6b5b49130ca99280408fadfab01aac0e48
  subpackages:
  - auth/authpb
  - client
  - clientv3
  - etcdserver/api/v3rpc/rpctypes
  - etcdserver/etcdserverpb
  - mvcc/mvccpb
  - pkg/tlsutil
  - pkg/transport
  - pkg/types
- name: github.com/davecgh/go-spew
  version: 782f4967f2dc4564575ca782fe2d04090b5faca8
  subpackages:
  - spew
- name: github.com/dgrijalva/jwt-go
  version: 01aeca54ebda6e0fbfafd0a524d234159c05ec20
- name: github.com/docopt/docopt-go
  version: 784ddc588536785e7299f7272f39101f7faccc3f
<<<<<<< HEAD
- name: github.com/dustin/go-humanize
  version: bb3d318650d48840a39aa21a027c6630e198e626
- name: github.com/emicklei/go-restful
  version: 777bb3f19bcafe2575ffb2a3e46af92509ae9594
  subpackages:
  - log
- name: github.com/emicklei/go-restful-swagger12
  version: dcef7f55730566d41eae5db10e7d6981829720f6
- name: github.com/gavv/monotime
  version: 6f8212e8d10df7383609d3c377ca08884d8f3ec0
=======
>>>>>>> 9b4afc2b
- name: github.com/ghodss/yaml
  version: 73d445a93680fa1a78ae23a5839bad48f32ba1ee
- name: github.com/go-ini/ini
<<<<<<< HEAD
  version: 358ee7663966325963d4e8b2e1fbd570c5195153
- name: github.com/go-openapi/jsonpointer
  version: 46af16f9f7b149af66e5d1bd010e3574dc06de98
- name: github.com/go-openapi/jsonreference
  version: 13c6e3589ad90f49bd3e3bbe2c2cb3d7a4142272
- name: github.com/go-openapi/spec
  version: 6aced65f8501fe1217321abf0749d354824ba2ff
- name: github.com/go-openapi/swag
  version: 1d0bd113de87027671077d3c71eb3ac5d7dbba72
=======
  version: d58d458bec3cb5adec4b7ddb41131855eac0b33f
>>>>>>> 9b4afc2b
- name: github.com/gogo/protobuf
  version: c0656edd0d9eab7c66d1eb0c568f9039345796f7
  subpackages:
  - gogoproto
  - proto
  - protoc-gen-gogo/descriptor
  - sortkeys
- name: github.com/golang/glog
  version: 44145f04b68cf362d9c4df2182967c2275eaefed
- name: github.com/golang/protobuf
  version: b4deda0973fb4c70b50d226b1af49f3da59f5265
  subpackages:
  - proto
  - ptypes
  - ptypes/any
  - ptypes/duration
  - ptypes/timestamp
- name: github.com/google/btree
  version: 7d79101e329e5a3adf994758c578dab82b90c017
- name: github.com/google/gofuzz
  version: 44d81051d367757e1c7c6a5a86423ece9afcf63c
- name: github.com/googleapis/gnostic
  version: 0c5108395e2debce0d731cf0287ddf7242066aba
  subpackages:
  - OpenAPIv2
  - compiler
  - extensions
- name: github.com/gophercloud/gophercloud
  version: 781450b3c4fcb4f5182bcc5133adb4b2e4a09d1d
  subpackages:
  - openstack
  - openstack/identity/v2/tenants
  - openstack/identity/v2/tokens
  - openstack/identity/v3/tokens
  - openstack/utils
  - pagination
- name: github.com/gregjones/httpcache
  version: 787624de3eb7bd915c329cba748687a3b22666a6
  subpackages:
  - diskcache
- name: github.com/gxed/eventfd
  version: 80a92cca79a8041496ccc9dd773fcb52a57ec6f9
- name: github.com/gxed/GoEndian
  version: 0f5c6873267e5abf306ffcdfcfa4bf77517ef4a7
- name: github.com/hashicorp/golang-lru
  version: a0d98a5f288019575c6d1f4bb1573fef2d1fcdc4
  subpackages:
  - simplelru
<<<<<<< HEAD
- name: github.com/howeyc/gopass
  version: bf9dde6d0d2c004a008c27aaee91170c786f6db8
=======
>>>>>>> 9b4afc2b
- name: github.com/hpcloud/tail
  version: a1dbeea552b7c8df4b542c66073e393de198a800
  subpackages:
  - ratelimiter
  - util
  - watch
  - winfile
- name: github.com/imdario/mergo
  version: 6633656539c1639d9d78127b7d47c622b5d7b6dc
- name: github.com/ipfs/go-log
  version: 5dc2060baaf8db344f31dafd852340b93811d03f
  subpackages:
  - tracer
  - tracer/wire
  - writer
- name: github.com/jbenet/go-reuseport
<<<<<<< HEAD
  version: 7eed93a5b50b20c209baefe9fafa53c3d965a33c
  repo: https://github.com/fasaxc/go-reuseport.git
  subpackages:
  - poll
  - singlepoll
- name: github.com/jbenet/go-sockaddr
  version: 2e7ea655c10e4d4d73365f0f073b81b39cb08ee1
  subpackages:
  - net
- name: github.com/jmespath/go-jmespath
  version: 3433f3ea46d9f8019119e7dd41274e112a2359a9
- name: github.com/json-iterator/go
  version: f2b4162afba35581b6d4a50d3b8f34e33c144682
- name: github.com/juju/ratelimit
  version: 5b9ff866471762aa2ab2dced63c9fb6f53921342
=======
  version: c2c3368efe65c8b85ddff6b278df5bef3ce235e2
- name: github.com/json-iterator/go
  version: f2b4162afba35581b6d4a50d3b8f34e33c144682
>>>>>>> 9b4afc2b
- name: github.com/kardianos/osext
  version: ae77be60afb1dcacde03767a8c37337fad28ac14
- name: github.com/kelseyhightower/envconfig
  version: dd1402a4d99de9ac2f396cd6fcb957bc2c695ec1
- name: github.com/libp2p/go-reuseport
  version: c2c3368efe65c8b85ddff6b278df5bef3ce235e2
  subpackages:
  - poll
  - singlepoll
- name: github.com/libp2p/go-sockaddr
  version: 3c898fbfff40e5933d76362819727708dae6da97
  subpackages:
  - net
- name: github.com/mattn/go-colorable
  version: efa589957cd060542a26d2dd7832fd6a6c6c3ade
- name: github.com/mattn/go-isatty
  version: 6ca4dbf54d38eea1a992b3c722a76a5d1c4cb25c
- name: github.com/matttproud/golang_protobuf_extensions
  version: c12348ce28de40eed0136aa2b644d0ee0650e56c
  subpackages:
  - pbutil
- name: github.com/Microsoft/go-winio
  version: 78439966b38d69bf38227fbf57ac8a6fee70f69a
- name: github.com/Microsoft/hcsshim
  version: 34a629f78a5d50f7de07727e41a948685c45e026
- name: github.com/mipearson/rfw
  version: 6f0a6f3266ba1058df9ef0c94cda1cecd2e62852
- name: github.com/modern-go/concurrent
  version: bacd9c7ef1dd9b15be4a9909b8ac7a4e313eec94
- name: github.com/modern-go/reflect2
  version: 05fbef0ca5da472bbf96c9322b84a53edc03c9fd
- name: github.com/onsi/ginkgo
  version: 3774a09d95489ccaa16032e0770d08ea77ba6184
  subpackages:
  - config
  - extensions/table
  - internal/codelocation
  - internal/containernode
  - internal/failer
  - internal/leafnodes
  - internal/remote
  - internal/spec
  - internal/spec_iterator
  - internal/specrunner
  - internal/suite
  - internal/testingtproxy
  - internal/writer
  - reporters
  - reporters/stenographer
  - reporters/stenographer/support/go-colorable
  - reporters/stenographer/support/go-isatty
  - types
- name: github.com/onsi/gomega
  version: b6ea1ea48f981d0f615a154a45eabb9dd466556d
  subpackages:
  - format
  - internal/assertion
  - internal/asyncassertion
  - internal/oraclematcher
  - internal/testingtsupport
  - matchers
  - matchers/support/goraph/bipartitegraph
  - matchers/support/goraph/edge
  - matchers/support/goraph/node
  - matchers/support/goraph/util
  - types
- name: github.com/opentracing/opentracing-go
  version: bd9c3193394760d98b2fa6ebb2291f0cd1d06a7d
  subpackages:
  - ext
  - log
- name: github.com/pborman/uuid
  version: ca53cad383cad2479bbba7f7a1a05797ec1386e4
- name: github.com/peterbourgon/diskv
  version: 5f041e8faa004a95c88a202771f4cc3e991971e6
- name: github.com/projectcalico/go-json
  version: 6219dc7339ba20ee4c57df0a8baac62317d19cb1
  subpackages:
  - json
- name: github.com/projectcalico/go-yaml
  version: 955bc3e451ef0c9df8b9113bf2e341139cdafab2
- name: github.com/projectcalico/go-yaml-wrapper
  version: 598e54215bee41a19677faa4f0c32acd2a87eb56
- name: github.com/projectcalico/libcalico-go
<<<<<<< HEAD
  version: 1b769d137fb876899b7fda435d7a8b234bce2984
  repo: git@github.com:tigera/libcalico-go-private
=======
  version: 09d19a73222af1b8f0a9ffc4a3344aa40e3aac80
>>>>>>> 9b4afc2b
  subpackages:
  - lib/apiconfig
  - lib/apis/v1
  - lib/apis/v1/unversioned
  - lib/apis/v3
  - lib/backend
  - lib/backend/api
  - lib/backend/etcdv3
  - lib/backend/k8s
  - lib/backend/k8s/conversion
  - lib/backend/k8s/resources
  - lib/backend/model
  - lib/backend/syncersv1/felixsyncer
  - lib/backend/syncersv1/remotecluster
  - lib/backend/syncersv1/updateprocessors
  - lib/backend/watchersyncer
  - lib/clientv3
  - lib/errors
  - lib/hash
  - lib/health
  - lib/ipam
  - lib/ipip
  - lib/logutils
  - lib/names
  - lib/namespace
  - lib/net
  - lib/numorstring
  - lib/options
  - lib/scope
  - lib/security
  - lib/selector
  - lib/selector/parser
  - lib/selector/tokenizer
  - lib/set
  - lib/testutils
  - lib/validator/v1
  - lib/validator/v3
  - lib/watch
- name: github.com/projectcalico/typha
<<<<<<< HEAD
  version: 1ae7b3a56d975268866bafb86c066e71b5fbcf75
  repo: git@github.com:tigera/typha-private
=======
  version: 2acca41864deeed64e93bd2f12ef17072fae9bac
>>>>>>> 9b4afc2b
  subpackages:
  - pkg/syncclient
  - pkg/syncproto
  - pkg/tlsutils
- name: github.com/prometheus/client_golang
  version: bcbbc08eb2ddff3af83bbf11e7ec13b4fd730b6e
  subpackages:
  - prometheus
  - prometheus/promhttp
  - prometheus/push
- name: github.com/prometheus/client_model
  version: 5c3871d89910bfb32f5fcab2aa4b9ec68e65a99f
  subpackages:
  - go
- name: github.com/prometheus/common
  version: 7600349dcfe1abd18d72d3a1770870d9800a7801
  subpackages:
  - expfmt
  - internal/bitbucket.org/ww/goautoneg
  - model
- name: github.com/prometheus/procfs
  version: a6e9df898b1336106c743392c48ee0b71f5c4efa
  subpackages:
  - xfs
- name: github.com/satori/go.uuid
  version: f58768cc1a7a7e77a3bd49e98cdd21419399b6a3
- name: github.com/sirupsen/logrus
  version: d682213848ed68c0a260ca37d6dd5ace8423f5ba
- name: github.com/spf13/pflag
<<<<<<< HEAD
  version: 9ff6c6923cfffbcd502984b8e0c80539a94968b7
- name: github.com/tigera/licensing
  version: 6774d1fc844530dc7be7d766bc473d8bcc05409e
  repo: git@github.com:tigera/licensing
  vcs: git
  subpackages:
  - client
  - client/features
  - crypto
  - monitor
- name: github.com/tigera/nfnetlink
  version: 6129e0f5c02789e10680b1d01fbb23cbe456331f
  repo: git@github.com:tigera/nfnetlink
  subpackages:
  - nfnl
  - pkt
=======
  version: 583c0c0531f06d5278b7d917446061adc344b5cd
>>>>>>> 9b4afc2b
- name: github.com/vishvananda/netlink
  version: 3fd955dd632011983cd15e42663e1befa7929a15
  repo: git@github.com:tigera/netlink.git
  subpackages:
  - nl
- name: github.com/vishvananda/netns
  version: 13995c7128ccc8e51e9a6bd2b551020a27180abd
- name: github.com/whyrusleeping/go-logging
  version: 0457bb6b88fc1973573aaf6b5145d8d3ae972390
- name: golang.org/x/crypto
<<<<<<< HEAD
  version: 81e90905daefcd6fd217b62423c0908922eadb30
=======
  version: c126467f60eb25f8f27e5a981f32a87e3965053f
>>>>>>> 9b4afc2b
  subpackages:
  - ed25519
  - ed25519/internal/edwards25519
  - ssh/terminal
- name: golang.org/x/net
  version: 1c05540f6879653db88113bc4a2b70aec4bd491f
  subpackages:
  - context
  - context/ctxhttp
  - html
  - html/atom
  - html/charset
  - http2
  - http2/hpack
  - idna
  - internal/timeseries
  - lex/httplex
  - trace
- name: golang.org/x/oauth2
  version: a6bd8cefa1811bd24b86f8902872e4e8225f74c4
  subpackages:
  - google
  - internal
  - jws
  - jwt
- name: golang.org/x/sys
  version: 1b2967e3c290b7c545b3db0deeda16e9be4f98a2
  subpackages:
  - unix
  - windows
- name: golang.org/x/text
  version: b19bf474d317b857955b12035d2c5acb57ce8b01
  subpackages:
  - encoding
  - encoding/charmap
  - encoding/htmlindex
  - encoding/internal
  - encoding/internal/identifier
  - encoding/japanese
  - encoding/korean
  - encoding/simplifiedchinese
  - encoding/traditionalchinese
  - encoding/unicode
  - internal/tag
  - internal/utf8internal
  - language
  - runes
  - secure/bidirule
  - transform
  - unicode/bidi
  - unicode/norm
- name: golang.org/x/time
  version: f51c12702a4d776e4c1fa9b0fabab841babae631
  subpackages:
  - rate
- name: google.golang.org/appengine
  version: b1f26356af11148e710935ed1ac8a7f5702c7612
  subpackages:
  - internal
  - internal/app_identity
  - internal/base
  - internal/datastore
  - internal/log
  - internal/modules
  - internal/remote_api
  - internal/urlfetch
  - urlfetch
- name: google.golang.org/genproto
  version: 02b4e95473316948020af0b7a4f0f22c73929b0e
  subpackages:
  - googleapis/rpc/status
- name: google.golang.org/grpc
  version: 5b3c4e850e90a4cf6a20ebd46c8b32a0a3afcb9e
  subpackages:
  - balancer
  - codes
  - connectivity
  - credentials
  - grpclb/grpc_lb_v1/messages
  - grpclog
  - health/grpc_health_v1
  - internal
  - keepalive
  - metadata
  - naming
  - peer
  - resolver
  - stats
  - status
  - tap
  - transport
- name: gopkg.in/fsnotify/fsnotify.v1
  version: c2828203cd70a50dcccfb2761f8b1f8ceef9a8e9
- name: gopkg.in/go-playground/validator.v8
  version: 5f1438d3fca68893a817e4a66806cea46a9e4ebf
- name: gopkg.in/inf.v0
  version: 3887ee99ecf07df5b447e9b00d9c0b2adaa9f3e4
<<<<<<< HEAD
- name: gopkg.in/square/go-jose.v2
  version: 76dd09796242edb5b897103a75df2645c028c960
  subpackages:
  - cipher
  - json
  - jwt
=======
>>>>>>> 9b4afc2b
- name: gopkg.in/tomb.v1
  version: c131134a1947e9afd9cecfe11f4c6dff0732ae58
- name: gopkg.in/yaml.v2
  version: 670d4cfef0544295bc27a114dbac37980d83185a
- name: k8s.io/api
<<<<<<< HEAD
  version: cadaf100c0a3dd6b254f320d6d651df079ec8e0a
=======
  version: 072894a440bdee3a891dea811fe42902311cd2a3
>>>>>>> 9b4afc2b
  subpackages:
  - admissionregistration/v1alpha1
  - admissionregistration/v1beta1
  - apps/v1
  - apps/v1beta1
  - apps/v1beta2
  - authentication/v1
  - authentication/v1beta1
  - authorization/v1
  - authorization/v1beta1
  - autoscaling/v1
  - autoscaling/v2beta1
  - batch/v1
  - batch/v1beta1
  - batch/v2alpha1
  - certificates/v1beta1
  - core/v1
  - events/v1beta1
  - extensions/v1beta1
  - networking/v1
  - policy/v1beta1
  - rbac/v1
  - rbac/v1alpha1
  - rbac/v1beta1
  - scheduling/v1alpha1
  - scheduling/v1beta1
  - settings/v1alpha1
  - storage/v1
  - storage/v1alpha1
  - storage/v1beta1
- name: k8s.io/apimachinery
<<<<<<< HEAD
  version: b593b18191da3eff9afdfd373da5f5e08fe5ac5f
=======
  version: 103fd098999dc9c0c88536f5c9ad2e5da39373ae
>>>>>>> 9b4afc2b
  subpackages:
  - pkg/api/errors
  - pkg/api/meta
  - pkg/api/resource
  - pkg/apis/meta/internalversion
  - pkg/apis/meta/v1
  - pkg/apis/meta/v1/unstructured
  - pkg/apis/meta/v1beta1
  - pkg/conversion
  - pkg/conversion/queryparams
  - pkg/fields
  - pkg/labels
  - pkg/runtime
  - pkg/runtime/schema
  - pkg/runtime/serializer
  - pkg/runtime/serializer/json
  - pkg/runtime/serializer/protobuf
  - pkg/runtime/serializer/recognizer
  - pkg/runtime/serializer/streaming
  - pkg/runtime/serializer/versioning
  - pkg/selection
  - pkg/types
  - pkg/util/cache
  - pkg/util/clock
  - pkg/util/diff
  - pkg/util/errors
  - pkg/util/framer
  - pkg/util/intstr
  - pkg/util/json
  - pkg/util/net
  - pkg/util/runtime
  - pkg/util/sets
  - pkg/util/uuid
  - pkg/util/validation
  - pkg/util/validation/field
  - pkg/util/wait
  - pkg/util/yaml
  - pkg/version
  - pkg/watch
  - third_party/forked/golang/reflect
- name: k8s.io/client-go
  version: 7d04d0e2a0a1a4d4a1cd6baa432a2301492e4e65
  subpackages:
  - discovery
  - kubernetes
  - kubernetes/scheme
  - kubernetes/typed/admissionregistration/v1alpha1
  - kubernetes/typed/admissionregistration/v1beta1
  - kubernetes/typed/apps/v1
  - kubernetes/typed/apps/v1beta1
  - kubernetes/typed/apps/v1beta2
  - kubernetes/typed/authentication/v1
  - kubernetes/typed/authentication/v1beta1
  - kubernetes/typed/authorization/v1
  - kubernetes/typed/authorization/v1beta1
  - kubernetes/typed/autoscaling/v1
  - kubernetes/typed/autoscaling/v2beta1
  - kubernetes/typed/batch/v1
  - kubernetes/typed/batch/v1beta1
  - kubernetes/typed/batch/v2alpha1
  - kubernetes/typed/certificates/v1beta1
  - kubernetes/typed/core/v1
  - kubernetes/typed/events/v1beta1
  - kubernetes/typed/extensions/v1beta1
  - kubernetes/typed/networking/v1
  - kubernetes/typed/policy/v1beta1
  - kubernetes/typed/rbac/v1
  - kubernetes/typed/rbac/v1alpha1
  - kubernetes/typed/rbac/v1beta1
  - kubernetes/typed/scheduling/v1alpha1
  - kubernetes/typed/scheduling/v1beta1
  - kubernetes/typed/settings/v1alpha1
  - kubernetes/typed/storage/v1
  - kubernetes/typed/storage/v1alpha1
  - kubernetes/typed/storage/v1beta1
  - pkg/apis/clientauthentication
  - pkg/apis/clientauthentication/v1alpha1
  - pkg/apis/clientauthentication/v1beta1
  - pkg/version
  - plugin/pkg/client/auth
  - plugin/pkg/client/auth/azure
  - plugin/pkg/client/auth/exec
  - plugin/pkg/client/auth/gcp
  - plugin/pkg/client/auth/oidc
  - plugin/pkg/client/auth/openstack
  - rest
  - rest/watch
  - third_party/forked/golang/template
  - tools/auth
  - tools/cache
  - tools/clientcmd
  - tools/clientcmd/api
  - tools/clientcmd/api/latest
  - tools/clientcmd/api/v1
  - tools/metrics
  - tools/pager
  - tools/reference
  - transport
  - util/buffer
  - util/cert
  - util/connrotation
  - util/flowcontrol
  - util/homedir
  - util/integer
  - util/jsonpath
<<<<<<< HEAD
- name: k8s.io/kube-openapi
  version: 868f2f29720b192240e18284659231b440f9cda5
  subpackages:
  - pkg/common
=======
  - util/retry
>>>>>>> 9b4afc2b
testImports: []<|MERGE_RESOLUTION|>--- conflicted
+++ resolved
@@ -1,10 +1,5 @@
-<<<<<<< HEAD
-hash: d8e994bb5b9b17201a381db4577071bb6c5e6f355b06520770f4632b6544691f
-updated: 2018-07-23T21:24:06.553225-07:00
-=======
-hash: d5cb12630f36fd5fd5b563a461388dfa33cfaec6da5c6791cafd1f918d00383a
-updated: 2018-07-26T06:19:02.620046819Z
->>>>>>> 9b4afc2b
+hash: 4cd38e129e03cb836f99bcb115255ef75d19e6f8ff162ba1ebb346cc08ad6bcf
+updated: 2018-08-06T15:15:18.726288137-07:00
 imports:
 - name: cloud.google.com/go
   version: 3b1ae45394a234c385be014e9a488f2bb6eef821
@@ -77,42 +72,31 @@
   - pkg/transport
   - pkg/types
 - name: github.com/davecgh/go-spew
-  version: 782f4967f2dc4564575ca782fe2d04090b5faca8
+  version: 8991bc29aa16c548c550c7ff78260e27b9ab7c73
   subpackages:
   - spew
 - name: github.com/dgrijalva/jwt-go
   version: 01aeca54ebda6e0fbfafd0a524d234159c05ec20
 - name: github.com/docopt/docopt-go
   version: 784ddc588536785e7299f7272f39101f7faccc3f
-<<<<<<< HEAD
-- name: github.com/dustin/go-humanize
-  version: bb3d318650d48840a39aa21a027c6630e198e626
 - name: github.com/emicklei/go-restful
-  version: 777bb3f19bcafe2575ffb2a3e46af92509ae9594
+  version: ff4f55a206334ef123e4f79bbf348980da81ca46
   subpackages:
   - log
-- name: github.com/emicklei/go-restful-swagger12
-  version: dcef7f55730566d41eae5db10e7d6981829720f6
 - name: github.com/gavv/monotime
   version: 6f8212e8d10df7383609d3c377ca08884d8f3ec0
-=======
->>>>>>> 9b4afc2b
 - name: github.com/ghodss/yaml
   version: 73d445a93680fa1a78ae23a5839bad48f32ba1ee
 - name: github.com/go-ini/ini
-<<<<<<< HEAD
-  version: 358ee7663966325963d4e8b2e1fbd570c5195153
+  version: d58d458bec3cb5adec4b7ddb41131855eac0b33f
 - name: github.com/go-openapi/jsonpointer
-  version: 46af16f9f7b149af66e5d1bd010e3574dc06de98
+  version: 3a0015ad55fa9873f41605d3e8f28cd279c32ab2
 - name: github.com/go-openapi/jsonreference
-  version: 13c6e3589ad90f49bd3e3bbe2c2cb3d7a4142272
+  version: 3fb327e6747da3043567ee86abd02bb6376b6be2
 - name: github.com/go-openapi/spec
-  version: 6aced65f8501fe1217321abf0749d354824ba2ff
+  version: 384415f06ee238aae1df5caad877de6ceac3a5c4
 - name: github.com/go-openapi/swag
   version: 1d0bd113de87027671077d3c71eb3ac5d7dbba72
-=======
-  version: d58d458bec3cb5adec4b7ddb41131855eac0b33f
->>>>>>> 9b4afc2b
 - name: github.com/gogo/protobuf
   version: c0656edd0d9eab7c66d1eb0c568f9039345796f7
   subpackages:
@@ -161,11 +145,6 @@
   version: a0d98a5f288019575c6d1f4bb1573fef2d1fcdc4
   subpackages:
   - simplelru
-<<<<<<< HEAD
-- name: github.com/howeyc/gopass
-  version: bf9dde6d0d2c004a008c27aaee91170c786f6db8
-=======
->>>>>>> 9b4afc2b
 - name: github.com/hpcloud/tail
   version: a1dbeea552b7c8df4b542c66073e393de198a800
   subpackages:
@@ -182,7 +161,6 @@
   - tracer/wire
   - writer
 - name: github.com/jbenet/go-reuseport
-<<<<<<< HEAD
   version: 7eed93a5b50b20c209baefe9fafa53c3d965a33c
   repo: https://github.com/fasaxc/go-reuseport.git
   subpackages:
@@ -196,26 +174,16 @@
   version: 3433f3ea46d9f8019119e7dd41274e112a2359a9
 - name: github.com/json-iterator/go
   version: f2b4162afba35581b6d4a50d3b8f34e33c144682
-- name: github.com/juju/ratelimit
-  version: 5b9ff866471762aa2ab2dced63c9fb6f53921342
-=======
-  version: c2c3368efe65c8b85ddff6b278df5bef3ce235e2
-- name: github.com/json-iterator/go
-  version: f2b4162afba35581b6d4a50d3b8f34e33c144682
->>>>>>> 9b4afc2b
 - name: github.com/kardianos/osext
   version: ae77be60afb1dcacde03767a8c37337fad28ac14
 - name: github.com/kelseyhightower/envconfig
   version: dd1402a4d99de9ac2f396cd6fcb957bc2c695ec1
-- name: github.com/libp2p/go-reuseport
-  version: c2c3368efe65c8b85ddff6b278df5bef3ce235e2
-  subpackages:
-  - poll
-  - singlepoll
-- name: github.com/libp2p/go-sockaddr
-  version: 3c898fbfff40e5933d76362819727708dae6da97
-  subpackages:
-  - net
+- name: github.com/mailru/easyjson
+  version: d5b7844b561a7bc640052f1b935f7b800330d7e0
+  subpackages:
+  - buffer
+  - jlexer
+  - jwriter
 - name: github.com/mattn/go-colorable
   version: efa589957cd060542a26d2dd7832fd6a6c6c3ade
 - name: github.com/mattn/go-isatty
@@ -287,12 +255,8 @@
 - name: github.com/projectcalico/go-yaml-wrapper
   version: 598e54215bee41a19677faa4f0c32acd2a87eb56
 - name: github.com/projectcalico/libcalico-go
-<<<<<<< HEAD
-  version: 1b769d137fb876899b7fda435d7a8b234bce2984
+  version: 1130ede1859eb68c9a71a59844da72c07731cb34
   repo: git@github.com:tigera/libcalico-go-private
-=======
-  version: 09d19a73222af1b8f0a9ffc4a3344aa40e3aac80
->>>>>>> 9b4afc2b
   subpackages:
   - lib/apiconfig
   - lib/apis/v1
@@ -332,12 +296,8 @@
   - lib/validator/v3
   - lib/watch
 - name: github.com/projectcalico/typha
-<<<<<<< HEAD
-  version: 1ae7b3a56d975268866bafb86c066e71b5fbcf75
+  version: c8f11d3e22967fd1213bec19f2a5a1edb63e0f92
   repo: git@github.com:tigera/typha-private
-=======
-  version: 2acca41864deeed64e93bd2f12ef17072fae9bac
->>>>>>> 9b4afc2b
   subpackages:
   - pkg/syncclient
   - pkg/syncproto
@@ -353,22 +313,25 @@
   subpackages:
   - go
 - name: github.com/prometheus/common
-  version: 7600349dcfe1abd18d72d3a1770870d9800a7801
+  version: c7de2306084e37d54b8be01f3541a8464345e9a5
   subpackages:
   - expfmt
   - internal/bitbucket.org/ww/goautoneg
   - model
 - name: github.com/prometheus/procfs
-  version: a6e9df898b1336106c743392c48ee0b71f5c4efa
+  version: f98634e408857669d61064b283c4cde240622865
   subpackages:
   - xfs
+- name: github.com/PuerkitoBio/purell
+  version: 8a290539e2e8629dbc4e6bad948158f790ec31f4
+- name: github.com/PuerkitoBio/urlesc
+  version: 5bd2802263f21d8788851d5305584c82a5c75d7e
 - name: github.com/satori/go.uuid
   version: f58768cc1a7a7e77a3bd49e98cdd21419399b6a3
 - name: github.com/sirupsen/logrus
   version: d682213848ed68c0a260ca37d6dd5ace8423f5ba
 - name: github.com/spf13/pflag
-<<<<<<< HEAD
-  version: 9ff6c6923cfffbcd502984b8e0c80539a94968b7
+  version: 583c0c0531f06d5278b7d917446061adc344b5cd
 - name: github.com/tigera/licensing
   version: 6774d1fc844530dc7be7d766bc473d8bcc05409e
   repo: git@github.com:tigera/licensing
@@ -384,9 +347,6 @@
   subpackages:
   - nfnl
   - pkt
-=======
-  version: 583c0c0531f06d5278b7d917446061adc344b5cd
->>>>>>> 9b4afc2b
 - name: github.com/vishvananda/netlink
   version: 3fd955dd632011983cd15e42663e1befa7929a15
   repo: git@github.com:tigera/netlink.git
@@ -397,11 +357,7 @@
 - name: github.com/whyrusleeping/go-logging
   version: 0457bb6b88fc1973573aaf6b5145d8d3ae972390
 - name: golang.org/x/crypto
-<<<<<<< HEAD
-  version: 81e90905daefcd6fd217b62423c0908922eadb30
-=======
-  version: c126467f60eb25f8f27e5a981f32a87e3965053f
->>>>>>> 9b4afc2b
+  version: 49796115aa4b964c318aad4f3084fdb41e9aa067
   subpackages:
   - ed25519
   - ed25519/internal/edwards25519
@@ -435,6 +391,7 @@
 - name: golang.org/x/text
   version: b19bf474d317b857955b12035d2c5acb57ce8b01
   subpackages:
+  - cases
   - encoding
   - encoding/charmap
   - encoding/htmlindex
@@ -445,20 +402,23 @@
   - encoding/simplifiedchinese
   - encoding/traditionalchinese
   - encoding/unicode
+  - internal
   - internal/tag
   - internal/utf8internal
   - language
   - runes
   - secure/bidirule
+  - secure/precis
   - transform
   - unicode/bidi
   - unicode/norm
+  - width
 - name: golang.org/x/time
   version: f51c12702a4d776e4c1fa9b0fabab841babae631
   subpackages:
   - rate
 - name: google.golang.org/appengine
-  version: b1f26356af11148e710935ed1ac8a7f5702c7612
+  version: 4216e58b9158e5f1c906f1aca75162a46a2ec88a
   subpackages:
   - internal
   - internal/app_identity
@@ -470,8 +430,9 @@
   - internal/urlfetch
   - urlfetch
 - name: google.golang.org/genproto
-  version: 02b4e95473316948020af0b7a4f0f22c73929b0e
-  subpackages:
+  version: 09f6ed296fc66555a25fe4ce95173148778dfa85
+  subpackages:
+  - googleapis
   - googleapis/rpc/status
 - name: google.golang.org/grpc
   version: 5b3c4e850e90a4cf6a20ebd46c8b32a0a3afcb9e
@@ -499,25 +460,18 @@
   version: 5f1438d3fca68893a817e4a66806cea46a9e4ebf
 - name: gopkg.in/inf.v0
   version: 3887ee99ecf07df5b447e9b00d9c0b2adaa9f3e4
-<<<<<<< HEAD
 - name: gopkg.in/square/go-jose.v2
-  version: 76dd09796242edb5b897103a75df2645c028c960
+  version: 349dc03548930652802aadc09fb126e2b7cb6d80
   subpackages:
   - cipher
   - json
   - jwt
-=======
->>>>>>> 9b4afc2b
 - name: gopkg.in/tomb.v1
   version: c131134a1947e9afd9cecfe11f4c6dff0732ae58
 - name: gopkg.in/yaml.v2
   version: 670d4cfef0544295bc27a114dbac37980d83185a
 - name: k8s.io/api
-<<<<<<< HEAD
-  version: cadaf100c0a3dd6b254f320d6d651df079ec8e0a
-=======
   version: 072894a440bdee3a891dea811fe42902311cd2a3
->>>>>>> 9b4afc2b
   subpackages:
   - admissionregistration/v1alpha1
   - admissionregistration/v1beta1
@@ -549,11 +503,7 @@
   - storage/v1alpha1
   - storage/v1beta1
 - name: k8s.io/apimachinery
-<<<<<<< HEAD
-  version: b593b18191da3eff9afdfd373da5f5e08fe5ac5f
-=======
   version: 103fd098999dc9c0c88536f5c9ad2e5da39373ae
->>>>>>> 9b4afc2b
   subpackages:
   - pkg/api/errors
   - pkg/api/meta
@@ -659,12 +609,9 @@
   - util/homedir
   - util/integer
   - util/jsonpath
-<<<<<<< HEAD
+  - util/retry
 - name: k8s.io/kube-openapi
-  version: 868f2f29720b192240e18284659231b440f9cda5
+  version: e3762e86a74c878ffed47484592986685639c2cd
   subpackages:
   - pkg/common
-=======
-  - util/retry
->>>>>>> 9b4afc2b
 testImports: []